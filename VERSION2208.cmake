--- conflicted
+++ resolved
@@ -4,13 +4,8 @@
 # number.
 
 set(MAXSCALE_VERSION_MAJOR "22" CACHE STRING "Major version")
-<<<<<<< HEAD
-set(MAXSCALE_VERSION_MINOR "8" CACHE STRING "Minor version")
+set(MAXSCALE_VERSION_MINOR "08" CACHE STRING "Minor version")
 set(MAXSCALE_VERSION_PATCH "1" CACHE STRING "Patch version")
-=======
-set(MAXSCALE_VERSION_MINOR "08" CACHE STRING "Minor version")
-set(MAXSCALE_VERSION_PATCH "0" CACHE STRING "Patch version")
->>>>>>> c37e78c8
 
 # Used in version.hh.in, no leading 0.
 set(MAXSCALE_VERSION_MINOR_NUM "8" CACHE STRING "Minor version")
