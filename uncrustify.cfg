--- conflicted
+++ resolved
@@ -71,11 +71,7 @@
 sp_cpp_lambda_assign            = remove   # ignore/add/remove/force
 
 # Add or remove space after the capture specification in C++11 lambda.
-<<<<<<< HEAD
 sp_cpp_lambda_square_paren      = remove   # ignore/add/remove/force
-=======
-sp_cpp_lambda_square_paren             = remove   # ignore/add/remove/force
->>>>>>> 95235f21
 
 # Add or remove space around assignment operator '=' in a prototype.
 sp_assign_default               = force   # ignore/add/remove/force
