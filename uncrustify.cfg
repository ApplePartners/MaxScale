# Uncrustify-0.74.0

#
# General options
#

file_ext CPP .cpp .cc .c .hpp .hh .h

# The type of line endings.
#
# Default: auto
newlines                        = auto     # lf/crlf/cr/auto

# The original size of tabs in the input.
#
# Default: 8
input_tab_size                  = 4        # unsigned number

# The size of tabs in the output (only used if align_with_tabs=true).
#
# Default: 8
output_tab_size                 = 4        # unsigned number

# The ASCII value of the string escape char, usually 92 (\) or (Pawn) 94 (^).
#
# Default: 92
string_escape_char              = 92       # unsigned number

# Alternate string escape char (usually only used for Pawn).
# Only works right before the quote char.
string_escape_char2             = 0        # unsigned number

# Replace tab characters found in string literals with the escape sequence \t
# instead.
string_replace_tab_chars        = false    # true/false

# Allow interpreting '>=' and '>>=' as part of a template in code like
# 'void f(list<list<B>>=val);'. If true, 'assert(x<0 && y>=3)' will be broken.
# Improvements to template detection may make this option obsolete.
tok_split_gte                   = false    # true/false

# Disable formatting of NL_CONT ('\\n') ended lines (e.g. multi-line macros).
disable_processing_nl_cont      = false    # true/false

# Specify the marker used in comments to disable processing of part of the
# file.
#
# Default:  *INDENT-OFF*
disable_processing_cmt          = "*uncrustify-on*"      # string

# Specify the marker used in comments to (re)enable processing in a file.
#
# Default:  *INDENT-ON*
enable_processing_cmt           = "*uncrustify-off*"     # string

# Enable parsing of digraphs.
enable_digraphs                 = true    # true/false

# Option to allow both disable_processing_cmt and enable_processing_cmt
# strings, if specified, to be interpreted as ECMAScript regular expressions.
# If true, a regex search will be performed within comments according to the
# specified patterns in order to disable/enable processing.
processing_cmt_as_regex         = false    # true/false

# Add or remove the UTF-8 BOM (recommend 'remove').
utf8_bom                        = remove   # ignore/add/remove/force/not_defined

# If the file contains bytes with values between 128 and 255, but is not
# UTF-8, then output as UTF-8.
utf8_byte                       = true    # true/false

# Force the output encoding to UTF-8.
utf8_force                      = true    # true/false

#
# Spacing options
#

# Add or remove space around non-assignment symbolic operators ('+', '/', '%',
# '<<', and so forth).
sp_arith                        = force   # ignore/add/remove/force/not_defined

# Add or remove space around arithmetic operators '+' and '-'.
#
# Overrides sp_arith.
sp_arith_additive               = force   # ignore/add/remove/force/not_defined

# Add or remove space around assignment operator '=', '+=', etc.
sp_assign                       = force   # ignore/add/remove/force/not_defined

# Add or remove space around '=' in C++11 lambda capture specifications.
#
# Overrides sp_assign.
sp_cpp_lambda_assign            = remove   # ignore/add/remove/force/not_defined

# Add or remove space after the capture specification of a C++11 lambda when
# an argument list is present, as in '[] <here> (int x){ ... }'.
sp_cpp_lambda_square_paren      = remove   # ignore/add/remove/force/not_defined

# Add or remove space after the capture specification of a C++11 lambda with
# no argument list is present, as in '[] <here> { ... }'.
sp_cpp_lambda_square_brace      = ignore   # ignore/add/remove/force/not_defined

<<<<<<< HEAD
# Add or remove space after the capture specification in C++11 lambda.
sp_cpp_lambda_square_paren      = remove   # ignore/add/remove/force
=======
# Add or remove space after the opening parenthesis and before the closing
# parenthesis of a argument list of a C++11 lambda, as in
# '[]( <here> int x <here> ){ ... }'.
sp_cpp_lambda_argument_list     = ignore   # ignore/add/remove/force/not_defined

# Add or remove space after the argument list of a C++11 lambda, as in
# '[](int x) <here> { ... }'.
sp_cpp_lambda_paren_brace       = ignore   # ignore/add/remove/force/not_defined

# Add or remove space between a lambda body and its call operator of an
# immediately invoked lambda, as in '[]( ... ){ ... } <here> ( ... )'.
sp_cpp_lambda_fparen            = ignore   # ignore/add/remove/force/not_defined
>>>>>>> 69eb6dea

# Add or remove space around assignment operator '=' in a prototype.
#
# If set to ignore, use sp_assign.
sp_assign_default               = force   # ignore/add/remove/force/not_defined

# Add or remove space before assignment operator '=', '+=', etc.
#
# Overrides sp_assign.
sp_before_assign                = ignore   # ignore/add/remove/force/not_defined

# Add or remove space after assignment operator '=', '+=', etc.
#
# Overrides sp_assign.
sp_after_assign                 = ignore   # ignore/add/remove/force/not_defined

# Add or remove space in 'NS_ENUM ('.
sp_enum_paren                   = ignore   # ignore/add/remove/force/not_defined

# Add or remove space around assignment '=' in enum.
sp_enum_assign                  = force   # ignore/add/remove/force/not_defined

# Add or remove space before assignment '=' in enum.
#
# Overrides sp_enum_assign.
sp_enum_before_assign           = ignore   # ignore/add/remove/force/not_defined

# Add or remove space after assignment '=' in enum.
#
# Overrides sp_enum_assign.
sp_enum_after_assign            = ignore   # ignore/add/remove/force/not_defined

# Add or remove space around assignment ':' in enum.
sp_enum_colon                   = force   # ignore/add/remove/force/not_defined

# Add or remove space around preprocessor '##' concatenation operator.
#
# Default: add
sp_pp_concat                    = ignore      # ignore/add/remove/force/not_defined

# Add or remove space after preprocessor '#' stringify operator.
# Also affects the '#@' charizing operator.
sp_pp_stringify                 = ignore   # ignore/add/remove/force/not_defined

# Add or remove space before preprocessor '#' stringify operator
# as in '#define x(y) L#y'.
sp_before_pp_stringify          = ignore   # ignore/add/remove/force/not_defined

# Add or remove space around boolean operators '&&' and '||'.
sp_bool                         = force   # ignore/add/remove/force/not_defined

# Add or remove space around compare operator '<', '>', '==', etc.
sp_compare                      = force   # ignore/add/remove/force/not_defined

# Add or remove space inside '(' and ')'.
sp_inside_paren                 = ignore   # ignore/add/remove/force/not_defined

# Add or remove space between nested parentheses, i.e. '((' vs. ') )'.
sp_paren_paren                  = remove   # ignore/add/remove/force/not_defined

# Add or remove space between back-to-back parentheses, i.e. ')(' vs. ') ('.
sp_cparen_oparen                = remove   # ignore/add/remove/force/not_defined

# Whether to balance spaces inside nested parentheses.
sp_balance_nested_parens        = false    # true/false

# Add or remove space between ')' and '{'.
sp_paren_brace                  = add   # ignore/add/remove/force/not_defined

# Add or remove space between nested braces, i.e. '{{' vs. '{ {'.
sp_brace_brace                  = ignore   # ignore/add/remove/force/not_defined

# Add or remove space before pointer star '*'.
sp_before_ptr_star              = remove   # ignore/add/remove/force/not_defined

# Add or remove space before pointer star '*' that isn't followed by a
# variable name. If set to ignore, sp_before_ptr_star is used instead.
sp_before_unnamed_ptr_star      = ignore   # ignore/add/remove/force/not_defined

# Add or remove space between pointer stars '*', as in 'int ***a;'.
sp_between_ptr_star             = remove   # ignore/add/remove/force/not_defined

# Add or remove space after pointer star '*', if followed by a word.
#
# Overrides sp_type_func.
sp_after_ptr_star               = force   # ignore/add/remove/force/not_defined

# Add or remove space after pointer caret '^', if followed by a word.
sp_after_ptr_block_caret        = add   # ignore/add/remove/force/not_defined

# Add or remove space after pointer star '*', if followed by a qualifier.
sp_after_ptr_star_qualifier     = force   # ignore/add/remove/force/not_defined

# Add or remove space after a pointer star '*', if followed by a function
# prototype or function definition.
#
# Overrides sp_after_ptr_star and sp_type_func.
sp_after_ptr_star_func          = force
# Add or remove space after a pointer star '*' in the trailing return of a
# function prototype or function definition.
sp_after_ptr_star_trailing      = add   # ignore/add/remove/force/not_defined

# Add or remove space between the pointer star '*' and the name of the variable
# in a function pointer definition.
sp_ptr_star_func_var            = add   # ignore/add/remove/force/not_defined

# Add or remove space between the pointer star '*' and the name of the type
# in a function pointer type definition.
#sp_ptr_star_func_type           = ignore   # ignore/add/remove/force/not_defined

# Add or remove space after a pointer star '*', if followed by an open
# parenthesis, as in 'void* (*)()'.
sp_ptr_star_paren               = add   # ignore/add/remove/force/not_defined

# Add or remove space before a pointer star '*', if followed by a function
# prototype or function definition.
sp_before_ptr_star_func         = remove   # ignore/add/remove/force/not_defined

# Add or remove space before a pointer star '*' in the trailing return of a
# function prototype or function definition.
sp_before_ptr_star_trailing     = remove   # ignore/add/remove/force/not_defined

# Add or remove space before a reference sign '&'.
sp_before_byref                 = remove   # ignore/add/remove/force/not_defined

# Add or remove space before a reference sign '&' that isn't followed by a
# variable name. If set to ignore, sp_before_byref is used instead.
sp_before_unnamed_byref         = ignore   # ignore/add/remove/force/not_defined

# Add or remove space after reference sign '&', if followed by a word.
#
# Overrides sp_type_func.
sp_after_byref                  = force   # ignore/add/remove/force/not_defined

# Add or remove space after a reference sign '&', if followed by a function
# prototype or function definition.
#
# Overrides sp_after_byref and sp_type_func.
sp_after_byref_func             = force   # ignore/add/remove/force/not_defined

# Add or remove space before a reference sign '&', if followed by a function
# prototype or function definition.
sp_before_byref_func            = remove   # ignore/add/remove/force/not_defined

# Add or remove space between type and word. In cases where total removal of
# whitespace would be a syntax error, a value of 'remove' is treated the same
# as 'force'.
#
# This also affects some other instances of space following a type that are
# not covered by other options; for example, between the return type and
# parenthesis of a function type template argument, between the type and
# parenthesis of an array parameter, or between 'decltype(...)' and the
# following word.
#
# Default: force
sp_after_type                   = force    # ignore/add/remove/force/not_defined

# Add or remove space between 'decltype(...)' and word,
# brace or function call.
sp_after_decltype               = ignore   # ignore/add/remove/force/not_defined

# (D) Add or remove space before the parenthesis in the D constructs
# 'template Foo(' and 'class Foo('.
sp_before_template_paren        = ignore   # ignore/add/remove/force/not_defined

# Add or remove space between 'template' and '<'.
# If set to ignore, sp_before_angle is used.
sp_template_angle               = ignore   # ignore/add/remove/force/not_defined

# Add or remove space before '<'.
sp_before_angle                 = remove   # ignore/add/remove/force/not_defined

# Add or remove space inside '<' and '>'.
sp_inside_angle                 = remove   # ignore/add/remove/force/not_defined

# Add or remove space inside '<>'.
sp_inside_angle_empty           = remove   # ignore/add/remove/force/not_defined

# Add or remove space between '>' and ':'.
sp_angle_colon                  = remove   # ignore/add/remove/force/not_defined

# Add or remove space after '>'.
sp_after_angle                  = add   # ignore/add/remove/force/not_defined

# Add or remove space between '>' and '(' as found in 'new List<byte>(foo);'.
sp_angle_paren                  = remove   # ignore/add/remove/force/not_defined

# Add or remove space between '>' and '()' as found in 'new List<byte>();'.
sp_angle_paren_empty            = remove   # ignore/add/remove/force/not_defined

# Add or remove space between '>' and a word as in 'List<byte> m;' or
# 'template <typename T> static ...'.
sp_angle_word                   = ignore   # ignore/add/remove/force/not_defined

# Add or remove space between '>' and '>' in '>>' (template stuff).
#
# Default: add
sp_angle_shift                  = remove      # ignore/add/remove/force/not_defined

# (C++11) Permit removal of the space between '>>' in 'foo<bar<int> >'. Note
# that sp_angle_shift cannot remove the space without this option.
sp_permit_cpp11_shift           = true    # true/false

# Add or remove space before '(' of control statements ('if', 'for', 'switch',
# 'while', etc.).
sp_before_sparen                = force   # ignore/add/remove/force/not_defined

# Add or remove space inside '(' and ')' of control statements other than
# 'for'.
sp_inside_sparen                = remove   # ignore/add/remove/force/not_defined

# Add or remove space after '(' of control statements other than 'for'.
#
# Overrides sp_inside_sparen.
sp_inside_sparen_open           = ignore   # ignore/add/remove/force/not_defined

# Add or remove space before ')' of control statements other than 'for'.
#
# Overrides sp_inside_sparen.
sp_inside_sparen_close          = ignore   # ignore/add/remove/force/not_defined

# Add or remove space inside '(' and ')' of 'for' statements.
sp_inside_for                   = ignore   # ignore/add/remove/force/not_defined

# Add or remove space after '(' of 'for' statements.
#
# Overrides sp_inside_for.
sp_inside_for_open              = ignore   # ignore/add/remove/force/not_defined

# Add or remove space before ')' of 'for' statements.
#
# Overrides sp_inside_for.
sp_inside_for_close             = ignore   # ignore/add/remove/force/not_defined

# Add or remove space between '((' or '))' of control statements.
sp_sparen_paren                 = ignore   # ignore/add/remove/force/not_defined

# Add or remove space after ')' of control statements.
sp_after_sparen                 = force   # ignore/add/remove/force/not_defined

# Add or remove space between ')' and '{' of control statements.
sp_sparen_brace                 = force   # ignore/add/remove/force/not_defined

# Add or remove space between 'do' and '{'.
sp_do_brace_open                = ignore   # ignore/add/remove/force/not_defined

# Add or remove space between '}' and 'while'.
sp_brace_close_while            = ignore   # ignore/add/remove/force/not_defined

# Add or remove space between 'while' and '('. Overrides sp_before_sparen.
sp_while_paren_open             = ignore   # ignore/add/remove/force/not_defined

# (D) Add or remove space between 'invariant' and '('.
sp_invariant_paren              = ignore   # ignore/add/remove/force/not_defined

# (D) Add or remove space after the ')' in 'invariant (C) c'.
sp_after_invariant_paren        = ignore   # ignore/add/remove/force/not_defined

# Add or remove space before empty statement ';' on 'if', 'for' and 'while'.
sp_special_semi                 = ignore   # ignore/add/remove/force/not_defined

# Add or remove space before ';'.
#
# Default: remove
sp_before_semi                  = remove   # ignore/add/remove/force/not_defined

# Add or remove space before ';' in non-empty 'for' statements.
sp_before_semi_for              = remove   # ignore/add/remove/force/not_defined

# Add or remove space before a semicolon of an empty left part of a for
# statement, as in 'for ( <here> ; ; )'.
sp_before_semi_for_empty        = remove   # ignore/add/remove/force/not_defined

# Add or remove space between the semicolons of an empty middle part of a for
# statement, as in 'for ( ; <here> ; )'.
sp_between_semi_for_empty       = remove   # ignore/add/remove/force/not_defined

# Add or remove space after ';', except when followed by a comment.
#
# Default: add
sp_after_semi                   = add      # ignore/add/remove/force/not_defined

# Add or remove space after ';' in non-empty 'for' statements.
#
# Default: force
sp_after_semi_for               = force    # ignore/add/remove/force/not_defined

# Add or remove space after the final semicolon of an empty part of a for
# statement, as in 'for ( ; ; <here> )'.
sp_after_semi_for_empty         = remove   # ignore/add/remove/force/not_defined

# Add or remove space before '[' (except '[]').
sp_before_square                = ignore   # ignore/add/remove/force/not_defined

# Add or remove space before '[' for a variable definition.
#
# Default: remove
sp_before_vardef_square         = remove   # ignore/add/remove/force/not_defined

# Add or remove space before '[' for asm block.
sp_before_square_asm_block      = ignore   # ignore/add/remove/force/not_defined

# Add or remove space before '[]'.
sp_before_squares               = remove   # ignore/add/remove/force/not_defined

# Add or remove space before C++17 structured bindings.
sp_cpp_before_struct_binding    = ignore   # ignore/add/remove/force/not_defined

# Add or remove space inside a non-empty '[' and ']'.
sp_inside_square                = remove   # ignore/add/remove/force/not_defined

# Add or remove space inside '[]'.
sp_inside_square_empty          = ignore   # ignore/add/remove/force/not_defined

# (OC) Add or remove space inside a non-empty Objective-C boxed array '@[' and
# ']'. If set to ignore, sp_inside_square is used.
sp_inside_square_oc_array       = ignore   # ignore/add/remove/force/not_defined

# Add or remove space after ',', i.e. 'a,b' vs. 'a, b'.
sp_after_comma                  = force   # ignore/add/remove/force/not_defined

# Add or remove space before ',', i.e. 'a,b' vs. 'a ,b'.
#
# Default: remove
sp_before_comma                 = remove   # ignore/add/remove/force/not_defined

# (C#) Add or remove space between ',' and ']' in multidimensional array type
# like 'int[,,]'.
sp_after_mdatype_commas         = ignore   # ignore/add/remove/force/not_defined

# (C#) Add or remove space between '[' and ',' in multidimensional array type
# like 'int[,,]'.
sp_before_mdatype_commas        = ignore   # ignore/add/remove/force/not_defined

# (C#) Add or remove space between ',' in multidimensional array type
# like 'int[,,]'.
sp_between_mdatype_commas       = ignore   # ignore/add/remove/force/not_defined

# Add or remove space between an open parenthesis and comma,
# i.e. '(,' vs. '( ,'.
#
# Default: force
sp_paren_comma                  = force    # ignore/add/remove/force/not_defined

# Add or remove space after the variadic '...' when preceded by a
# non-punctuator.
# The value REMOVE will be overriden with FORCE
sp_after_ellipsis               = ignore   # ignore/add/remove/force/not_defined

# Add or remove space before the variadic '...' when preceded by a
# non-punctuator.
# The value REMOVE will be overriden with FORCE
sp_before_ellipsis              = ignore   # ignore/add/remove/force/not_defined

# Add or remove space between a type and '...'.
sp_type_ellipsis                = ignore   # ignore/add/remove/force/not_defined

# Add or remove space between a '*' and '...'.
sp_ptr_type_ellipsis            = ignore   # ignore/add/remove/force/not_defined

# (D) Add or remove space between a type and '?'.
sp_type_question                = ignore   # ignore/add/remove/force/not_defined

# Add or remove space between ')' and '...'.
sp_paren_ellipsis               = ignore   # ignore/add/remove/force/not_defined

# Add or remove space between '&&' and '...'.
sp_byref_ellipsis               = ignore   # ignore/add/remove/force/not_defined

# Add or remove space between ')' and a qualifier such as 'const'.
sp_paren_qualifier              = ignore   # ignore/add/remove/force/not_defined

# Add or remove space between ')' and 'noexcept'.
sp_paren_noexcept               = ignore   # ignore/add/remove/force/not_defined

# Add or remove space after class ':'.
sp_after_class_colon            = force   # ignore/add/remove/force/not_defined

# Add or remove space before class ':'.
sp_before_class_colon           = force   # ignore/add/remove/force/not_defined

# Add or remove space after class constructor ':'.
#
# Default: add
sp_after_constr_colon           = force      # ignore/add/remove/force/not_defined

# Add or remove space before class constructor ':'.
#
# Default: add
sp_before_constr_colon          = force      # ignore/add/remove/force/not_defined

# Add or remove space before case ':'.
#
# Default: remove
sp_before_case_colon            = remove   # ignore/add/remove/force/not_defined

# Add or remove space between 'operator' and operator sign.
sp_after_operator               = remove   # ignore/add/remove/force/not_defined

# Add or remove space between the operator symbol and the open parenthesis, as
# in 'operator ++('.
sp_after_operator_sym           = remove   # ignore/add/remove/force/not_defined

# Overrides sp_after_operator_sym when the operator has no arguments, as in
# 'operator *()'.
sp_after_operator_sym_empty     = ignore   # ignore/add/remove/force/not_defined

# Add or remove space after C/D cast, i.e. 'cast(int)a' vs. 'cast(int) a' or
# '(int)a' vs. '(int) a'.
sp_after_cast                   = ignore   # ignore/add/remove/force/not_defined

# Add or remove spaces inside cast parentheses.
sp_inside_paren_cast            = remove   # ignore/add/remove/force/not_defined

# Add or remove space between the type and open parenthesis in a C++ cast,
# i.e. 'int(exp)' vs. 'int (exp)'.
sp_cpp_cast_paren               = remove   # ignore/add/remove/force/not_defined

# Add or remove space between 'sizeof' and '('.
sp_sizeof_paren                 = remove   # ignore/add/remove/force/not_defined

# Add or remove space between 'sizeof' and '...'.
sp_sizeof_ellipsis              = ignore   # ignore/add/remove/force/not_defined

# Add or remove space between 'sizeof...' and '('.
sp_sizeof_ellipsis_paren        = ignore   # ignore/add/remove/force/not_defined

# Add or remove space between '...' and a parameter pack.
sp_ellipsis_parameter_pack      = ignore   # ignore/add/remove/force/not_defined

# Add or remove space between a parameter pack and '...'.
sp_parameter_pack_ellipsis      = ignore   # ignore/add/remove/force/not_defined

# Add or remove space between 'decltype' and '('.
sp_decltype_paren               = ignore   # ignore/add/remove/force/not_defined

# (Pawn) Add or remove space after the tag keyword.
sp_after_tag                    = ignore   # ignore/add/remove/force/not_defined

# Add or remove space inside enum '{' and '}'.
sp_inside_braces_enum           = ignore   # ignore/add/remove/force/not_defined

# Add or remove space inside struct/union '{' and '}'.
sp_inside_braces_struct         = force   # ignore/add/remove/force/not_defined

# (OC) Add or remove space inside Objective-C boxed dictionary '{' and '}'
sp_inside_braces_oc_dict        = ignore   # ignore/add/remove/force/not_defined

# Add or remove space after open brace in an unnamed temporary
# direct-list-initialization
# if statement is a brace_init_lst
# works only if sp_brace_brace is set to ignore.
sp_after_type_brace_init_lst_open = remove   # ignore/add/remove/force/not_defined

# Add or remove space before close brace in an unnamed temporary
# direct-list-initialization
# if statement is a brace_init_lst
# works only if sp_brace_brace is set to ignore.
sp_before_type_brace_init_lst_close = remove   # ignore/add/remove/force/not_defined

# Add or remove space inside an unnamed temporary direct-list-initialization
# if statement is a brace_init_lst
# works only if sp_brace_brace is set to ignore
# works only if sp_before_type_brace_init_lst_close is set to ignore.
sp_inside_type_brace_init_lst   = remove   # ignore/add/remove/force/not_defined

# Add or remove space inside '{' and '}'.
sp_inside_braces                = remove   # ignore/add/remove/force/not_defined

# Add or remove space inside '{}'.
sp_inside_braces_empty          = remove   # ignore/add/remove/force/not_defined

# Add or remove space around trailing return operator '->'.
sp_trailing_return              = ignore   # ignore/add/remove/force/not_defined

# Add or remove space between return type and function name. A minimum of 1
# is forced except for pointer return types.
sp_type_func                    = force   # ignore/add/remove/force/not_defined

# Add or remove space between type and open brace of an unnamed temporary
# direct-list-initialization.
sp_type_brace_init_lst          = force   # ignore/add/remove/force/not_defined

# Add or remove space between function name and '(' on function declaration.
sp_func_proto_paren             = remove   # ignore/add/remove/force/not_defined

# Add or remove space between function name and '()' on function declaration
# without parameters.
sp_func_proto_paren_empty       = remove   # ignore/add/remove/force/not_defined

# Add or remove space between function name and '(' with a typedef specifier.
sp_func_type_paren              = ignore   # ignore/add/remove/force/not_defined

# Add or remove space between alias name and '(' of a non-pointer function type typedef.
sp_func_def_paren               = remove   # ignore/add/remove/force/not_defined

# Add or remove space between function name and '()' on function definition
# without parameters.
sp_func_def_paren_empty         = remove   # ignore/add/remove/force/not_defined

# Add or remove space inside empty function '()'.
# Overrides sp_after_angle unless use_sp_after_angle_always is set to true.
sp_inside_fparens               = remove   # ignore/add/remove/force/not_defined

# Add or remove space inside function '(' and ')'.
sp_inside_fparen                = remove   # ignore/add/remove/force/not_defined

# Add or remove space inside the first parentheses in a function type, as in
# 'void (*x)(...)'.
sp_inside_tparen                = remove   # ignore/add/remove/force/not_defined

# Add or remove space between the ')' and '(' in a function type, as in
# 'void (*x)(...)'.
sp_after_tparen_close           = remove   # ignore/add/remove/force/not_defined

# Add or remove space between ']' and '(' when part of a function call.
sp_square_fparen                = remove   # ignore/add/remove/force/not_defined

# Add or remove space between ')' and '{' of function.
sp_fparen_brace                 = force   # ignore/add/remove/force/not_defined

# Add or remove space between ')' and '{' of a function call in object
# initialization.
#
# Overrides sp_fparen_brace.
sp_fparen_brace_initializer     = ignore   # ignore/add/remove/force/not_defined

# (Java) Add or remove space between ')' and '{{' of double brace initializer.
sp_fparen_dbrace                = ignore   # ignore/add/remove/force/not_defined

# Add or remove space between function name and '(' on function calls.
sp_func_call_paren              = ignore   # ignore/add/remove/force/not_defined

# Add or remove space between function name and '()' on function calls without
# parameters. If set to ignore (the default), sp_func_call_paren is used.
sp_func_call_paren_empty        = ignore   # ignore/add/remove/force/not_defined

# Add or remove space between the user function name and '(' on function
# calls. You need to set a keyword to be a user function in the config file,
# like:
#   set func_call_user tr _ i18n
sp_func_call_user_paren         = ignore   # ignore/add/remove/force/not_defined

# Add or remove space inside user function '(' and ')'.
sp_func_call_user_inside_fparen = ignore   # ignore/add/remove/force/not_defined

# Add or remove space between nested parentheses with user functions,
# i.e. '((' vs. '( ('.
sp_func_call_user_paren_paren   = ignore   # ignore/add/remove/force/not_defined

# Add or remove space between a constructor/destructor and the open
# parenthesis.
sp_func_class_paren             = remove   # ignore/add/remove/force/not_defined

# Add or remove space between a constructor without parameters or destructor
# and '()'.
sp_func_class_paren_empty       = remove  # ignore/add/remove/force/not_defined

# Add or remove space after 'return'.
#
# Default: force
sp_return                       = force    # ignore/add/remove/force/not_defined

# Add or remove space between 'return' and '('.
sp_return_paren                 = ignore   # ignore/add/remove/force/not_defined

# Add or remove space between 'return' and '{'.
sp_return_brace                 = ignore   # ignore/add/remove/force/not_defined

# Add or remove space between '__attribute__' and '('.
sp_attribute_paren              = force   # ignore/add/remove/force/not_defined

# Add or remove space between 'defined' and '(' in '#if defined (FOO)'.
sp_defined_paren                = force   # ignore/add/remove/force/not_defined

# Add or remove space between 'throw' and '(' in 'throw (something)'.
sp_throw_paren                  = force   # ignore/add/remove/force/not_defined

# Add or remove space between 'throw' and anything other than '(' as in
# '@throw [...];'.
sp_after_throw                  = force   # ignore/add/remove/force/not_defined

# Add or remove space between 'catch' and '(' in 'catch (something) { }'.
# If set to ignore, sp_before_sparen is used.
sp_catch_paren                  = force   # ignore/add/remove/force/not_defined

# (OC) Add or remove space between '@catch' and '('
# in '@catch (something) { }'. If set to ignore, sp_catch_paren is used.
sp_oc_catch_paren               = ignore   # ignore/add/remove/force/not_defined

# (OC) Add or remove space before Objective-C protocol list
# as in '@protocol Protocol<here><Protocol_A>' or '@interface MyClass : NSObject<here><MyProtocol>'.
sp_before_oc_proto_list         = ignore   # ignore/add/remove/force/not_defined

# (OC) Add or remove space between class name and '('
# in '@interface className(categoryName)<ProtocolName>:BaseClass'
sp_oc_classname_paren           = ignore   # ignore/add/remove/force/not_defined

# (D) Add or remove space between 'version' and '('
# in 'version (something) { }'. If set to ignore, sp_before_sparen is used.
sp_version_paren                = ignore   # ignore/add/remove/force/not_defined

# (D) Add or remove space between 'scope' and '('
# in 'scope (something) { }'. If set to ignore, sp_before_sparen is used.
sp_scope_paren                  = ignore   # ignore/add/remove/force/not_defined

# Add or remove space between 'super' and '(' in 'super (something)'.
#
# Default: remove
sp_super_paren                  = remove   # ignore/add/remove/force/not_defined

# Add or remove space between 'this' and '(' in 'this (something)'.
#
# Default: remove
sp_this_paren                   = remove   # ignore/add/remove/force/not_defined

# Add or remove space between a macro name and its definition.
sp_macro                        = add   # ignore/add/remove/force/not_defined

# Add or remove space between a macro function ')' and its definition.
sp_macro_func                   = add   # ignore/add/remove/force/not_defined

# Add or remove space between 'else' and '{' if on the same line.
sp_else_brace                   = ignore   # ignore/add/remove/force/not_defined

# Add or remove space between '}' and 'else' if on the same line.
sp_brace_else                   = ignore   # ignore/add/remove/force/not_defined

# Add or remove space between '}' and the name of a typedef on the same line.
sp_brace_typedef                = ignore   # ignore/add/remove/force/not_defined

# Add or remove space before the '{' of a 'catch' statement, if the '{' and
# 'catch' are on the same line, as in 'catch (decl) <here> {'.
sp_catch_brace                  = ignore   # ignore/add/remove/force/not_defined

# (OC) Add or remove space before the '{' of a '@catch' statement, if the '{'
# and '@catch' are on the same line, as in '@catch (decl) <here> {'.
# If set to ignore, sp_catch_brace is used.
sp_oc_catch_brace               = ignore   # ignore/add/remove/force/not_defined

# Add or remove space between '}' and 'catch' if on the same line.
sp_brace_catch                  = ignore   # ignore/add/remove/force/not_defined

# (OC) Add or remove space between '}' and '@catch' if on the same line.
# If set to ignore, sp_brace_catch is used.
sp_oc_brace_catch               = ignore   # ignore/add/remove/force/not_defined

# Add or remove space between 'finally' and '{' if on the same line.
sp_finally_brace                = add   # ignore/add/remove/force/not_defined

# Add or remove space between '}' and 'finally' if on the same line.
sp_brace_finally                = add   # ignore/add/remove/force/not_defined

# Add or remove space between 'try' and '{' if on the same line.
sp_try_brace                    = ignore   # ignore/add/remove/force/not_defined

# Add or remove space between get/set and '{' if on the same line.
sp_getset_brace                 = ignore   # ignore/add/remove/force/not_defined

# Add or remove space between a variable and '{' for C++ uniform
# initialization.
sp_word_brace_init_lst          = ignore   # ignore/add/remove/force/not_defined

# Add or remove space between a variable and '{' for a namespace.
#
# Default: add
sp_word_brace_ns                = force      # ignore/add/remove/force/not_defined

# Add or remove space before the '::' operator.
sp_before_dc                    = remove   # ignore/add/remove/force/not_defined

# Add or remove space after the '::' operator.
sp_after_dc                     = remove   # ignore/add/remove/force/not_defined

# (D) Add or remove around the D named array initializer ':' operator.
sp_d_array_colon                = ignore   # ignore/add/remove/force/not_defined

# Add or remove space after the '!' (not) unary operator.
#
# Default: remove
sp_not                          = remove   # ignore/add/remove/force/not_defined

# Add or remove space after the '~' (invert) unary operator.
#
# Default: remove
sp_inv                          = remove   # ignore/add/remove/force/not_defined

# Add or remove space after the '&' (address-of) unary operator. This does not
# affect the spacing after a '&' that is part of a type.
#
# Default: remove
sp_addr                         = remove   # ignore/add/remove/force/not_defined

# Add or remove space around the '.' or '->' operators.
#
# Default: remove
sp_member                       = remove   # ignore/add/remove/force/not_defined

# Add or remove space after the '*' (dereference) unary operator. This does
# not affect the spacing after a '*' that is part of a type.
#
# Default: remove
sp_deref                        = remove   # ignore/add/remove/force/not_defined

# Add or remove space after '+' or '-', as in 'x = -5' or 'y = +7'.
#
# Default: remove
sp_sign                         = remove   # ignore/add/remove/force/not_defined

# Add or remove space between '++' and '--' the word to which it is being
# applied, as in '(--x)' or 'y++;'.
#
# Default: remove
sp_incdec                       = remove   # ignore/add/remove/force/not_defined

# Add or remove space before a backslash-newline at the end of a line.
#
# Default: add
sp_before_nl_cont               = add      # ignore/add/remove/force/not_defined

# (OC) Add or remove space after the scope '+' or '-', as in '-(void) foo;'
# or '+(int) bar;'.
sp_after_oc_scope               = ignore   # ignore/add/remove/force/not_defined

# (OC) Add or remove space after the colon in message specs,
# i.e. '-(int) f:(int) x;' vs. '-(int) f: (int) x;'.
sp_after_oc_colon               = ignore   # ignore/add/remove/force/not_defined

# (OC) Add or remove space before the colon in message specs,
# i.e. '-(int) f: (int) x;' vs. '-(int) f : (int) x;'.
sp_before_oc_colon              = ignore   # ignore/add/remove/force/not_defined

# (OC) Add or remove space after the colon in immutable dictionary expression
# 'NSDictionary *test = @{@"foo" :@"bar"};'.
sp_after_oc_dict_colon          = ignore   # ignore/add/remove/force/not_defined

# (OC) Add or remove space before the colon in immutable dictionary expression
# 'NSDictionary *test = @{@"foo" :@"bar"};'.
sp_before_oc_dict_colon         = ignore   # ignore/add/remove/force/not_defined

# (OC) Add or remove space after the colon in message specs,
# i.e. '[object setValue:1];' vs. '[object setValue: 1];'.
sp_after_send_oc_colon          = ignore   # ignore/add/remove/force/not_defined

# (OC) Add or remove space before the colon in message specs,
# i.e. '[object setValue:1];' vs. '[object setValue :1];'.
sp_before_send_oc_colon         = ignore   # ignore/add/remove/force/not_defined

# (OC) Add or remove space after the (type) in message specs,
# i.e. '-(int)f: (int) x;' vs. '-(int)f: (int)x;'.
sp_after_oc_type                = ignore   # ignore/add/remove/force/not_defined

# (OC) Add or remove space after the first (type) in message specs,
# i.e. '-(int) f:(int)x;' vs. '-(int)f:(int)x;'.
sp_after_oc_return_type         = ignore   # ignore/add/remove/force/not_defined

# (OC) Add or remove space between '@selector' and '(',
# i.e. '@selector(msgName)' vs. '@selector (msgName)'.
# Also applies to '@protocol()' constructs.
sp_after_oc_at_sel              = ignore   # ignore/add/remove/force/not_defined

# (OC) Add or remove space between '@selector(x)' and the following word,
# i.e. '@selector(foo) a:' vs. '@selector(foo)a:'.
sp_after_oc_at_sel_parens       = ignore   # ignore/add/remove/force/not_defined

# (OC) Add or remove space inside '@selector' parentheses,
# i.e. '@selector(foo)' vs. '@selector( foo )'.
# Also applies to '@protocol()' constructs.
sp_inside_oc_at_sel_parens      = ignore   # ignore/add/remove/force/not_defined

# (OC) Add or remove space before a block pointer caret,
# i.e. '^int (int arg){...}' vs. ' ^int (int arg){...}'.
sp_before_oc_block_caret        = ignore   # ignore/add/remove/force/not_defined

# (OC) Add or remove space after a block pointer caret,
# i.e. '^int (int arg){...}' vs. '^ int (int arg){...}'.
sp_after_oc_block_caret         = ignore   # ignore/add/remove/force/not_defined

# (OC) Add or remove space between the receiver and selector in a message,
# as in '[receiver selector ...]'.
sp_after_oc_msg_receiver        = ignore   # ignore/add/remove/force/not_defined

# (OC) Add or remove space after '@property'.
sp_after_oc_property            = ignore   # ignore/add/remove/force/not_defined

# (OC) Add or remove space between '@synchronized' and the open parenthesis,
# i.e. '@synchronized(foo)' vs. '@synchronized (foo)'.
sp_after_oc_synchronized        = ignore   # ignore/add/remove/force/not_defined

# Add or remove space around the ':' in 'b ? t : f'.
sp_cond_colon                   = add   # ignore/add/remove/force/not_defined

# Add or remove space before the ':' in 'b ? t : f'.
#
# Overrides sp_cond_colon.
sp_cond_colon_before            = ignore   # ignore/add/remove/force/not_defined

# Add or remove space after the ':' in 'b ? t : f'.
#
# Overrides sp_cond_colon.
sp_cond_colon_after             = ignore   # ignore/add/remove/force/not_defined

# Add or remove space around the '?' in 'b ? t : f'.
sp_cond_question                = add   # ignore/add/remove/force/not_defined

# Add or remove space before the '?' in 'b ? t : f'.
#
# Overrides sp_cond_question.
sp_cond_question_before         = ignore   # ignore/add/remove/force/not_defined

# Add or remove space after the '?' in 'b ? t : f'.
#
# Overrides sp_cond_question.
sp_cond_question_after          = ignore   # ignore/add/remove/force/not_defined

# In the abbreviated ternary form '(a ?: b)', add or remove space between '?'
# and ':'.
#
# Overrides all other sp_cond_* options.
sp_cond_ternary_short           = remove   # ignore/add/remove/force/not_defined

# Fix the spacing between 'case' and the label. Only 'ignore' and 'force' make
# sense here.
sp_case_label                   = force   # ignore/add/remove/force/not_defined

# (D) Add or remove space around the D '..' operator.
sp_range                        = add   # ignore/add/remove/force/not_defined

# Add or remove space after ':' in a Java/C++11 range-based 'for',
# as in 'for (Type var : <here> expr)'.
sp_after_for_colon              = force   # ignore/add/remove/force/not_defined

# Add or remove space before ':' in a Java/C++11 range-based 'for',
# as in 'for (Type var <here> : expr)'.
sp_before_for_colon             = force   # ignore/add/remove/force/not_defined

# (D) Add or remove space between 'extern' and '(' as in 'extern <here> (C)'.
sp_extern_paren                 = ignore   # ignore/add/remove/force/not_defined

# Add or remove space after the opening of a C++ comment, as in '// <here> A'.
sp_cmt_cpp_start                = add   # ignore/add/remove/force/not_defined

# Add or remove space in a C++ region marker comment, as in '// <here> BEGIN'.
# A region marker is defined as a comment which is not preceded by other text
# (i.e. the comment is the first non-whitespace on the line), and which starts
# with either 'BEGIN' or 'END'.
#
# Overrides sp_cmt_cpp_start.
sp_cmt_cpp_region               = ignore   # ignore/add/remove/force/not_defined

# If true, space added with sp_cmt_cpp_start will be added after Doxygen
# sequences like '///', '///<', '//!' and '//!<'.
sp_cmt_cpp_doxygen              = false    # true/false

# If true, space added with sp_cmt_cpp_start will be added after Qt translator
# or meta-data comments like '//:', '//=', and '//~'.
sp_cmt_cpp_qttr                 = true    # true/false

# Add or remove space between #else or #endif and a trailing comment.
sp_endif_cmt                    = add   # ignore/add/remove/force/not_defined

# Add or remove space after 'new', 'delete' and 'delete[]'.
sp_after_new                    = ignore   # ignore/add/remove/force/not_defined

# Add or remove space between 'new' and '(' in 'new()'.
sp_between_new_paren            = remove   # ignore/add/remove/force/not_defined

# Add or remove space between ')' and type in 'new(foo) BAR'.
sp_after_newop_paren            = force   # ignore/add/remove/force/not_defined

# Add or remove space inside parenthesis of the new operator
# as in 'new(foo) BAR'.
sp_inside_newop_paren           = remove   # ignore/add/remove/force/not_defined

# Add or remove space after the open parenthesis of the new operator,
# as in 'new(foo) BAR'.
#
# Overrides sp_inside_newop_paren.
sp_inside_newop_paren_open      = ignore   # ignore/add/remove/force/not_defined

# Add or remove space before the close parenthesis of the new operator,
# as in 'new(foo) BAR'.
#
# Overrides sp_inside_newop_paren.
sp_inside_newop_paren_close     = ignore   # ignore/add/remove/force/not_defined

# Add or remove space before a trailing comment.
sp_before_tr_cmt                = add   # ignore/add/remove/force/not_defined

# Number of spaces before a trailing comment.
sp_num_before_tr_cmt            = 4        # unsigned number

# Add or remove space before an embedded comment.
#
# Default: force
sp_before_emb_cmt               = force    # ignore/add/remove/force/not_defined

# Number of spaces before an embedded comment.
#
# Default: 1
sp_num_before_emb_cmt           = 1        # unsigned number

# Add or remove space after an embedded comment.
#
# Default: force
sp_after_emb_cmt                = force    # ignore/add/remove/force/not_defined

# Number of spaces after an embedded comment.
#
# Default: 1
sp_num_after_emb_cmt            = 1        # unsigned number

# (Java) Add or remove space between an annotation and the open parenthesis.
sp_annotation_paren             = ignore   # ignore/add/remove/force/not_defined

# If true, vbrace tokens are dropped to the previous token and skipped.
sp_skip_vbrace_tokens           = false    # true/false

# Add or remove space after 'noexcept'.
sp_after_noexcept               = ignore   # ignore/add/remove/force/not_defined

# Add or remove space after '_'.
sp_vala_after_translation       = ignore   # ignore/add/remove/force/not_defined

# If true, a <TAB> is inserted after #define.
force_tab_after_define          = false    # true/false

#
# Indenting options
#

# The number of columns to indent per level. Usually 2, 3, 4, or 8.
#
# Default: 8
indent_columns                  = 4        # unsigned number

# The continuation indent. If non-zero, this overrides the indent of '(', '['
# and '=' continuation indents. Negative values are OK; negative value is
# absolute and not increased for each '(' or '[' level.
#
# For FreeBSD, this is set to 4.
indent_continue                 = 0        # number

# The continuation indent, only for class header line(s). If non-zero, this
# overrides the indent of 'class' continuation indents.
indent_continue_class_head      = 0        # unsigned number

# Whether to indent empty lines (i.e. lines which contain only spaces before
# the newline character).
indent_single_newlines          = false    # true/false

# The continuation indent for func_*_param if they are true. If non-zero, this
# overrides the indent.
indent_param                    = 0        # unsigned number

# How to use tabs when indenting code.
#
# 0: Spaces only
# 1: Indent with tabs to brace level, align with spaces (default)
# 2: Indent and align with tabs, using spaces when not on a tabstop
#
# Default: 1
indent_with_tabs                = 0        # unsigned number

# Whether to indent comments that are not at a brace level with tabs on a
# tabstop. Requires indent_with_tabs=2. If false, will use spaces.
indent_cmt_with_tabs            = true    # true/false

# Whether to indent strings broken by '\' so that they line up.
indent_align_string             = true    # true/false

# The number of spaces to indent multi-line XML strings.
# Requires indent_align_string=true.
indent_xml_string               = 0        # unsigned number

# Spaces to indent '{' from level.
indent_brace                    = 0        # unsigned number

# Whether braces are indented to the body level.
indent_braces                   = false    # true/false

# Whether to disable indenting function braces if indent_braces=true.
indent_braces_no_func           = false    # true/false

# Whether to disable indenting class braces if indent_braces=true.
indent_braces_no_class          = false    # true/false

# Whether to disable indenting struct braces if indent_braces=true.
indent_braces_no_struct         = false    # true/false

# Whether to indent based on the size of the brace parent,
# i.e. 'if' => 3 spaces, 'for' => 4 spaces, etc.
indent_brace_parent             = false    # true/false

# Whether to indent based on the open parenthesis instead of the open brace
# in '({\n'.
indent_paren_open_brace         = false    # true/false

# (C#) Whether to indent the brace of a C# delegate by another level.
indent_cs_delegate_brace        = false    # true/false

# (C#) Whether to indent a C# delegate (to handle delegates with no brace) by
# another level.
indent_cs_delegate_body         = false    # true/false

# Whether to indent the body of a 'namespace'.
indent_namespace                = false    # true/false

# Whether to indent only the first namespace, and not any nested namespaces.
# Requires indent_namespace=true.
indent_namespace_single_indent  = false    # true/false

# The number of spaces to indent a namespace block.
# If set to zero, use the value indent_columns
indent_namespace_level          = 0        # unsigned number

# If the body of the namespace is longer than this number, it won't be
# indented. Requires indent_namespace=true. 0 means no limit.
indent_namespace_limit          = 0        # unsigned number

# Whether the 'extern "C"' body is indented.
indent_extern                   = false    # true/false

# Whether the 'class' body is indented.
indent_class                    = true    # true/false

# Additional indent before the leading base class colon.
# Negative values decrease indent down to the first column.
# Requires a newline break before colon (see pos_class_colon
# and nl_class_colon)
indent_before_class_colon       = 0        # number

# Whether to indent the stuff after a leading base class colon.
indent_class_colon              = true    # true/false

# Whether to indent based on a class colon instead of the stuff after the
# colon. Requires indent_class_colon=true.
indent_class_on_colon           = true    # true/false

# Whether to indent the stuff after a leading class initializer colon.
indent_constr_colon             = false    # true/false

# Virtual indent from the ':' for leading member initializers.
#
# Default: 2
indent_ctor_init_leading        = 2        # unsigned number

# Virtual indent from the ':' for following member initializers.
#
# Default: 2
indent_ctor_init_following      = 2        # unsigned number

# Additional indent for constructor initializer list.
# Negative values decrease indent down to the first column.
indent_ctor_init                = 0        # number

# Whether to indent 'if' following 'else' as a new block under the 'else'.
# If false, 'else\nif' is treated as 'else if' for indenting purposes.
indent_else_if                  = true    # true/false

# Amount to indent variable declarations after a open brace.
#
#  <0: Relative
# >=0: Absolute
indent_var_def_blk              = 0        # number

# Whether to indent continued variable declarations instead of aligning.
indent_var_def_cont             = false    # true/false

# Whether to indent continued shift expressions ('<<' and '>>') instead of
# aligning. Set align_left_shift=false when enabling this.
indent_shift                    = false    # true/false

# Whether to force indentation of function definitions to start in column 1.
indent_func_def_force_col1      = false    # true/false

# Whether to indent continued function call parameters one indent level,
# rather than aligning parameters under the open parenthesis.
indent_func_call_param          = false    # true/false

# Whether to indent continued function definition parameters one indent level,
# rather than aligning parameters under the open parenthesis.
indent_func_def_param           = false    # true/false

# for function definitions, only if indent_func_def_param is false
# Allows to align params when appropriate and indent them when not
# behave as if it was true if paren position is more than this value
# if paren position is more than the option value
indent_func_def_param_paren_pos_threshold = 0        # unsigned number

# Whether to indent continued function call prototype one indent level,
# rather than aligning parameters under the open parenthesis.
indent_func_proto_param         = false    # true/false

# Whether to indent continued function call declaration one indent level,
# rather than aligning parameters under the open parenthesis.
indent_func_class_param         = false    # true/false

# Whether to indent continued class variable constructors one indent level,
# rather than aligning parameters under the open parenthesis.
indent_func_ctor_var_param      = false    # true/false

# Whether to indent continued template parameter list one indent level,
# rather than aligning parameters under the open parenthesis.
indent_template_param           = false    # true/false

# Double the indent for indent_func_xxx_param options.
# Use both values of the options indent_columns and indent_param.
indent_func_param_double        = false    # true/false

# Indentation column for standalone 'const' qualifier on a function
# prototype.
indent_func_const               = 0        # unsigned number

# Indentation column for standalone 'throw' qualifier on a function
# prototype.
indent_func_throw               = 0        # unsigned number

# How to indent within a macro followed by a brace on the same line
# This allows reducing the indent in macros that have (for example)
# `do { ... } while (0)` blocks bracketing them.
#
# true:  add an indent for the brace on the same line as the macro
# false: do not add an indent for the brace on the same line as the macro
#
# Default: true
indent_macro_brace              = false     # true/false

# The number of spaces to indent a continued '->' or '.'.
# Usually set to 0, 1, or indent_columns.
indent_member                   = 0        # unsigned number

# Whether lines broken at '.' or '->' should be indented by a single indent.
# The indent_member option will not be effective if this is set to true.
indent_member_single            = false    # true/false

# Spaces to indent single line ('//') comments on lines before code.
indent_single_line_comments_before = 0        # unsigned number

# Spaces to indent single line ('//') comments on lines after code.
indent_single_line_comments_after = 0        # unsigned number

# When opening a paren for a control statement (if, for, while, etc), increase
# the indent level by this value. Negative values decrease the indent level.
indent_sparen_extra             = 0        # number

# Whether to indent trailing single line ('//') comments relative to the code
# instead of trying to keep the same absolute column.
indent_relative_single_line_comments = false    # true/false

# Spaces to indent 'case' from 'switch'. Usually 0 or indent_columns.
# It might be wise to choose the same value for the option indent_case_brace.
indent_switch_case              = 0        # unsigned number

# Spaces to indent the body of a 'switch' before any 'case'.
# Usually the same as indent_columns or indent_switch_case.
indent_switch_body              = 0        # unsigned number

# Spaces to indent '{' from 'case'. By default, the brace will appear under
# the 'c' in case. Usually set to 0 or indent_columns. Negative values are OK.
# It might be wise to choose the same value for the option indent_switch_case.
indent_case_brace               = 4        # number

# indent 'break' with 'case' from 'switch'.
indent_switch_break_with_case   = false    # true/false

# Whether to indent preprocessor statements inside of switch statements.
#
# Default: true
indent_switch_pp                = false     # true/false

# Spaces to shift the 'case' line, without affecting any other lines.
# Usually 0.
indent_case_shift               = 0        # unsigned number

# Whether to align comments before 'case' with the 'case'.
#
# Default: true
indent_case_comment             = false     # true/false

# Whether to indent comments not found in first column.
#
# Default: true
indent_comment                  = false     # true/false

# Whether to indent comments found in first column.
indent_col1_comment             = false    # true/false

# Whether to indent multi string literal in first column.
indent_col1_multi_string_literal = false    # true/false

# Align comments on adjacent lines that are this many columns apart or less.
#
# Default: 3
indent_comment_align_thresh     = 3        # unsigned number

# Whether to ignore indent for goto labels.
indent_ignore_label             = false    # true/false

# How to indent goto labels. Requires indent_ignore_label=false.
#
#  >0: Absolute column where 1 is the leftmost column
# <=0: Subtract from brace indent
#
# Default: 1
indent_label                    = 1        # number

# How to indent access specifiers that are followed by a
# colon.
#
#  >0: Absolute column where 1 is the leftmost column
# <=0: Subtract from brace indent
#
# Default: 1
indent_access_spec              = -4        # number

# Whether to indent the code after an access specifier by one level.
# If true, this option forces 'indent_access_spec=0'.
indent_access_spec_body         = false    # true/false

# If an open parenthesis is followed by a newline, whether to indent the next
# line so that it lines up after the open parenthesis (not recommended).
indent_paren_nl                 = false    # true/false

# How to indent a close parenthesis after a newline.
#
# 0: Indent to body level (default)
# 1: Align under the open parenthesis
# 2: Indent to the brace level
indent_paren_close              = 0        # unsigned number

# Whether to indent the open parenthesis of a function definition,
# if the parenthesis is on its own line.
indent_paren_after_func_def     = false    # true/false

# Whether to indent the open parenthesis of a function declaration,
# if the parenthesis is on its own line.
indent_paren_after_func_decl    = false    # true/false

# Whether to indent the open parenthesis of a function call,
# if the parenthesis is on its own line.
indent_paren_after_func_call    = false    # true/false

# Whether to indent a comma when inside a brace.
# If true, aligns under the open brace.
indent_comma_brace              = false    # true/false

# Whether to indent a comma when inside a parenthesis.
# If true, aligns under the open parenthesis.
indent_comma_paren              = false    # true/false

# Whether to indent a Boolean operator when inside a parenthesis.
# If true, aligns under the open parenthesis.
indent_bool_paren               = false    # true/false

# Whether to indent a semicolon when inside a for parenthesis.
# If true, aligns under the open for parenthesis.
indent_semicolon_for_paren      = false    # true/false

# Whether to align the first expression to following ones
# if indent_bool_paren=true.
indent_first_bool_expr          = false    # true/false

# Whether to align the first expression to following ones
# if indent_semicolon_for_paren=true.
indent_first_for_expr           = false    # true/false

# If an open square is followed by a newline, whether to indent the next line
# so that it lines up after the open square (not recommended).
indent_square_nl                = false    # true/false

# (ESQL/C) Whether to preserve the relative indent of 'EXEC SQL' bodies.
indent_preserve_sql             = false    # true/false

# Whether to align continued statements at the '='. If false or if the '=' is
# followed by a newline, the next line is indent one tab.
#
# Default: true
indent_align_assign             = false     # true/false

# If true, the indentation of the chunks after a '=' sequence will be set at
# LHS token indentation column before '='.
indent_off_after_assign         = false    # true/false

# Whether to align continued statements at the '('. If false or the '(' is
# followed by a newline, the next line indent is one tab.
#
# Default: true
indent_align_paren              = false     # true/false

# (OC) Whether to indent Objective-C code inside message selectors.
indent_oc_inside_msg_sel        = false    # true/false

# (OC) Whether to indent Objective-C blocks at brace level instead of usual
# rules.
indent_oc_block                 = false    # true/false

# (OC) Indent for Objective-C blocks in a message relative to the parameter
# name.
#
# =0: Use indent_oc_block rules
# >0: Use specified number of spaces to indent
indent_oc_block_msg             = 0        # unsigned number

# (OC) Minimum indent for subsequent parameters
indent_oc_msg_colon             = 0        # unsigned number

# (OC) Whether to prioritize aligning with initial colon (and stripping spaces
# from lines, if necessary).
#
# Default: true
indent_oc_msg_prioritize_first_colon = false     # true/false

# (OC) Whether to indent blocks the way that Xcode does by default
# (from the keyword if the parameter is on its own line; otherwise, from the
# previous indentation level). Requires indent_oc_block_msg=true.
indent_oc_block_msg_xcode_style = false    # true/false

# (OC) Whether to indent blocks from where the brace is, relative to a
# message keyword. Requires indent_oc_block_msg=true.
indent_oc_block_msg_from_keyword = false    # true/false

# (OC) Whether to indent blocks from where the brace is, relative to a message
# colon. Requires indent_oc_block_msg=true.
indent_oc_block_msg_from_colon  = false    # true/false

# (OC) Whether to indent blocks from where the block caret is.
# Requires indent_oc_block_msg=true.
indent_oc_block_msg_from_caret  = false    # true/false

# (OC) Whether to indent blocks from where the brace caret is.
# Requires indent_oc_block_msg=true.
indent_oc_block_msg_from_brace  = false    # true/false

# When indenting after virtual brace open and newline add further spaces to
# reach this minimum indent.
indent_min_vbrace_open          = 0        # unsigned number

# Whether to add further spaces after regular indent to reach next tabstop
# when indenting after virtual brace open and newline.
indent_vbrace_open_on_tabstop   = false    # true/false

# How to indent after a brace followed by another token (not a newline).
# true:  indent all contained lines to match the token
# false: indent all contained lines to match the brace
#
# Default: true
indent_token_after_brace        = true     # true/false

# Whether to indent the body of a C++11 lambda.
indent_cpp_lambda_body          = false    # true/false

# How to indent compound literals that are being returned.
# true: add both the indent from return & the compound literal open brace
#       (i.e. 2 indent levels)
# false: only indent 1 level, don't add the indent for the open brace, only
#        add the indent for the return.
#
# Default: true
indent_compound_literal_return  = false     # true/false

# (C#) Whether to indent a 'using' block if no braces are used.
#
# Default: true
indent_using_block              = true     # true/false

# How to indent the continuation of ternary operator.
#
# 0: Off (default)
# 1: When the `if_false` is a continuation, indent it under `if_false`
# 2: When the `:` is a continuation, indent it under `?`
indent_ternary_operator         = 2        # unsigned number

# Whether to indent the statements inside ternary operator.
indent_inside_ternary_operator  = false    # true/false

# If true, the indentation of the chunks after a `return` sequence will be set at return indentation column.
indent_off_after_return         = false    # true/false

# If true, the indentation of the chunks after a `return new` sequence will be set at return indentation column.
indent_off_after_return_new     = false    # true/false

# If true, the tokens after return are indented with regular single indentation. By default (false) the indentation is after the return token.
indent_single_after_return      = false    # true/false

# Whether to ignore indent and alignment for 'asm' blocks (i.e. assume they
# have their own indentation).
indent_ignore_asm_block         = false    # true/false

# Don't indent the close parenthesis of a function definition,
# if the parenthesis is on its own line.
donot_indent_func_def_close_paren = false    # true/false

#
# Newline adding and removing options
#

# Whether to collapse empty blocks between '{' and '}'.
# If true, overrides nl_inside_empty_func
nl_collapse_empty_body          = false    # true/false

# Don't split one-line braced assignments, as in 'foo_t f = { 1, 2 };'.
nl_assign_leave_one_liners      = true    # true/false

# Don't split one-line braced statements inside a 'class xx { }' body.
nl_class_leave_one_liners       = false    # true/false

# Don't split one-line enums, as in 'enum foo { BAR = 15 };'
nl_enum_leave_one_liners        = false    # true/false

# Don't split one-line get or set functions.
nl_getset_leave_one_liners      = false    # true/false

# (C#) Don't split one-line property get or set functions.
nl_cs_property_leave_one_liners = false    # true/false

# Don't split one-line function definitions, as in 'int foo() { return 0; }'.
# might modify nl_func_type_name
nl_func_leave_one_liners        = false    # true/false

# Don't split one-line C++11 lambdas, as in '[]() { return 0; }'.
nl_cpp_lambda_leave_one_liners  = false    # true/false

# Don't split one-line if/else statements, as in 'if(...) b++;'.
nl_if_leave_one_liners          = false    # true/false

# Don't split one-line while statements, as in 'while(...) b++;'.
nl_while_leave_one_liners       = false    # true/false

# Don't split one-line do statements, as in 'do { b++; } while(...);'.
nl_do_leave_one_liners          = false    # true/false

# Don't split one-line for statements, as in 'for(...) b++;'.
nl_for_leave_one_liners         = false    # true/false

# (OC) Don't split one-line Objective-C messages.
nl_oc_msg_leave_one_liner       = false    # true/false

# (OC) Add or remove newline between method declaration and '{'.
nl_oc_mdef_brace                = ignore   # ignore/add/remove/force/not_defined

# (OC) Add or remove newline between Objective-C block signature and '{'.
nl_oc_block_brace               = ignore   # ignore/add/remove/force/not_defined

# (OC) Add or remove blank line before '@interface' statement.
nl_oc_before_interface          = ignore   # ignore/add/remove/force/not_defined

# (OC) Add or remove blank line before '@implementation' statement.
nl_oc_before_implementation     = ignore   # ignore/add/remove/force/not_defined

# (OC) Add or remove blank line before '@end' statement.
nl_oc_before_end                = ignore   # ignore/add/remove/force/not_defined

# (OC) Add or remove newline between '@interface' and '{'.
nl_oc_interface_brace           = ignore   # ignore/add/remove/force/not_defined

# (OC) Add or remove newline between '@implementation' and '{'.
nl_oc_implementation_brace      = ignore   # ignore/add/remove/force/not_defined

# Add or remove newlines at the start of the file.
nl_start_of_file                = remove   # ignore/add/remove/force/not_defined

# The minimum number of newlines at the start of the file (only used if
# nl_start_of_file is 'add' or 'force').
nl_start_of_file_min            = 0        # unsigned number

# Add or remove newline at the end of the file.
nl_end_of_file                  = add   # ignore/add/remove/force/not_defined

# The minimum number of newlines at the end of the file (only used if
# nl_end_of_file is 'add' or 'force').
nl_end_of_file_min              = 1        # unsigned number

# Add or remove newline between '=' and '{'.
nl_assign_brace                 = remove   # ignore/add/remove/force/not_defined

# (D) Add or remove newline between '=' and '['.
nl_assign_square                = ignore   # ignore/add/remove/force/not_defined

# Add or remove newline between '[]' and '{'.
nl_tsquare_brace                = ignore   # ignore/add/remove/force/not_defined

# (D) Add or remove newline after '= ['. Will also affect the newline before
# the ']'.
nl_after_square_assign          = ignore   # ignore/add/remove/force/not_defined

# Add or remove newline between a function call's ')' and '{', as in
# 'list_for_each(item, &list) { }'.
nl_fcall_brace                  = ignore   # ignore/add/remove/force/not_defined

# Add or remove newline between 'enum' and '{'.
nl_enum_brace                   = add   # ignore/add/remove/force/not_defined

# Add or remove newline between 'enum' and 'class'.
nl_enum_class                   = remove   # ignore/add/remove/force/not_defined

# Add or remove newline between 'enum class' and the identifier.
nl_enum_class_identifier        = remove   # ignore/add/remove/force/not_defined

# Add or remove newline between 'enum class' type and ':'.
nl_enum_identifier_colon        = remove   # ignore/add/remove/force/not_defined

# Add or remove newline between 'enum class identifier :' and type.
nl_enum_colon_type              = remove   # ignore/add/remove/force/not_defined

# Add or remove newline between 'struct and '{'.
nl_struct_brace                 = add   # ignore/add/remove/force/not_defined

# Add or remove newline between 'union' and '{'.
nl_union_brace                  = add   # ignore/add/remove/force/not_defined

# Add or remove newline between 'if' and '{'.
nl_if_brace                     = add   # ignore/add/remove/force/not_defined

# Add or remove newline between '}' and 'else'.
nl_brace_else                   = add   # ignore/add/remove/force/not_defined

# Add or remove newline between 'else if' and '{'. If set to ignore,
# nl_if_brace is used instead.
nl_elseif_brace                 = add   # ignore/add/remove/force/not_defined

# Add or remove newline between 'else' and 'if'.
nl_else_if                      = ignore   # ignore/add/remove/force/not_defined

# Add or remove newline between 'else' and '{'.
nl_else_brace                   = add   # ignore/add/remove/force/not_defined

# Add or remove newline before '{' opening brace
nl_before_opening_brace_func_class_def = ignore   # ignore/add/remove/force/not_defined

# Add or remove newline before 'if'/'else if' closing parenthesis.
nl_before_if_closing_paren      = ignore   # ignore/add/remove/force/not_defined

# Add or remove newline between '}' and 'finally'.
nl_brace_finally                = add   # ignore/add/remove/force/not_defined

# Add or remove newline between 'finally' and '{'.
nl_finally_brace                = add   # ignore/add/remove/force/not_defined

# Add or remove newline between 'try' and '{'.
nl_try_brace                    = add   # ignore/add/remove/force/not_defined

# Add or remove newline between get/set and '{'.
nl_getset_brace                 = add   # ignore/add/remove/force/not_defined

# Add or remove newline between 'for' and '{'.
nl_for_brace                    = add   # ignore/add/remove/force/not_defined

# Add or remove newline before the '{' of a 'catch' statement, as in
# 'catch (decl) <here> {'.
nl_catch_brace                  = add   # ignore/add/remove/force/not_defined

# (OC) Add or remove newline before the '{' of a '@catch' statement, as in
# '@catch (decl) <here> {'. If set to ignore, nl_catch_brace is used.
nl_oc_catch_brace               = ignore   # ignore/add/remove/force/not_defined

# Add or remove newline between '}' and 'catch'.
nl_brace_catch                  = add   # ignore/add/remove/force/not_defined

# (OC) Add or remove newline between '}' and '@catch'. If set to ignore,
# nl_brace_catch is used.
nl_oc_brace_catch               = ignore   # ignore/add/remove/force/not_defined

# Add or remove newline between '}' and ']'.
nl_brace_square                 = ignore   # ignore/add/remove/force/not_defined

# Add or remove newline between '}' and ')' in a function invocation.
nl_brace_fparen                 = ignore   # ignore/add/remove/force/not_defined

# Add or remove newline between 'while' and '{'.
nl_while_brace                  = add   # ignore/add/remove/force/not_defined

# (D) Add or remove newline between 'scope (x)' and '{'.
nl_scope_brace                  = ignore   # ignore/add/remove/force/not_defined

# (D) Add or remove newline between 'unittest' and '{'.
nl_unittest_brace               = ignore   # ignore/add/remove/force/not_defined

# (D) Add or remove newline between 'version (x)' and '{'.
nl_version_brace                = ignore   # ignore/add/remove/force/not_defined

# (C#) Add or remove newline between 'using' and '{'.
nl_using_brace                  = add   # ignore/add/remove/force/not_defined

# Add or remove newline between two open or close braces. Due to general
# newline/brace handling, REMOVE may not work.
nl_brace_brace                  = ignore   # ignore/add/remove/force/not_defined

# Add or remove newline between 'do' and '{'.
nl_do_brace                     = add   # ignore/add/remove/force/not_defined

# Add or remove newline between '}' and 'while' of 'do' statement.
nl_brace_while                  = add   # ignore/add/remove/force/not_defined

# Add or remove newline between 'switch' and '{'.
nl_switch_brace                 = add   # ignore/add/remove/force/not_defined

# Add or remove newline between 'synchronized' and '{'.
nl_synchronized_brace           = ignore   # ignore/add/remove/force/not_defined

# Add a newline between ')' and '{' if the ')' is on a different line than the
# if/for/etc.
#
# Overrides nl_for_brace, nl_if_brace, nl_switch_brace, nl_while_switch and
# nl_catch_brace.
nl_multi_line_cond              = false    # true/false

# Add a newline after '(' if an if/for/while/switch condition spans multiple
# lines
nl_multi_line_sparen_open       = ignore   # ignore/add/remove/force/not_defined

# Add a newline before ')' if an if/for/while/switch condition spans multiple
# lines. Overrides nl_before_if_closing_paren if both are specified.
nl_multi_line_sparen_close      = ignore   # ignore/add/remove/force/not_defined

# Force a newline in a define after the macro name for multi-line defines.
nl_multi_line_define            = true    # true/false

# Whether to add a newline before 'case', and a blank line before a 'case'
# statement that follows a ';' or '}'.
nl_before_case                  = true    # true/false

# Whether to add a newline after a 'case' statement.
nl_after_case                   = true    # true/false

# Add or remove newline between a case ':' and '{'.
#
# Overrides nl_after_case.
nl_case_colon_brace             = add   # ignore/add/remove/force/not_defined

# Add or remove newline between ')' and 'throw'.
nl_before_throw                 = ignore   # ignore/add/remove/force/not_defined

# Add or remove newline between 'namespace' and '{'.
nl_namespace_brace              = add   # ignore/add/remove/force/not_defined

# Add or remove newline after 'template<...>' of a template class.
nl_template_class               = add   # ignore/add/remove/force/not_defined

# Add or remove newline after 'template<...>' of a template class declaration.
#
# Overrides nl_template_class.
nl_template_class_decl          = ignore   # ignore/add/remove/force/not_defined

# Add or remove newline after 'template<>' of a specialized class declaration.
#
# Overrides nl_template_class_decl.
nl_template_class_decl_special  = ignore   # ignore/add/remove/force/not_defined

# Add or remove newline after 'template<...>' of a template class definition.
#
# Overrides nl_template_class.
nl_template_class_def           = ignore   # ignore/add/remove/force/not_defined

# Add or remove newline after 'template<>' of a specialized class definition.
#
# Overrides nl_template_class_def.
nl_template_class_def_special   = ignore   # ignore/add/remove/force/not_defined

# Add or remove newline after 'template<...>' of a template function.
nl_template_func                = ignore   # ignore/add/remove/force/not_defined

# Add or remove newline after 'template<...>' of a template function
# declaration.
#
# Overrides nl_template_func.
nl_template_func_decl           = ignore   # ignore/add/remove/force/not_defined

# Add or remove newline after 'template<>' of a specialized function
# declaration.
#
# Overrides nl_template_func_decl.
nl_template_func_decl_special   = ignore   # ignore/add/remove/force/not_defined

# Add or remove newline after 'template<...>' of a template function
# definition.
#
# Overrides nl_template_func.
nl_template_func_def            = ignore   # ignore/add/remove/force/not_defined

# Add or remove newline after 'template<>' of a specialized function
# definition.
#
# Overrides nl_template_func_def.
nl_template_func_def_special    = ignore   # ignore/add/remove/force/not_defined

# Add or remove newline after 'template<...>' of a template variable.
nl_template_var                 = ignore   # ignore/add/remove/force/not_defined

# Add or remove newline between 'template<...>' and 'using' of a templated
# type alias.
nl_template_using               = ignore   # ignore/add/remove/force/not_defined

# Add or remove newline between 'class' and '{'.
nl_class_brace                  = add   # ignore/add/remove/force/not_defined

# Add or remove newline before or after (depending on pos_class_comma,
# may not be IGNORE) each',' in the base class list.
nl_class_init_args              = ignore   # ignore/add/remove/force/not_defined

# Add or remove newline after each ',' in the constructor member
# initialization. Related to nl_constr_colon, pos_constr_colon and
# pos_constr_comma.
nl_constr_init_args             = add   # ignore/add/remove/force/not_defined

# Add or remove newline before first element, after comma, and after last
# element, in 'enum'.
nl_enum_own_lines               = ignore   # ignore/add/remove/force/not_defined

# Add or remove newline between return type and function name in a function
# definition.
# might be modified by nl_func_leave_one_liners
nl_func_type_name               = ignore   # ignore/add/remove/force/not_defined

# Add or remove newline between return type and function name inside a class
# definition. If set to ignore, nl_func_type_name or nl_func_proto_type_name
# is used instead.
nl_func_type_name_class         = ignore   # ignore/add/remove/force/not_defined

# Add or remove newline between class specification and '::'
# in 'void A::f() { }'. Only appears in separate member implementation (does
# not appear with in-line implementation).
nl_func_class_scope             = remove   # ignore/add/remove/force/not_defined

# Add or remove newline between function scope and name, as in
# 'void A :: <here> f() { }'.
nl_func_scope_name              = remove   # ignore/add/remove/force/not_defined

# Add or remove newline between return type and function name in a prototype.
nl_func_proto_type_name         = ignore   # ignore/add/remove/force/not_defined

# Add or remove newline between a function name and the opening '(' in the
# declaration.
nl_func_paren                   = remove   # ignore/add/remove/force/not_defined

# Overrides nl_func_paren for functions with no parameters.
nl_func_paren_empty             = ignore   # ignore/add/remove/force/not_defined

# Add or remove newline between a function name and the opening '(' in the
# definition.
nl_func_def_paren               = remove   # ignore/add/remove/force/not_defined

# Overrides nl_func_def_paren for functions with no parameters.
nl_func_def_paren_empty         = ignore   # ignore/add/remove/force/not_defined

# Add or remove newline between a function name and the opening '(' in the
# call.
nl_func_call_paren              = remove   # ignore/add/remove/force/not_defined

# Overrides nl_func_call_paren for functions with no parameters.
nl_func_call_paren_empty        = ignore   # ignore/add/remove/force/not_defined

# Add or remove newline after '(' in a function declaration.
nl_func_decl_start              = remove   # ignore/add/remove/force/not_defined

# Add or remove newline after '(' in a function definition.
nl_func_def_start               = remove   # ignore/add/remove/force/not_defined

# Overrides nl_func_decl_start when there is only one parameter.
nl_func_decl_start_single       = ignore   # ignore/add/remove/force/not_defined

# Overrides nl_func_def_start when there is only one parameter.
nl_func_def_start_single        = ignore   # ignore/add/remove/force/not_defined

# Whether to add a newline after '(' in a function declaration if '(' and ')'
# are in different lines. If false, nl_func_decl_start is used instead.
nl_func_decl_start_multi_line   = false    # true/false

# Whether to add a newline after '(' in a function definition if '(' and ')'
# are in different lines. If false, nl_func_def_start is used instead.
nl_func_def_start_multi_line    = false    # true/false

# Add or remove newline after each ',' in a function declaration.
nl_func_decl_args               = ignore   # ignore/add/remove/force/not_defined

# Add or remove newline after each ',' in a function definition.
nl_func_def_args                = ignore   # ignore/add/remove/force/not_defined

# Add or remove newline after each ',' in a function call.
nl_func_call_args               = ignore   # ignore/add/remove/force/not_defined

# Whether to add a newline after each ',' in a function declaration if '('
# and ')' are in different lines. If false, nl_func_decl_args is used instead.
nl_func_decl_args_multi_line    = false    # true/false

# Whether to add a newline after each ',' in a function definition if '('
# and ')' are in different lines. If false, nl_func_def_args is used instead.
nl_func_def_args_multi_line     = false    # true/false

# Add or remove newline before the ')' in a function declaration.
nl_func_decl_end                = ignore   # ignore/add/remove/force/not_defined

# Add or remove newline before the ')' in a function definition.
nl_func_def_end                 = ignore   # ignore/add/remove/force/not_defined

# Overrides nl_func_decl_end when there is only one parameter.
nl_func_decl_end_single         = ignore   # ignore/add/remove/force/not_defined

# Overrides nl_func_def_end when there is only one parameter.
nl_func_def_end_single          = ignore   # ignore/add/remove/force/not_defined

# Whether to add a newline before ')' in a function declaration if '(' and ')'
# are in different lines. If false, nl_func_decl_end is used instead.
nl_func_decl_end_multi_line     = false    # true/false

# Whether to add a newline before ')' in a function definition if '(' and ')'
# are in different lines. If false, nl_func_def_end is used instead.
nl_func_def_end_multi_line      = false    # true/false

# Add or remove newline between '()' in a function declaration.
nl_func_decl_empty              = remove   # ignore/add/remove/force/not_defined

# Add or remove newline between '()' in a function definition.
nl_func_def_empty               = remove   # ignore/add/remove/force/not_defined

# Add or remove newline between '()' in a function call.
nl_func_call_empty              = remove   # ignore/add/remove/force/not_defined

# Whether to add a newline after '(' in a function call,
# has preference over nl_func_call_start_multi_line.
nl_func_call_start              = ignore   # ignore/add/remove/force/not_defined

# Whether to add a newline before ')' in a function call.
nl_func_call_end                = ignore   # ignore/add/remove/force/not_defined

# Whether to add a newline after '(' in a function call if '(' and ')' are in
# different lines.
nl_func_call_start_multi_line   = false    # true/false

# Whether to add a newline after each ',' in a function call if '(' and ')'
# are in different lines.
nl_func_call_args_multi_line    = false    # true/false

# Whether to add a newline before ')' in a function call if '(' and ')' are in
# different lines.
nl_func_call_end_multi_line     = false    # true/false

# Whether to respect nl_func_call_XXX option in case of closure args.
nl_func_call_args_multi_line_ignore_closures = false    # true/false

# Whether to add a newline after '<' of a template parameter list.
nl_template_start               = false    # true/false

# Whether to add a newline after each ',' in a template parameter list.
nl_template_args                = false    # true/false

# Whether to add a newline before '>' of a template parameter list.
nl_template_end                 = false    # true/false

# (OC) Whether to put each Objective-C message parameter on a separate line.
# See nl_oc_msg_leave_one_liner.
nl_oc_msg_args                  = false    # true/false

# Add or remove newline between function signature and '{'.
nl_fdef_brace                   = add   # ignore/add/remove/force/not_defined

# Add or remove newline between function signature and '{',
# if signature ends with ')'. Overrides nl_fdef_brace.
nl_fdef_brace_cond              = ignore   # ignore/add/remove/force/not_defined

# Add or remove newline between C++11 lambda signature and '{'.
nl_cpp_ldef_brace               = remove   # ignore/add/remove/force/not_defined

# Add or remove newline between 'return' and the return expression.
nl_return_expr                  = remove   # ignore/add/remove/force/not_defined

# Whether to add a newline after semicolons, except in 'for' statements.
nl_after_semicolon              = true    # true/false

# (Java) Add or remove newline between the ')' and '{{' of the double brace
# initializer.
nl_paren_dbrace_open            = ignore   # ignore/add/remove/force/not_defined

# Whether to add a newline after the type in an unnamed temporary
# direct-list-initialization.
nl_type_brace_init_lst          = ignore   # ignore/add/remove/force/not_defined

# Whether to add a newline after the open brace in an unnamed temporary
# direct-list-initialization.
nl_type_brace_init_lst_open     = ignore   # ignore/add/remove/force/not_defined

# Whether to add a newline before the close brace in an unnamed temporary
# direct-list-initialization.
nl_type_brace_init_lst_close    = ignore   # ignore/add/remove/force/not_defined

# Whether to add a newline before '{'.
nl_before_brace_open            = false    # true/false

# Whether to add a newline after '{'.
nl_after_brace_open             = false    # true/false

# Whether to add a newline between the open brace and a trailing single-line
# comment. Requires nl_after_brace_open=true.
nl_after_brace_open_cmt         = false    # true/false

# Whether to add a newline after a virtual brace open with a non-empty body.
# These occur in un-braced if/while/do/for statement bodies.
nl_after_vbrace_open            = false    # true/false

# Whether to add a newline after a virtual brace open with an empty body.
# These occur in un-braced if/while/do/for statement bodies.
nl_after_vbrace_open_empty      = false    # true/false

# Whether to add a newline after '}'. Does not apply if followed by a
# necessary ';'.
nl_after_brace_close            = false    # true/false

# Whether to add a newline after a virtual brace close,
# as in 'if (foo) a++; <here> return;'.
nl_after_vbrace_close           = false    # true/false

# Add or remove newline between the close brace and identifier,
# as in 'struct { int a; } <here> b;'. Affects enumerations, unions and
# structures. If set to ignore, uses nl_after_brace_close.
nl_brace_struct_var             = ignore   # ignore/add/remove/force/not_defined

# Whether to alter newlines in '#define' macros.
nl_define_macro                 = false    # true/false

# Whether to alter newlines between consecutive parenthesis closes. The number
# of closing parentheses in a line will depend on respective open parenthesis
# lines.
nl_squeeze_paren_close          = false    # true/false

# Whether to remove blanks after '#ifxx' and '#elxx', or before '#elxx' and
# '#endif'. Does not affect top-level #ifdefs.
nl_squeeze_ifdef                = false    # true/false

# Makes the nl_squeeze_ifdef option affect the top-level #ifdefs as well.
nl_squeeze_ifdef_top_level      = false    # true/false

# Add or remove blank line before 'if'.
nl_before_if                    = ignore   # ignore/add/remove/force/not_defined

# Add or remove blank line after 'if' statement. Add/Force work only if the
# next token is not a closing brace.
nl_after_if                     = ignore   # ignore/add/remove/force/not_defined

# Add or remove blank line before 'for'.
nl_before_for                   = ignore   # ignore/add/remove/force/not_defined

# Add or remove blank line after 'for' statement.
nl_after_for                    = ignore   # ignore/add/remove/force/not_defined

# Add or remove blank line before 'while'.
nl_before_while                 = ignore   # ignore/add/remove/force/not_defined

# Add or remove blank line after 'while' statement.
nl_after_while                  = ignore   # ignore/add/remove/force/not_defined

# Add or remove blank line before 'switch'.
nl_before_switch                = ignore   # ignore/add/remove/force/not_defined

# Add or remove blank line after 'switch' statement.
nl_after_switch                 = ignore   # ignore/add/remove/force/not_defined

# Add or remove blank line before 'synchronized'.
nl_before_synchronized          = ignore   # ignore/add/remove/force/not_defined

# Add or remove blank line after 'synchronized' statement.
nl_after_synchronized           = ignore   # ignore/add/remove/force/not_defined

# Add or remove blank line before 'do'.
nl_before_do                    = ignore   # ignore/add/remove/force/not_defined

# Add or remove blank line after 'do/while' statement.
nl_after_do                     = ignore   # ignore/add/remove/force/not_defined

# Ignore nl_before_{if,for,switch,do,synchronized} if the control
# statement is immediately after a case statement.
# if nl_before_{if,for,switch,do} is set to remove, this option
# does nothing.
nl_before_ignore_after_case     = false    # true/false

# Whether to put a blank line before 'return' statements, unless after an open
# brace.
nl_before_return                = false    # true/false

# Whether to put a blank line after 'return' statements, unless followed by a
# close brace.
nl_after_return                 = false    # true/false

# Whether to put a blank line before a member '.' or '->' operators.
nl_before_member                = ignore   # ignore/add/remove/force/not_defined

# (Java) Whether to put a blank line after a member '.' or '->' operators.
nl_after_member                 = ignore   # ignore/add/remove/force/not_defined

# Whether to double-space commented-entries in 'struct'/'union'/'enum'.
nl_ds_struct_enum_cmt           = false    # true/false

# Whether to force a newline before '}' of a 'struct'/'union'/'enum'.
# (Lower priority than eat_blanks_before_close_brace.)
nl_ds_struct_enum_close_brace   = false    # true/false

# Add or remove newline before or after (depending on pos_class_colon) a class
# colon, as in 'class Foo <here> : <or here> public Bar'.
nl_class_colon                  = ignore   # ignore/add/remove/force/not_defined

# Add or remove newline around a class constructor colon. The exact position
# depends on nl_constr_init_args, pos_constr_colon and pos_constr_comma.
nl_constr_colon                 = add   # ignore/add/remove/force/not_defined

# Whether to collapse a two-line namespace, like 'namespace foo\n{ decl; }'
# into a single line. If true, prevents other brace newline rules from turning
# such code into four lines. If true, it also preserves one-liner namespaces.
nl_namespace_two_to_one_liner   = false    # true/false

# Whether to remove a newline in simple unbraced if statements, turning them
# into one-liners, as in 'if(b)\n i++;' => 'if(b) i++;'.
nl_create_if_one_liner          = false    # true/false

# Whether to remove a newline in simple unbraced for statements, turning them
# into one-liners, as in 'for (...)\n stmt;' => 'for (...) stmt;'.
nl_create_for_one_liner         = false    # true/false

# Whether to remove a newline in simple unbraced while statements, turning
# them into one-liners, as in 'while (expr)\n stmt;' => 'while (expr) stmt;'.
nl_create_while_one_liner       = false    # true/false

# Whether to collapse a function definition whose body (not counting braces)
# is only one line so that the entire definition (prototype, braces, body) is
# a single line.
nl_create_func_def_one_liner    = false    # true/false

# Whether to split one-line simple list definitions into three lines by
# adding newlines, as in 'int a[12] = { <here> 0 <here> };'.
nl_create_list_one_liner        = false    # true/false

# Whether to split one-line simple unbraced if statements into two lines by
# adding a newline, as in 'if(b) <here> i++;'.
nl_split_if_one_liner           = true    # true/false

# Whether to split one-line simple unbraced for statements into two lines by
# adding a newline, as in 'for (...) <here> stmt;'.
nl_split_for_one_liner          = true    # true/false

# Whether to split one-line simple unbraced while statements into two lines by
# adding a newline, as in 'while (expr) <here> stmt;'.
nl_split_while_one_liner        = true    # true/false

# Don't add a newline before a cpp-comment in a parameter list of a function
# call.
donot_add_nl_before_cpp_comment = false    # true/false

#
# Blank line options
#

# The maximum number of consecutive newlines (3 = 2 blank lines).
nl_max                          = 0        # unsigned number

# The maximum number of consecutive newlines in a function.
nl_max_blank_in_func            = 0        # unsigned number

# The number of newlines inside an empty function body.
# This option overrides eat_blanks_after_open_brace and
# eat_blanks_before_close_brace, but is ignored when
# nl_collapse_empty_body=true
nl_inside_empty_func            = 0        # unsigned number

# The number of newlines before a function prototype.
nl_before_func_body_proto       = 0        # unsigned number

# The number of newlines before a multi-line function definition. Where
# applicable, this option is overridden with eat_blanks_after_open_brace=true
nl_before_func_body_def         = 0        # unsigned number

# The number of newlines before a class constructor/destructor prototype.
nl_before_func_class_proto      = 0        # unsigned number

# The number of newlines before a class constructor/destructor definition.
nl_before_func_class_def        = 0        # unsigned number

# The number of newlines after a function prototype.
nl_after_func_proto             = 0        # unsigned number

# The number of newlines after a function prototype, if not followed by
# another function prototype.
nl_after_func_proto_group       = 0        # unsigned number

# The number of newlines after a class constructor/destructor prototype.
nl_after_func_class_proto       = 0        # unsigned number

# The number of newlines after a class constructor/destructor prototype,
# if not followed by another constructor/destructor prototype.
nl_after_func_class_proto_group = 0        # unsigned number

# Whether one-line method definitions inside a class body should be treated
# as if they were prototypes for the purposes of adding newlines.
#
# Requires nl_class_leave_one_liners=true. Overrides nl_before_func_body_def
# and nl_before_func_class_def for one-liners.
nl_class_leave_one_liner_groups = false    # true/false

# The number of newlines after '}' of a multi-line function body.
nl_after_func_body              = 0        # unsigned number

# The number of newlines after '}' of a multi-line function body in a class
# declaration. Also affects class constructors/destructors.
#
# Overrides nl_after_func_body.
nl_after_func_body_class        = 0        # unsigned number

# The number of newlines after '}' of a single line function body. Also
# affects class constructors/destructors.
#
# Overrides nl_after_func_body and nl_after_func_body_class.
nl_after_func_body_one_liner    = 0        # unsigned number

# The number of blank lines after a block of variable definitions at the top
# of a function body.
#
# 0: No change (default).
nl_func_var_def_blk             = 0        # unsigned number

# The number of newlines before a block of typedefs. If nl_after_access_spec
# is non-zero, that option takes precedence.
#
# 0: No change (default).
nl_typedef_blk_start            = 0        # unsigned number

# The number of newlines after a block of typedefs.
#
# 0: No change (default).
nl_typedef_blk_end              = 1        # unsigned number

# The maximum number of consecutive newlines within a block of typedefs.
#
# 0: No change (default).
nl_typedef_blk_in               = 0        # unsigned number

# The number of newlines before a block of variable definitions not at the top
# of a function body. If nl_after_access_spec is non-zero, that option takes
# precedence.
#
# 0: No change (default).
nl_var_def_blk_start            = 0        # unsigned number

# The number of newlines after a block of variable definitions not at the top
# of a function body.
#
# 0: No change (default).
nl_var_def_blk_end              = 0        # unsigned number

# The maximum number of consecutive newlines within a block of variable
# definitions.
#
# 0: No change (default).
nl_var_def_blk_in               = 0        # unsigned number

# The minimum number of newlines before a multi-line comment.
# Doesn't apply if after a brace open or another multi-line comment.
nl_before_block_comment         = 0        # unsigned number

# The minimum number of newlines before a single-line C comment.
# Doesn't apply if after a brace open or other single-line C comments.
nl_before_c_comment             = 0        # unsigned number

# The minimum number of newlines before a CPP comment.
# Doesn't apply if after a brace open or other CPP comments.
nl_before_cpp_comment           = 0        # unsigned number

# Whether to force a newline after a multi-line comment.
nl_after_multiline_comment      = false    # true/false

# Whether to force a newline after a label's colon.
nl_after_label_colon            = false    # true/false

# The number of newlines before a struct definition.
nl_before_struct                = 0        # unsigned number

# The number of newlines after '}' or ';' of a struct/enum/union definition.
nl_after_struct                 = 0        # unsigned number

# The number of newlines before a class definition.
nl_before_class                 = 0        # unsigned number

# The number of newlines after '}' or ';' of a class definition.
nl_after_class                  = 0        # unsigned number

# The number of newlines before a namespace.
nl_before_namespace             = 0        # unsigned number

# The number of newlines after '{' of a namespace. This also adds newlines
# before the matching '}'.
#
# 0: Apply eat_blanks_after_open_brace or eat_blanks_before_close_brace if
#     applicable, otherwise no change.
#
# Overrides eat_blanks_after_open_brace and eat_blanks_before_close_brace.
nl_inside_namespace             = 0        # unsigned number

# The number of newlines after '}' of a namespace.
nl_after_namespace              = 0        # unsigned number

# The number of newlines before an access specifier label. This also includes
# the Qt-specific 'signals:' and 'slots:'. Will not change the newline count
# if after a brace open.
#
# 0: No change (default).
nl_before_access_spec           = 0        # unsigned number

# The number of newlines after an access specifier label. This also includes
# the Qt-specific 'signals:' and 'slots:'. Will not change the newline count
# if after a brace open.
#
# 0: No change (default).
#
# Overrides nl_typedef_blk_start and nl_var_def_blk_start.
nl_after_access_spec            = 0        # unsigned number

# The number of newlines between a function definition and the function
# comment, as in '// comment\n <here> void foo() {...}'.
#
# 0: No change (default).
nl_comment_func_def             = 0        # unsigned number

# The number of newlines after a try-catch-finally block that isn't followed
# by a brace close.
#
# 0: No change (default).
nl_after_try_catch_finally      = 0        # unsigned number

# (C#) The number of newlines before and after a property, indexer or event
# declaration.
#
# 0: No change (default).
nl_around_cs_property           = 0        # unsigned number

# (C#) The number of newlines between the get/set/add/remove handlers.
#
# 0: No change (default).
nl_between_get_set              = 0        # unsigned number

# (C#) Add or remove newline between property and the '{'.
nl_property_brace               = ignore   # ignore/add/remove/force/not_defined

# Whether to remove blank lines after '{'.
eat_blanks_after_open_brace     = false    # true/false

# Whether to remove blank lines before '}'.
eat_blanks_before_close_brace   = true    # true/false

# How aggressively to remove extra newlines not in preprocessor.
#
# 0: No change (default)
# 1: Remove most newlines not handled by other config
# 2: Remove all newlines and reformat completely by config
nl_remove_extra_newlines        = 0        # unsigned number

# (Java) Add or remove newline after an annotation statement. Only affects
# annotations that are after a newline.
nl_after_annotation             = ignore   # ignore/add/remove/force/not_defined

# (Java) Add or remove newline between two annotations.
nl_between_annotation           = ignore   # ignore/add/remove/force/not_defined

# The number of newlines before a whole-file #ifdef.
#
# 0: No change (default).
nl_before_whole_file_ifdef      = 0        # unsigned number

# The number of newlines after a whole-file #ifdef.
#
# 0: No change (default).
nl_after_whole_file_ifdef       = 0        # unsigned number

# The number of newlines before a whole-file #endif.
#
# 0: No change (default).
nl_before_whole_file_endif      = 0        # unsigned number

# The number of newlines after a whole-file #endif.
#
# 0: No change (default).
nl_after_whole_file_endif       = 0        # unsigned number

#
# Positioning options
#

# The position of arithmetic operators in wrapped expressions.
pos_arith                       = lead   # ignore/break/force/lead/trail/join/lead_break/lead_force/trail_break/trail_force

# The position of assignment in wrapped expressions. Do not affect '='
# followed by '{'.
pos_assign                      = trail   # ignore/break/force/lead/trail/join/lead_break/lead_force/trail_break/trail_force

# The position of Boolean operators in wrapped expressions.
pos_bool                        = lead   # ignore/break/force/lead/trail/join/lead_break/lead_force/trail_break/trail_force

# The position of comparison operators in wrapped expressions.
pos_compare                     = lead   # ignore/break/force/lead/trail/join/lead_break/lead_force/trail_break/trail_force

# The position of conditional operators, as in the '?' and ':' of
# 'expr ? stmt : stmt', in wrapped expressions.
pos_conditional                 = trail   # ignore/break/force/lead/trail/join/lead_break/lead_force/trail_break/trail_force

# The position of the comma in wrapped expressions.
pos_comma                       = ignore   # ignore/break/force/lead/trail/join/lead_break/lead_force/trail_break/trail_force

# The position of the comma in enum entries.
pos_enum_comma                  = trail   # ignore/break/force/lead/trail/join/lead_break/lead_force/trail_break/trail_force

# The position of the comma in the base class list if there is more than one
# line. Affects nl_class_init_args.
pos_class_comma                 = lead   # ignore/break/force/lead/trail/join/lead_break/lead_force/trail_break/trail_force

# The position of the comma in the constructor initialization list.
# Related to nl_constr_colon, nl_constr_init_args and pos_constr_colon.
pos_constr_comma                = lead   # ignore/break/force/lead/trail/join/lead_break/lead_force/trail_break/trail_force

# The position of trailing/leading class colon, between class and base class
# list. Affects nl_class_colon.
pos_class_colon                 = lead   # ignore/break/force/lead/trail/join/lead_break/lead_force/trail_break/trail_force

# The position of colons between constructor and member initialization.
# Related to nl_constr_colon, nl_constr_init_args and pos_constr_comma.
pos_constr_colon                = lead   # ignore/break/force/lead/trail/join/lead_break/lead_force/trail_break/trail_force

# The position of shift operators in wrapped expressions.
pos_shift                       = ignore   # ignore/break/force/lead/trail/join/lead_break/lead_force/trail_break/trail_force

#
# Line splitting options
#

# Try to limit code width to N columns.
code_width                      = 110        # unsigned number

# Whether to fully split long 'for' statements at semi-colons.
ls_for_split_full               = true    # true/false

# Whether to fully split long function prototypes/calls at commas.
# The option ls_code_width has priority over the option ls_func_split_full.
ls_func_split_full              = true    # true/false

# Whether to split lines as close to code_width as possible and ignore some
# groupings.
# The option ls_code_width has priority over the option ls_func_split_full.
ls_code_width                   = false    # true/false

#
# Code alignment options (not left column spaces/tabs)
#

# Whether to keep non-indenting tabs.
align_keep_tabs                 = false    # true/false

# Whether to use tabs for aligning.
align_with_tabs                 = false    # true/false

# Whether to bump out to the next tab when aligning.
align_on_tabstop                = false    # true/false

# Whether to right-align numbers.
align_number_right              = false    # true/false

# Whether to keep whitespace not required for alignment.
align_keep_extra_space          = false    # true/false

# Whether to align variable definitions in prototypes and functions.
align_func_params               = false    # true/false

# The span for aligning parameter definitions in function on parameter name.
#
# 0: Don't align (default).
align_func_params_span          = 0        # unsigned number

# The threshold for aligning function parameter definitions.
# Use a negative number for absolute thresholds.
#
# 0: No limit (default).
align_func_params_thresh        = 0        # number

# The gap for aligning function parameter definitions.
align_func_params_gap           = 1        # unsigned number

# The span for aligning constructor value.
#
# 0: Don't align (default).
align_constr_value_span         = 0        # unsigned number

# The threshold for aligning constructor value.
# Use a negative number for absolute thresholds.
#
# 0: No limit (default).
align_constr_value_thresh       = 0        # number

# The gap for aligning constructor value.
align_constr_value_gap          = 0        # unsigned number

# Whether to align parameters in single-line functions that have the same
# name. The function names must already be aligned with each other.
align_same_func_call_params     = false    # true/false

# The span for aligning function-call parameters for single line functions.
#
# 0: Don't align (default).
align_same_func_call_params_span = 0        # unsigned number

# The threshold for aligning function-call parameters for single line
# functions.
# Use a negative number for absolute thresholds.
#
# 0: No limit (default).
align_same_func_call_params_thresh = 0        # number

# The span for aligning variable definitions.
#
# 0: Don't align (default).
align_var_def_span              = 0        # unsigned number

# How to consider (or treat) the '*' in the alignment of variable definitions.
#
# 0: Part of the type     'void *   foo;' (default)
# 1: Part of the variable 'void     *foo;'
# 2: Dangling             'void    *foo;'
# Dangling: the '*' will not be taken into account when aligning.
align_var_def_star_style        = 0        # unsigned number

# How to consider (or treat) the '&' in the alignment of variable definitions.
#
# 0: Part of the type     'long &   foo;' (default)
# 1: Part of the variable 'long     &foo;'
# 2: Dangling             'long    &foo;'
# Dangling: the '&' will not be taken into account when aligning.
align_var_def_amp_style         = 0        # unsigned number

# The threshold for aligning variable definitions.
# Use a negative number for absolute thresholds.
#
# 0: No limit (default).
align_var_def_thresh            = 0        # number

# The gap for aligning variable definitions.
align_var_def_gap               = 1        # unsigned number

# Whether to align the colon in struct bit fields.
align_var_def_colon             = true    # true/false

# The gap for aligning the colon in struct bit fields.
align_var_def_colon_gap         = 1        # unsigned number

# Whether to align any attribute after the variable name.
align_var_def_attribute         = false    # true/false

# Whether to align inline struct/enum/union variable definitions.
align_var_def_inline            = true    # true/false

# The span for aligning on '=' in assignments.
#
# 0: Don't align (default).
align_assign_span               = 0        # unsigned number

# The span for aligning on '=' in function prototype modifier.
#
# 0: Don't align (default).
align_assign_func_proto_span    = 0        # unsigned number

# The threshold for aligning on '=' in assignments.
# Use a negative number for absolute thresholds.
#
# 0: No limit (default).
align_assign_thresh             = 0        # number

# How to apply align_assign_span to function declaration "assignments", i.e.
# 'virtual void foo() = 0' or '~foo() = {default|delete}'.
#
# 0: Align with other assignments (default)
# 1: Align with each other, ignoring regular assignments
# 2: Don't align
align_assign_decl_func          = 0        # unsigned number

# The span for aligning on '=' in enums.
#
# 0: Don't align (default).
align_enum_equ_span             = 1        # unsigned number

# The threshold for aligning on '=' in enums.
# Use a negative number for absolute thresholds.
#
# 0: no limit (default).
align_enum_equ_thresh           = 0        # number

# The span for aligning class member definitions.
#
# 0: Don't align (default).
align_var_class_span            = 1        # unsigned number

# The threshold for aligning class member definitions.
# Use a negative number for absolute thresholds.
#
# 0: No limit (default).
align_var_class_thresh          = 0        # number

# The gap for aligning class member definitions.
align_var_class_gap             = 1        # unsigned number

# The span for aligning struct/union member definitions.
#
# 0: Don't align (default).
align_var_struct_span           = 1        # unsigned number

# The threshold for aligning struct/union member definitions.
# Use a negative number for absolute thresholds.
#
# 0: No limit (default).
align_var_struct_thresh         = 0        # number

# The gap for aligning struct/union member definitions.
align_var_struct_gap            = 1        # unsigned number

# The span for aligning struct initializer values.
#
# 0: Don't align (default).
align_struct_init_span          = 1        # unsigned number

# The span for aligning single-line typedefs.
#
# 0: Don't align (default).
align_typedef_span              = 1        # unsigned number

# The minimum space between the type and the synonym of a typedef.
align_typedef_gap               = 1        # unsigned number

# How to align typedef'd functions with other typedefs.
#
# 0: Don't mix them at all (default)
# 1: Align the open parenthesis with the types
# 2: Align the function type name with the other type names
align_typedef_func              = 0        # unsigned number

# How to consider (or treat) the '*' in the alignment of typedefs.
#
# 0: Part of the typedef type, 'typedef int * pint;' (default)
# 1: Part of type name:        'typedef int   *pint;'
# 2: Dangling:                 'typedef int  *pint;'
# Dangling: the '*' will not be taken into account when aligning.
align_typedef_star_style        = 0        # unsigned number

# How to consider (or treat) the '&' in the alignment of typedefs.
#
# 0: Part of the typedef type, 'typedef int & intref;' (default)
# 1: Part of type name:        'typedef int   &intref;'
# 2: Dangling:                 'typedef int  &intref;'
# Dangling: the '&' will not be taken into account when aligning.
align_typedef_amp_style         = 0        # unsigned number

# The span for aligning comments that end lines.
#
# 0: Don't align (default).
align_right_cmt_span            = 2        # unsigned number

# Minimum number of columns between preceding text and a trailing comment in
# order for the comment to qualify for being aligned. Must be non-zero to have
# an effect.
align_right_cmt_gap             = 0        # unsigned number

# If aligning comments, whether to mix with comments after '}' and #endif with
# less than three spaces before the comment.
align_right_cmt_mix             = false    # true/false

# Whether to only align trailing comments that are at the same brace level.
align_right_cmt_same_level      = false    # true/false

# Minimum column at which to align trailing comments. Comments which are
# aligned beyond this column, but which can be aligned in a lesser column,
# may be "pulled in".
#
# 0: Ignore (default).
align_right_cmt_at_col          = 0        # unsigned number

# The span for aligning function prototypes.
#
# 0: Don't align (default).
align_func_proto_span           = 1        # unsigned number

# How to consider (or treat) the '*' in the alignment of function prototypes.
#
# 0: Part of the type     'void *   foo();' (default)
# 1: Part of the function 'void     *foo();'
# 2: Dangling             'void    *foo();'
# Dangling: the '*' will not be taken into account when aligning.
align_func_proto_star_style     = 0        # unsigned number

# How to consider (or treat) the '&' in the alignment of function prototypes.
#
# 0: Part of the type     'long &   foo();' (default)
# 1: Part of the function 'long     &foo();'
# 2: Dangling             'long    &foo();'
# Dangling: the '&' will not be taken into account when aligning.
align_func_proto_amp_style      = 0        # unsigned number

# The threshold for aligning function prototypes.
# Use a negative number for absolute thresholds.
#
# 0: No limit (default).
align_func_proto_thresh         = 0        # number

# Minimum gap between the return type and the function name.
align_func_proto_gap            = 1        # unsigned number

# Whether to align function prototypes on the 'operator' keyword instead of
# what follows.
align_on_operator               = true    # true/false

# Whether to mix aligning prototype and variable declarations. If true,
# align_var_def_XXX options are used instead of align_func_proto_XXX options.
align_mix_var_proto             = false    # true/false

# Whether to align single-line functions with function prototypes.
# Uses align_func_proto_span.
align_single_line_func          = false    # true/false

# Whether to align the open brace of single-line functions.
# Requires align_single_line_func=true. Uses align_func_proto_span.
align_single_line_brace         = false    # true/false

# Gap for align_single_line_brace.
align_single_line_brace_gap     = 1        # unsigned number

# (OC) The span for aligning Objective-C message specifications.
#
# 0: Don't align (default).
align_oc_msg_spec_span          = 0        # unsigned number

# Whether to align macros wrapped with a backslash and a newline. This will
# not work right if the macro contains a multi-line comment.
align_nl_cont                   = false    # true/false

# Whether to align macro functions and variables together.
align_pp_define_together        = false    # true/false

# The span for aligning on '#define' bodies.
#
# =0: Don't align (default)
# >0: Number of lines (including comments) between blocks
align_pp_define_span            = 1        # unsigned number

# The minimum space between label and value of a preprocessor define.
align_pp_define_gap             = 1        # unsigned number

# Whether to align lines that start with '<<' with previous '<<'.
#
# Default: true
align_left_shift                = true     # true/false

# Whether to align comma-separated statements following '<<' (as used to
# initialize Eigen matrices).
align_eigen_comma_init          = false    # true/false

# Whether to align text after 'asm volatile ()' colons.
align_asm_colon                 = false    # true/false

# (OC) Span for aligning parameters in an Objective-C message call
# on the ':'.
#
# 0: Don't align.
align_oc_msg_colon_span         = 0        # unsigned number

# (OC) Whether to always align with the first parameter, even if it is too
# short.
align_oc_msg_colon_first        = false    # true/false

# (OC) Whether to align parameters in an Objective-C '+' or '-' declaration
# on the ':'.
align_oc_decl_colon             = false    # true/false

# (OC) Whether to not align parameters in an Objectve-C message call if first
# colon is not on next line of the message call (the same way Xcode does
# aligment)
align_oc_msg_colon_xcode_like   = false    # true/false

#
# Comment modification options
#

# Try to wrap comments at N columns.
cmt_width                       = 110        # unsigned number

# How to reflow comments.
#
# 0: No reflowing (apart from the line wrapping due to cmt_width) (default)
# 1: No touching at all
# 2: Full reflow (enable cmt_indent_multi for indent with line wrapping due to cmt_width)
cmt_reflow_mode                 = 0        # unsigned number

# Path to a file that contains regular expressions describing patterns for
# which the end of one line and the beginning of the next will be folded into
# the same sentence or paragraph during full comment reflow. The regular
# expressions are described using ECMAScript syntax. The syntax for this
# specification is as follows, where "..." indicates the custom regular
# expression and "n" indicates the nth end_of_prev_line_regex and
# beg_of_next_line_regex regular expression pair:
#
# end_of_prev_line_regex[1] = "...$"
# beg_of_next_line_regex[1] = "^..."
# end_of_prev_line_regex[2] = "...$"
# beg_of_next_line_regex[2] = "^..."
#             .
#             .
#             .
# end_of_prev_line_regex[n] = "...$"
# beg_of_next_line_regex[n] = "^..."
#
# Note that use of this option overrides the default reflow fold regular
# expressions, which are internally defined as follows:
#
# end_of_prev_line_regex[1] = "[\w,\]\)]$"
# beg_of_next_line_regex[1] = "^[\w,\[\(]"
# end_of_prev_line_regex[2] = "\.$"
# beg_of_next_line_regex[2] = "^[A-Z]"
cmt_reflow_fold_regex_file      = ""         # string

# Whether to indent wrapped lines to the start of the encompassing paragraph
# during full comment reflow (cmt_reflow_mode = 2). Overrides the value
# specified by cmt_sp_after_star_cont.
#
# Note that cmt_align_doxygen_javadoc_tags overrides this option for
# paragraphs associated with javadoc tags
cmt_reflow_indent_to_paragraph_start = false    # true/false

# Whether to convert all tabs to spaces in comments. If false, tabs in
# comments are left alone, unless used for indenting.
cmt_convert_tab_to_spaces       = true    # true/false

# Whether to apply changes to multi-line comments, including cmt_width,
# keyword substitution and leading chars.
#
# Default: true
cmt_indent_multi                = true     # true/false

# Whether to align doxygen javadoc-style tags ('@param', '@return', etc.)
# and corresponding fields such that groups of consecutive block tags,
# parameter names, and descriptions align with one another. Overrides that
# which is specified by the cmt_sp_after_star_cont. If cmt_width > 0, it may
# be necessary to enable cmt_indent_multi and set cmt_reflow_mode = 2
# in order to achieve the desired alignment for line-wrapping.
cmt_align_doxygen_javadoc_tags  = false    # true/false

# The number of spaces to insert after the star and before doxygen
# javadoc-style tags (@param, @return, etc). Requires enabling
# cmt_align_doxygen_javadoc_tags. Overrides that which is specified by the
# cmt_sp_after_star_cont.
#
# Default: 1
cmt_sp_before_doxygen_javadoc_tags = 1        # unsigned number

# Whether to change trailing, single-line c-comments into cpp-comments.
cmt_trailing_single_line_c_to_cpp = false    # true/false

# Whether to group c-comments that look like they are in a block.
cmt_c_group                     = true    # true/false

# Whether to put an empty '/*' on the first line of the combined c-comment.
cmt_c_nl_start                  = true    # true/false

# Whether to add a newline before the closing '*/' of the combined c-comment.
cmt_c_nl_end                    = true    # true/false

# Whether to change cpp-comments into c-comments.
cmt_cpp_to_c                    = false    # true/false

# Whether to group cpp-comments that look like they are in a block. Only
# meaningful if cmt_cpp_to_c=true.
cmt_cpp_group                   = true    # true/false

# Whether to put an empty '/*' on the first line of the combined cpp-comment
# when converting to a c-comment.
#
# Requires cmt_cpp_to_c=true and cmt_cpp_group=true.
cmt_cpp_nl_start                = true    # true/false

# Whether to add a newline before the closing '*/' of the combined cpp-comment
# when converting to a c-comment.
#
# Requires cmt_cpp_to_c=true and cmt_cpp_group=true.
cmt_cpp_nl_end                  = true    # true/false

# Whether to put a star on subsequent comment lines.
cmt_star_cont                   = true    # true/false

# The number of spaces to insert at the start of subsequent comment lines.
cmt_sp_before_star_cont         = 0        # unsigned number

# The number of spaces to insert after the star on subsequent comment lines.
cmt_sp_after_star_cont          = 1        # unsigned number

# For multi-line comments with a '*' lead, remove leading spaces if the first
# and last lines of the comment are the same length.
#
# Default: true
cmt_multi_check_last            = true     # true/false

# For multi-line comments with a '*' lead, remove leading spaces if the first
# and last lines of the comment are the same length AND if the length is
# bigger as the first_len minimum.
#
# Default: 4
cmt_multi_first_len_minimum     = 4        # unsigned number

# Path to a file that contains text to insert at the beginning of a file if
# the file doesn't start with a C/C++ comment. If the inserted text contains
# '$(filename)', that will be replaced with the current file's name.
cmt_insert_file_header          = ""         # string

# Path to a file that contains text to insert at the end of a file if the
# file doesn't end with a C/C++ comment. If the inserted text contains
# '$(filename)', that will be replaced with the current file's name.
cmt_insert_file_footer          = ""         # string

# Path to a file that contains text to insert before a function definition if
# the function isn't preceded by a C/C++ comment. If the inserted text
# contains '$(function)', '$(javaparam)' or '$(fclass)', these will be
# replaced with, respectively, the name of the function, the javadoc '@param'
# and '@return' stuff, or the name of the class to which the member function
# belongs.
cmt_insert_func_header          = ""         # string

# Path to a file that contains text to insert before a class if the class
# isn't preceded by a C/C++ comment. If the inserted text contains '$(class)',
# that will be replaced with the class name.
cmt_insert_class_header         = ""         # string

# Path to a file that contains text to insert before an Objective-C message
# specification, if the method isn't preceded by a C/C++ comment. If the
# inserted text contains '$(message)' or '$(javaparam)', these will be
# replaced with, respectively, the name of the function, or the javadoc
# '@param' and '@return' stuff.
cmt_insert_oc_msg_header        = ""         # string

# Whether a comment should be inserted if a preprocessor is encountered when
# stepping backwards from a function name.
#
# Applies to cmt_insert_oc_msg_header, cmt_insert_func_header and
# cmt_insert_class_header.
cmt_insert_before_preproc       = false    # true/false

# Whether a comment should be inserted if a function is declared inline to a
# class definition.
#
# Applies to cmt_insert_func_header.
#
# Default: true
cmt_insert_before_inlines       = false     # true/false

# Whether a comment should be inserted if the function is a class constructor
# or destructor.
#
# Applies to cmt_insert_func_header.
cmt_insert_before_ctor_dtor     = false    # true/false

#
# Code modifying options (non-whitespace)
#

# Add or remove braces on a single-line 'do' statement.
mod_full_brace_do               = add   # ignore/add/remove/force/not_defined

# Add or remove braces on a single-line 'for' statement.
mod_full_brace_for              = add   # ignore/add/remove/force/not_defined

# (Pawn) Add or remove braces on a single-line function definition.
mod_full_brace_function         = add   # ignore/add/remove/force/not_defined

# Add or remove braces on a single-line 'if' statement. Braces will not be
# removed if the braced statement contains an 'else'.
mod_full_brace_if               = add   # ignore/add/remove/force/not_defined

# Whether to enforce that all blocks of an 'if'/'else if'/'else' chain either
# have, or do not have, braces. If true, braces will be added if any block
# needs braces, and will only be removed if they can be removed from all
# blocks.
#
# Overrides mod_full_brace_if.
mod_full_brace_if_chain         = false    # true/false

# Whether to add braces to all blocks of an 'if'/'else if'/'else' chain.
# If true, mod_full_brace_if_chain will only remove braces from an 'if' that
# does not have an 'else if' or 'else'.
mod_full_brace_if_chain_only    = false    # true/false

# Add or remove braces on single-line 'while' statement.
mod_full_brace_while            = add   # ignore/add/remove/force/not_defined

# Add or remove braces on single-line 'using ()' statement.
mod_full_brace_using            = ignore   # ignore/add/remove/force/not_defined

# Don't remove braces around statements that span N newlines
mod_full_brace_nl               = 0        # unsigned number

# Whether to prevent removal of braces from 'if'/'for'/'while'/etc. blocks
# which span multiple lines.
#
# Affects:
#   mod_full_brace_for
#   mod_full_brace_if
#   mod_full_brace_if_chain
#   mod_full_brace_if_chain_only
#   mod_full_brace_while
#   mod_full_brace_using
#
# Does not affect:
#   mod_full_brace_do
#   mod_full_brace_function
mod_full_brace_nl_block_rem_mlcond = false    # true/false

# Add or remove unnecessary parenthesis on 'return' statement.
mod_paren_on_return             = remove   # ignore/add/remove/force/not_defined

# (Pawn) Whether to change optional semicolons to real semicolons.
mod_pawn_semicolon              = false    # true/false

# Whether to fully parenthesize Boolean expressions in 'while' and 'if'
# statement, as in 'if (a && b > c)' => 'if (a && (b > c))'.
mod_full_paren_if_bool          = false    # true/false

# Whether to remove superfluous semicolons.
mod_remove_extra_semicolon      = true    # true/false

# Whether to remove duplicate include.
mod_remove_duplicate_include    = false    # true/false

# If a function body exceeds the specified number of newlines and doesn't have
# a comment after the close brace, a comment will be added.
mod_add_long_function_closebrace_comment = 0        # unsigned number

# If a namespace body exceeds the specified number of newlines and doesn't
# have a comment after the close brace, a comment will be added.
mod_add_long_namespace_closebrace_comment = 0        # unsigned number

# If a class body exceeds the specified number of newlines and doesn't have a
# comment after the close brace, a comment will be added.
mod_add_long_class_closebrace_comment = 0        # unsigned number

# If a switch body exceeds the specified number of newlines and doesn't have a
# comment after the close brace, a comment will be added.
mod_add_long_switch_closebrace_comment = 0        # unsigned number

# If an #ifdef body exceeds the specified number of newlines and doesn't have
# a comment after the #endif, a comment will be added.
mod_add_long_ifdef_endif_comment = 0        # unsigned number

# If an #ifdef or #else body exceeds the specified number of newlines and
# doesn't have a comment after the #else, a comment will be added.
mod_add_long_ifdef_else_comment = 0        # unsigned number

# Whether to take care of the case by the mod_sort_xx options.
mod_sort_case_sensitive         = false    # true/false

# Whether to sort consecutive single-line 'import' statements.
mod_sort_import                 = false    # true/false

# (C#) Whether to sort consecutive single-line 'using' statements.
mod_sort_using                  = false    # true/false

# Whether to sort consecutive single-line '#include' statements (C/C++) and
# '#import' statements (Objective-C). Be aware that this has the potential to
# break your code if your includes/imports have ordering dependencies.
mod_sort_include                = false    # true/false

# Whether to prioritize '#include' and '#import' statements that contain
# filename without extension when sorting is enabled.
mod_sort_incl_import_prioritize_filename = false    # true/false

# Whether to prioritize '#include' and '#import' statements that does not
# contain extensions when sorting is enabled.
mod_sort_incl_import_prioritize_extensionless = false    # true/false

# Whether to prioritize '#include' and '#import' statements that contain
# angle over quotes when sorting is enabled.
mod_sort_incl_import_prioritize_angle_over_quotes = false    # true/false

# Whether to ignore file extension in '#include' and '#import' statements
# for sorting comparison.
mod_sort_incl_import_ignore_extension = false    # true/false

# Whether to group '#include' and '#import' statements when sorting is enabled.
mod_sort_incl_import_grouping_enabled = false    # true/false

# Whether to move a 'break' that appears after a fully braced 'case' before
# the close brace, as in 'case X: { ... } break;' => 'case X: { ... break; }'.
mod_move_case_break             = false    # true/false

# Whether to move a 'return' that appears after a fully braced 'case' before
# the close brace, as in 'case X: { ... } return;' => 'case X: { ... return; }'.
#mod_move_case_return            = false    # true/false

# Add or remove braces around a fully braced case statement. Will only remove
# braces if there are no variable declarations in the block.
mod_case_brace                  = ignore   # ignore/add/remove/force/not_defined

# Whether to remove a void 'return;' that appears as the last statement in a
# function.
mod_remove_empty_return         = false    # true/false

# Add or remove the comma after the last value of an enumeration.
mod_enum_last_comma             = ignore   # ignore/add/remove/force/not_defined

# (OC) Whether to organize the properties. If true, properties will be
# rearranged according to the mod_sort_oc_property_*_weight factors.
mod_sort_oc_properties          = false    # true/false

# (OC) Weight of a class property modifier.
mod_sort_oc_property_class_weight = 0        # number

# (OC) Weight of 'atomic' and 'nonatomic'.
mod_sort_oc_property_thread_safe_weight = 0        # number

# (OC) Weight of 'readwrite' when organizing properties.
mod_sort_oc_property_readwrite_weight = 0        # number

# (OC) Weight of a reference type specifier ('retain', 'copy', 'assign',
# 'weak', 'strong') when organizing properties.
mod_sort_oc_property_reference_weight = 0        # number

# (OC) Weight of getter type ('getter=') when organizing properties.
mod_sort_oc_property_getter_weight = 0        # number

# (OC) Weight of setter type ('setter=') when organizing properties.
mod_sort_oc_property_setter_weight = 0        # number

# (OC) Weight of nullability type ('nullable', 'nonnull', 'null_unspecified',
# 'null_resettable') when organizing properties.
mod_sort_oc_property_nullability_weight = 0        # number

#
# Preprocessor options
#

# Add or remove indentation of preprocessor directives inside #if blocks
# at brace level 0 (file-level).
pp_indent                       = remove   # ignore/add/remove/force/not_defined

# Whether to indent #if/#else/#endif at the brace level. If false, these are
# indented from column 1.
pp_indent_at_level              = false    # true/false

# Specifies the number of columns to indent preprocessors per level
# at brace level 0 (file-level). If pp_indent_at_level=false, also specifies
# the number of columns to indent preprocessors per level
# at brace level > 0 (function-level).
#
# Default: 1
pp_indent_count                 = 0        # unsigned number

# Add or remove space after # based on pp_level of #if blocks.
pp_space                        = ignore   # ignore/add/remove/force/not_defined

# Sets the number of spaces per level added with pp_space.
pp_space_count                  = 0        # unsigned number

# The indent for '#region' and '#endregion' in C# and '#pragma region' in
# C/C++. Negative values decrease indent down to the first column.
pp_indent_region                = 0        # number

# Whether to indent the code between #region and #endregion.
pp_region_indent_code           = false    # true/false

# If pp_indent_at_level=true, sets the indent for #if, #else and #endif when
# not at file-level. Negative values decrease indent down to the first column.
#
# =0: Indent preprocessors using output_tab_size
# >0: Column at which all preprocessors will be indented
pp_indent_if                    = 0        # number

# Whether to indent the code between #if, #else and #endif.
pp_if_indent_code               = false    # true/false

# Whether to indent the body of an #if that encompasses all the code in the file.
pp_indent_in_guard              = false    # true/false

# Whether to indent '#define' at the brace level. If false, these are
# indented from column 1.
pp_define_at_level              = false    # true/false

# Whether to indent '#include' at the brace level.
pp_include_at_level             = false    # true/false

# Whether to ignore the '#define' body while formatting.
pp_ignore_define_body           = false    # true/false

# Whether to indent case statements between #if, #else, and #endif.
# Only applies to the indent of the preprocesser that the case statements
# directly inside of.
#
# Default: true
pp_indent_case                  = false     # true/false

# Whether to indent whole function definitions between #if, #else, and #endif.
# Only applies to the indent of the preprocesser that the function definition
# is directly inside of.
#
# Default: true
pp_indent_func_def              = false     # true/false

# Whether to indent extern C blocks between #if, #else, and #endif.
# Only applies to the indent of the preprocesser that the extern block is
# directly inside of.
#
# Default: true
pp_indent_extern                = false     # true/false

# Whether to indent braces directly inside #if, #else, and #endif.
# Only applies to the indent of the preprocesser that the braces are directly
# inside of.
#
# Default: true
pp_indent_brace                 = false     # true/false

#
# Sort includes options
#

# The regex for include category with priority 0.
include_category_0              = ""         # string

# The regex for include category with priority 1.
include_category_1              = ""         # string

# The regex for include category with priority 2.
include_category_2              = ""         # string

#
# Use or Do not Use options
#

# true:  indent_func_call_param will be used (default)
# false: indent_func_call_param will NOT be used
#
# Default: true
use_indent_func_call_param      = true     # true/false

# The value of the indentation for a continuation line is calculated
# differently if the statement is:
# - a declaration: your case with QString fileName ...
# - an assignment: your case with pSettings = new QSettings( ...
#
# At the second case the indentation value might be used twice:
# - at the assignment
# - at the function call (if present)
#
# To prevent the double use of the indentation value, use this option with the
# value 'true'.
#
# true:  indent_continue will be used only once
# false: indent_continue will be used every time (default)
use_indent_continue_only_once   = true    # true/false

# The value might be used twice:
# - at the assignment
# - at the opening brace
#
# To prevent the double use of the indentation value, use this option with the
# value 'true'.
#
# true:  indentation will be used only once
# false: indentation will be used every time (default)
indent_cpp_lambda_only_once     = true    # true/false

# Whether sp_after_angle takes precedence over sp_inside_fparen. This was the
# historic behavior, but is probably not the desired behavior, so this is off
# by default.
use_sp_after_angle_always       = false    # true/false

# Whether to apply special formatting for Qt SIGNAL/SLOT macros. Essentially,
# this tries to format these so that they match Qt's normalized form (i.e. the
# result of QMetaObject::normalizedSignature), which can slightly improve the
# performance of the QObject::connect call, rather than how they would
# otherwise be formatted.
#
# See options_for_QT.cpp for details.
#
# Default: true
use_options_overriding_for_qt_macros = true     # true/false

# If true: the form feed character is removed from the list of whitespace
# characters. See https://en.cppreference.com/w/cpp/string/byte/isspace.
use_form_feed_no_more_as_whitespace_character = false    # true/false

#
# Warn levels - 1: error, 2: warning (default), 3: note
#

# (C#) Warning is given if doing tab-to-\t replacement and we have found one
# in a C# verbatim string literal.
#
# Default: 2
warn_level_tabs_found_in_verbatim_string_literals = 2        # unsigned number

# Limit the number of loops.
# Used by uncrustify.cpp to exit from infinite loop.
# 0: no limit.
debug_max_number_of_loops       = 0        # number

# Set the number of the line to protocol;
# Used in the function prot_the_line if the 2. parameter is zero.
# 0: nothing protocol.
debug_line_number_to_protocol   = 0        # number

# Set the number of second(s) before terminating formatting the current file,
# 0: no timeout.
# only for linux
debug_timeout                   = 0        # number

# Set the number of characters to be printed if the text is too long,
# 0: do not truncate.
debug_truncate                  = 0        # unsigned number

# Meaning of the settings:
#   Ignore - do not do any changes
#   Add    - makes sure there is 1 or more space/brace/newline/etc
#   Force  - makes sure there is exactly 1 space/brace/newline/etc,
#            behaves like Add in some contexts
#   Remove - removes space/brace/newline/etc
#
#
# - Token(s) can be treated as specific type(s) with the 'set' option:
#     `set tokenType tokenString [tokenString...]`
#
#     Example:
#       `set BOOL __AND__ __OR__`
#
#     tokenTypes are defined in src/token_enum.h, use them without the
#     'CT_' prefix: 'CT_BOOL' => 'BOOL'
#
#
# - Token(s) can be treated as type(s) with the 'type' option.
#     `type tokenString [tokenString...]`
#
#     Example:
#       `type int c_uint_8 Rectangle`
#
#     This can also be achieved with `set TYPE int c_uint_8 Rectangle`
#
#
# To embed whitespace in tokenStrings use the '\' escape character, or quote
# the tokenStrings. These quotes are supported: "'`
#
#
# - Support for the auto detection of languages through the file ending can be
#   added using the 'file_ext' command.
#     `file_ext langType langString [langString..]`
#
#     Example:
#       `file_ext CPP .ch .cxx .cpp.in`
#
#     langTypes are defined in uncrusify_types.h in the lang_flag_e enum, use
#     them without the 'LANG_' prefix: 'LANG_CPP' => 'CPP'
#
#
# - Custom macro-based indentation can be set up using 'macro-open',
#   'macro-else' and 'macro-close'.
#     `(macro-open | macro-else | macro-close) tokenString`
#
#     Example:
#       `macro-open  BEGIN_TEMPLATE_MESSAGE_MAP`
#       `macro-open  BEGIN_MESSAGE_MAP`
#       `macro-close END_MESSAGE_MAP`
#
#
# option(s) with 'not default' value: 0
#<|MERGE_RESOLUTION|>--- conflicted
+++ resolved
@@ -101,10 +101,6 @@
 # no argument list is present, as in '[] <here> { ... }'.
 sp_cpp_lambda_square_brace      = ignore   # ignore/add/remove/force/not_defined
 
-<<<<<<< HEAD
-# Add or remove space after the capture specification in C++11 lambda.
-sp_cpp_lambda_square_paren      = remove   # ignore/add/remove/force
-=======
 # Add or remove space after the opening parenthesis and before the closing
 # parenthesis of a argument list of a C++11 lambda, as in
 # '[]( <here> int x <here> ){ ... }'.
@@ -117,7 +113,6 @@
 # Add or remove space between a lambda body and its call operator of an
 # immediately invoked lambda, as in '[]( ... ){ ... } <here> ( ... )'.
 sp_cpp_lambda_fparen            = ignore   # ignore/add/remove/force/not_defined
->>>>>>> 69eb6dea
 
 # Add or remove space around assignment operator '=' in a prototype.
 #
