/*
 * Copyright (c) 2016 MariaDB Corporation Ab
 * Copyright (c) 2023 MariaDB plc, Finnish Branch
 *
 * Use of this software is governed by the Business Source License included
 * in the LICENSE.TXT file and at www.mariadb.com/bsl11.
 *
 * Change Date: 2027-03-14
 *
 * On the date above, in accordance with the Business Source License, use
 * of this software will be governed by version 2 or later of the General
 * Public License.
 */

/**
 * @file qlafilter.cc - Quary Log All Filter
 *
 * QLA Filter - Query Log All. A simple query logging filter. All queries passing
 * through the filter are written to a text file.
 *
 * The filter makes no attempt to deal with query packets that do not fit
 * in a single GWBUF.
 */


#include "qlafilter.hh"

#include <cmath>
#include <errno.h>
#include <fcntl.h>
#include <time.h>
#include <stdio.h>
#include <inttypes.h>
#include <string.h>
#include <sstream>
#include <sys/time.h>
#include <fstream>
#include <sstream>
#include <string>

#include <maxscale/config2.hh>
#include <maxbase/format.hh>
#include <maxscale/modinfo.hh>
#include <maxscale/modutil.hh>
#include <maxscale/service.hh>
#include <maxscale/modulecmd.hh>
#include <maxscale/json_api.hh>
#include <maxscale/protocol/mariadb/protocol_classes.hh>

using std::string;

namespace
{

uint64_t CAPABILITIES = RCAP_TYPE_STMT_INPUT;

const char HEADER_ERROR[] = "Failed to print header to file %s. Error %i: '%s'.";

namespace cfg = mxs::config;

cfg::Specification s_spec(MXB_MODULE_NAME, cfg::Specification::FILTER);

cfg::ParamEnum<QlaInstance::DurationMultiplier> s_duration_multiplier(
    &s_spec, "duration_unit", "Duration in milliseconds (ms) or microseconds (us)",
    {
        {QlaInstance::DurationMultiplier::DURATION_IN_MILLISECONDS, "ms"},
        {QlaInstance::DurationMultiplier::DURATION_IN_MILLISECONDS, "milliseconds"},
        {QlaInstance::DurationMultiplier::DURATION_IN_MICROSECONDS, "us"},
        {QlaInstance::DurationMultiplier::DURATION_IN_MICROSECONDS, "microseconds"},
    },
    QlaInstance::DurationMultiplier::DURATION_IN_MILLISECONDS,
    cfg::Param::AT_RUNTIME);

cfg::ParamBool s_use_canonical_form(
    &s_spec, "use_canonical_form", "Write queries in canonical form", false,
    cfg::Param::AT_RUNTIME);

cfg::ParamRegex s_match(
    &s_spec, "match", "Only log queries matching this pattern", "",
    cfg::Param::AT_RUNTIME);

cfg::ParamRegex s_exclude(
    &s_spec, "exclude", "Exclude queries matching this pattern from the log", "",
    cfg::Param::AT_RUNTIME);

cfg::ParamString s_user(
    &s_spec, "user", "Log queries only from this user", "",
    cfg::Param::AT_RUNTIME);

cfg::ParamString s_source(
    &s_spec, "source", "Log queries only from this network address", "",
    cfg::Param::AT_RUNTIME);

cfg::ParamString s_filebase(
    &s_spec, "filebase", "The basename of the output file",
    cfg::Param::AT_RUNTIME);

cfg::ParamEnumMask<uint32_t> s_options(
    &s_spec, "options", "Regular expression options",
    {
        {0, "case"},
        {PCRE2_CASELESS, "ignorecase"},
        {PCRE2_EXTENDED, "extended"},
    },
    0,
    cfg::Param::AT_RUNTIME);

cfg::ParamEnumMask<uint32_t> s_log_type(
    &s_spec, "log_type", "The type of log file to use",
    {
        {QlaInstance::LOG_FILE_SESSION, "session"},
        {QlaInstance::LOG_FILE_UNIFIED, "unified"},
        {QlaInstance::LOG_FILE_STDOUT, "stdout"},
    },
    QlaInstance::LOG_FILE_SESSION,
    cfg::Param::AT_RUNTIME);

cfg::ParamEnumMask<int64_t> s_log_data(
    &s_spec, "log_data", "Type of data to log in the log files",
    {
        {QlaInstance::LOG_DATA_SERVICE, "service"},
        {QlaInstance::LOG_DATA_SESSION, "session"},
        {QlaInstance::LOG_DATA_DATE, "date"},
        {QlaInstance::LOG_DATA_USER, "user"},
        {QlaInstance::LOG_DATA_QUERY, "query"},
        {QlaInstance::LOG_DATA_REPLY_TIME, "reply_time"},
        {QlaInstance::LOG_DATA_TOTAL_REPLY_TIME, "total_reply_time"},
        {QlaInstance::LOG_DATA_DEFAULT_DB, "default_db"},
        {QlaInstance::LOG_DATA_NUM_ROWS, "num_rows"},
        {QlaInstance::LOG_DATA_REPLY_SIZE, "reply_size"},
        {QlaInstance::LOG_DATA_TRANSACTION, "transaction"},
        {QlaInstance::LOG_DATA_TRANSACTION_DUR, "transaction_time"},
        {QlaInstance::LOG_DATA_NUM_WARNINGS, "num_warnings"},
        {QlaInstance::LOG_DATA_ERR_MSG, "error_msg"},
        {QlaInstance::LOG_DATA_SERVER, "server"},
    },
    QlaInstance::LOG_DATA_DATE | QlaInstance::LOG_DATA_USER | QlaInstance::LOG_DATA_QUERY,
    cfg::Param::AT_RUNTIME);

cfg::ParamString s_newline_replacement(
    &s_spec, "newline_replacement", "Value used to replace newlines", " ",
    cfg::Param::AT_RUNTIME);

cfg::ParamString s_separator(
    &s_spec, "separator", "Defines the separator between elements of a log entry", ",",
    cfg::Param::AT_RUNTIME);

cfg::ParamBool s_flush(
    &s_spec, "flush", "Flush log files after every write", false,
    cfg::Param::AT_RUNTIME);

cfg::ParamBool s_append(
    &s_spec, "append", "Append new entries to log files instead of overwriting them", true,
    cfg::Param::AT_RUNTIME);

auto open_file(const std::string& filename, std::ios_base::openmode mode)
{
    return SFile(new LogFile {filename, mode});
}

void print_string_replace_newlines(const char* sql_string, size_t sql_str_len,
                                   const char* rep_newline, std::stringstream* output);

bool check_replace_file(const string& filename, SFile* psFile);
}

QlaInstance::QlaInstance(const string& name)
    : m_settings(name, this)
    , m_name(name)
{
}

QlaInstance::Settings::Settings(const std::string& name, QlaInstance* instance)
    : mxs::config::Configuration(name, &s_spec)
    , m_instance(instance)
{
    add_native(&Settings::m_v, &Values::duration_multiplier, &s_duration_multiplier);
    add_native(&Settings::m_v, &Values::use_canonical_form, &s_use_canonical_form);
    add_native(&Settings::m_v, &Values::filebase, &s_filebase);
    add_native(&Settings::m_v, &Values::flush_writes, &s_flush);
    add_native(&Settings::m_v, &Values::append, &s_append);
    add_native(&Settings::m_v, &Values::query_newline, &s_newline_replacement);
    add_native(&Settings::m_v, &Values::separator, &s_separator);
    add_native(&Settings::m_v, &Values::user_name, &s_user);
    add_native(&Settings::m_v, &Values::source, &s_source);
    add_native(&Settings::m_v, &Values::match, &s_match);
    add_native(&Settings::m_v, &Values::exclude, &s_exclude);
    add_native(&Settings::m_v, &Values::options, &s_options);
    add_native(&Settings::m_v, &Values::log_file_data_flags, &s_log_data);
    add_native(&Settings::m_v, &Values::log_file_types, &s_log_type);
}

bool QlaInstance::Settings::post_configure(const std::map<std::string, mxs::ConfigParameters>& nested_params)
{
    mxb_assert(nested_params.empty());

    m_v.write_session_log = (m_v.log_file_types & LOG_FILE_SESSION);
    m_v.write_unified_log = (m_v.log_file_types & LOG_FILE_UNIFIED);
    m_v.write_stdout_log = (m_v.log_file_types & LOG_FILE_STDOUT);
    m_v.session_data_flags = m_v.log_file_data_flags & ~LOG_DATA_SESSION;
    m_v.exclude = mxs::config::RegexValue(m_v.exclude.pattern(), m_v.options);
    m_v.match = mxs::config::RegexValue(m_v.match.pattern(), m_v.options);
    return m_instance->post_configure();
}

QlaInstance::~QlaInstance()
{
}

QlaInstance::LogManager::~LogManager()
{
    m_qlalog.stop();
}

QlaFilterSession::QlaFilterSession(QlaInstance& instance, MXS_SESSION* session, SERVICE* service)
    : mxs::FilterSession(session, service)
    , m_log(instance.log())
    , m_user(session->user())
    , m_remote(session->client_remote())
    , m_service(session->service->name())
    , m_ses_id(session->id())
    , m_rotation_count(mxs_get_log_rotation_count())
{
}

QlaFilterSession::~QlaFilterSession()
{
}

bool QlaInstance::post_configure()
{
    bool ok = false;

    if (auto log = LogManager::create(m_settings.values()))
    {
        m_log.assign(std::move(log));
        ok = true;
    }

    return ok;
}

// static
std::unique_ptr<QlaInstance::LogManager>
QlaInstance::LogManager::create(const QlaInstance::Settings::Values& settings)
{
    std::unique_ptr<QlaInstance::LogManager> manager(new QlaInstance::LogManager(settings));

    if (!manager->prepare())
    {
        manager.reset();
    }

    return manager;
}

QlaInstance::LogManager::LogManager(const QlaInstance::Settings::Values& settings)
    : m_settings(settings)
    , m_rotation_count(mxs_get_log_rotation_count())
{
    m_sUnified_file = std::make_shared<LogFile>();      // The shared_ptr is always valid
    m_qlalog.start();
}

bool QlaInstance::LogManager::prepare()
{
    // Try to open the unified log file
    if (m_settings.write_unified_log)
    {
        m_unified_filename = m_settings.filebase + ".unified";
        // Open the file. It is only closed at program exit.
        if (!open_unified_logfile())
        {
            MXB_ERROR("Failed to open file '%s'. Error %i: '%s'.",
                      m_unified_filename.c_str(), errno, mxb_strerror(errno));
            return false;
        }
    }

    if (m_settings.write_stdout_log)
    {
        write_stdout_log_entry(generate_log_header(m_settings.log_file_data_flags));
    }

    return true;
}

QlaInstance* QlaInstance::create(const char* name)
{
    return new QlaInstance(name);
}

mxs::FilterSession* QlaInstance::newSession(MXS_SESSION* session, SERVICE* service)
{
    auto my_session = new(std::nothrow) QlaFilterSession(*this, session, service);
    if (my_session && !my_session->prepare())
    {
        delete my_session;
        my_session = nullptr;
    }

    return my_session;
}

bool QlaFilterSession::prepare()
{
    const auto& settings = m_log->settings();
    bool hostname_ok = settings.source.empty() || (m_remote == settings.source);
    bool username_ok = settings.user_name.empty() || (m_user == settings.user_name);
    m_active = hostname_ok && username_ok;

    bool error = false;

    if (m_active & settings.write_session_log)
    {
        // Only open the session file if the corresponding mode setting is used.
        m_filename = mxb::string_printf("%s.%" PRIu64, settings.filebase.c_str(), m_ses_id);
        m_sSession_file = m_log->open_session_log_file(m_filename);
        if (!m_sSession_file)
        {
            error = true;
        }
    }
    return !error;
}

bool QlaInstance::read_to_json(int start, int end, json_t** output) const
{
    bool rval = false;

    if (m_settings.values().write_unified_log)
    {
        rval = (*m_log)->read_to_json(start, end, output);
    }
    else
    {
        *output = mxs_json_error("Filter '%s' does not have unified log file enabled", m_name.c_str());
    }

    return rval;
}

bool QlaInstance::LogManager::read_to_json(int start, int end, json_t** output)
{
    bool rval = false;
    mxb_assert(m_sUnified_file->is_open() && !m_unified_filename.empty());
    std::ifstream file(m_unified_filename);

    if (file)
    {
        json_t* arr = json_array();
        // TODO: Add integer type to modulecmd
        int current = 0;

        /** Skip lines we don't want */
        for (std::string line; current < start && std::getline(file, line); current++)
        {
        }

        /** Read lines until either EOF or line count is reached */
        for (std::string line; std::getline(file, line) && (current < end || end == 0); current++)
        {
            json_array_append_new(arr, json_string(line.c_str()));
        }

        *output = arr;
        rval = true;
    }
    else
    {
        *output = mxs_json_error("Failed to open file '%s'", m_unified_filename.c_str());
    }

    return rval;
}

json_t* QlaInstance::diagnostics() const
{
    return json_null();
}

uint64_t QlaInstance::getCapabilities() const
{
    return CAPABILITIES;
}

json_t* QlaFilterSession::diagnostics() const
{
    json_t* rval = json_object();
    json_object_set_new(rval, "session_filename", json_string(m_filename.c_str()));
    return rval;
}

void QlaInstance::LogManager::check_reopen_file(const string& filename, uint64_t data_flags,
                                                SFile* psFile) const
{
    if (check_replace_file(filename, psFile))
    {
        // New file created, print the log header.
        string header = generate_log_header(data_flags);
        if (!write_to_logfile((*psFile)->log_stream, header))
        {
            MXB_ERROR(HEADER_ERROR, filename.c_str(), errno, mxb_strerror(errno));
        }
    }
    // Either the old file existed or file creation failed.
}

void QlaInstance::LogManager::check_reopen_session_file(const std::string& filename, SFile* psFile) const
{
    check_reopen_file(filename, m_settings.session_data_flags, psFile);
}

bool QlaInstance::LogManager::match_exclude(const char* sql, int len)
{
    return (!m_settings.match || m_settings.match.match(sql, (size_t)len))
           && (!m_settings.exclude || !m_settings.exclude.match(sql, (size_t)len));
}

/**
 * Write QLA log entry/entries to disk
 *
 * @params elems Log entry contents
 */
void QlaFilterSession::write_log_entries(const LogEventElems& elems)
{
    if (m_log->settings().write_session_log)
    {
        int global_rot_count = mxs_get_log_rotation_count();
        if (global_rot_count > m_rotation_count)
        {
            m_rotation_count = global_rot_count;
            m_log->check_reopen_session_file(m_filename, &m_sSession_file);
        }

        if (m_sSession_file)
        {
            string entry = generate_log_entry(m_log->settings().session_data_flags, elems);
            write_session_log_entry(entry);
        }
    }

    if (m_log->settings().write_unified_log || m_log->settings().write_stdout_log)
    {
        string unified_log_entry =
            generate_log_entry(m_log->settings().log_file_data_flags, elems);

        if (m_log->settings().write_unified_log)
        {
            m_log->write_unified_log_entry(unified_log_entry);
        }

        if (m_log->settings().write_stdout_log)
        {
            m_log->write_stdout_log_entry(unified_log_entry);
        }
    }
}

bool QlaFilterSession::routeQuery(GWBUF* queue)
{
    const char* query = NULL;
    int query_len = 0;

<<<<<<< HEAD
    if (m_active && modutil_extract_SQL(*queue, &query, &query_len)
        && m_log->match_exclude(query, query_len))
=======
    if (m_active && modutil_extract_SQL(queue, &query, &query_len)
        && (m_matched = m_log->match_exclude(query, query_len)))
>>>>>>> db7db27d
    {
        const uint32_t data_flags = m_log->settings().log_file_data_flags;

        m_first_reply = true;
        m_qc_type_mask = 0;     // only set if needed

        m_sql = m_log->settings().use_canonical_form ?
            queue->get_canonical() : queue->get_sql();

        m_begin_time = m_pSession->worker()->epoll_tick_now();

        if (data_flags & (QlaInstance::LOG_DATA_TRANSACTION | QlaInstance::LOG_DATA_TRANSACTION_DUR))
        {
            m_qc_type_mask = qc_get_type_mask(queue);

            if (m_qc_type_mask & QUERY_TYPE_BEGIN_TRX)
            {
                m_trx_begin_time = m_begin_time;
            }
        }

        if (data_flags & QlaInstance::LOG_DATA_DATE)
        {
            using namespace std::chrono;
            auto now = wall_time::Clock::now();
            auto current_second = duration_cast<seconds>(now.time_since_epoch());
            if (current_second != m_last_wall_second)
            {
                m_last_wall_second = current_second;
                m_wall_time_str = wall_time::to_string(now, "%F %T");
            }
        }
    }
    /* Pass the query downstream */
    return mxs::FilterSession::routeQuery(queue);
}

bool QlaFilterSession::clientReply(GWBUF* queue, const mxs::ReplyRoute& down, const mxs::Reply& reply)
{
    if (m_active)
    {
        if (m_first_reply)
        {
            m_first_response_time = m_pSession->worker()->epoll_tick_now();
            m_first_reply = false;
        }

        if (reply.is_complete() & m_matched)
        {
            LogEventElems elems(m_begin_time,
                                m_sql,
                                m_first_response_time,
                                m_pSession->worker()->epoll_tick_now(),
                                reply,
                                down);

            write_log_entries(elems);
        }
    }

    return mxs::FilterSession::clientReply(queue, down, reply);
}

SFile QlaInstance::LogManager::open_session_log_file(const string& filename) const
{
    return open_log_file(m_settings.session_data_flags, filename);
}

bool QlaInstance::LogManager::open_unified_logfile()
{
    m_sUnified_file = open_log_file(m_settings.log_file_data_flags, m_unified_filename);
    return m_sUnified_file->is_open();
}

/**
 * Open a log file for writing and print a header if file did not exist.
 *
 * @param   data_flags  Data save settings flags
 * @param   filename    Target file path
 * @return  A valid file on success, null otherwise.
 */
SFile QlaInstance::LogManager::open_log_file(uint64_t data_flags, const string& filename) const
{
    std::ifstream try_file(filename);
    bool file_existed = try_file.is_open();

    SFile sFile;
    if (m_settings.append == false)
    {
        // Just open the file (possibly overwriting) and then print header.
        file_existed = false;
        sFile = open_file(filename, std::ios_base::out);
    }
    else
    {
        if (try_file.is_open())
        {
            // set file_existed to false if the file is empty to generate the header
            file_existed = try_file.peek() != std::ifstream::traits_type::eof();
        }
        sFile = open_file(filename, std::ios_base::app);
    }

    if (!sFile->is_open())
    {
        MXB_ERROR("Failed to open file '%s'. Error %i: '%s'.", filename.c_str(), errno, mxb_strerror(errno));
    }
    else if (!file_existed && data_flags != 0)
    {
        string header = generate_log_header(data_flags);
        if (!write_to_logfile(sFile->log_stream, header))
        {
            MXB_ERROR(HEADER_ERROR, filename.c_str(), errno, mxb_strerror(errno));
        }
    }

    return sFile;
}

string QlaInstance::LogManager::generate_log_header(uint64_t data_flags) const
{
    // Print a header.
    const char SERVICE[] = "Service";
    const char SESSION[] = "Session";
    const char DATE[] = "Date";
    const char USERHOST[] = "User@Host";
    const char QUERY[] = "Query";
    const char REPLY_TIME[] = "Reply_time";
    const char TOTAL_REPLY_TIME[] = "Total_reply_time";
    const char DEFAULT_DB[] = "Default_db";
    const char NUM_ROWS[] = "Num_rows";
    const char REPLY_SIZE[] = "Reply_size";
    const char NUM_WARNINGS[] = "Num_warnings";
    const char ERR_MSG[] = "Error_msg";
    const char TRANSACTION[] = "Transaction";
    const char TRANSACTION_DUR[] = "Transaction_time";
    const char SERVER[] = "Server";

    std::stringstream header;
    string curr_sep;    // Use empty string as the first separator
    const string& real_sep = m_settings.separator;

    if (data_flags & LOG_DATA_SERVICE)
    {
        header << SERVICE;
        curr_sep = real_sep;
    }
    if (data_flags & LOG_DATA_SESSION)
    {
        header << curr_sep << SESSION;
        curr_sep = real_sep;
    }
    if (data_flags & LOG_DATA_DATE)
    {
        header << curr_sep << DATE;
        curr_sep = real_sep;
    }
    if (data_flags & LOG_DATA_USER)
    {
        header << curr_sep << USERHOST;
        curr_sep = real_sep;
    }
    if (data_flags & LOG_DATA_REPLY_TIME)
    {
        header << curr_sep << REPLY_TIME;
        curr_sep = real_sep;
    }
    if (data_flags & LOG_DATA_QUERY)
    {
        header << curr_sep << QUERY;
    }
    if (data_flags & LOG_DATA_DEFAULT_DB)
    {
        header << curr_sep << DEFAULT_DB;
    }
    if (data_flags & LOG_DATA_TOTAL_REPLY_TIME)
    {
        header << curr_sep << TOTAL_REPLY_TIME;
        curr_sep = real_sep;
    }
    if (data_flags & LOG_DATA_NUM_ROWS)
    {
        header << curr_sep << NUM_ROWS;
        curr_sep = real_sep;
    }
    if (data_flags & LOG_DATA_REPLY_SIZE)
    {
        header << curr_sep << REPLY_SIZE;
        curr_sep = real_sep;
    }
    if (data_flags & LOG_DATA_TRANSACTION)
    {
        header << curr_sep << TRANSACTION;
        curr_sep = real_sep;
    }
    if (data_flags & LOG_DATA_TRANSACTION_DUR)
    {
        header << curr_sep << TRANSACTION_DUR;
        curr_sep = real_sep;
    }
    if (data_flags & LOG_DATA_NUM_WARNINGS)
    {
        header << curr_sep << NUM_WARNINGS;
        curr_sep = real_sep;
    }
    if (data_flags & LOG_DATA_ERR_MSG)
    {
        header << curr_sep << ERR_MSG;
        curr_sep = real_sep;
    }
    if (data_flags & LOG_DATA_SERVER)
    {
        header << curr_sep << SERVER;
        curr_sep = real_sep;
    }
    header << '\n';
    return header.str();
}

string QlaFilterSession::generate_log_entry(uint64_t data_flags, const LogEventElems& elems)
{
    /* Printing to the file in parts would likely cause garbled printing if several threads write
     * simultaneously, so we have to first print to a string. */
    std::stringstream output;
    string curr_sep;    // Use empty string as the first separator
    const string& real_sep = m_log->settings().separator;

    if (data_flags & QlaInstance::LOG_DATA_SERVICE)
    {
        output << m_service;
        curr_sep = real_sep;
    }
    if (data_flags & QlaInstance::LOG_DATA_SESSION)
    {
        output << curr_sep << m_ses_id;
        curr_sep = real_sep;
    }
    if (data_flags & QlaInstance::LOG_DATA_DATE)
    {
        output << curr_sep << m_wall_time_str;
        curr_sep = real_sep;
    }
    if (data_flags & QlaInstance::LOG_DATA_USER)
    {
        output << curr_sep << m_user << "@" << m_remote;
        curr_sep = real_sep;
    }
    if (data_flags & QlaInstance::LOG_DATA_REPLY_TIME)
    {
        auto secs = mxb::to_secs(elems.first_response_time - elems.begin_time);
        output << curr_sep << int(m_log->settings().duration_multiplier * secs + 0.5);
        curr_sep = real_sep;
    }
    if (data_flags & QlaInstance::LOG_DATA_QUERY)
    {
        output << curr_sep;
        if (!m_log->settings().query_newline.empty())
        {
            print_string_replace_newlines(elems.sql.data(), elems.sql.length(),
                                          m_log->settings().query_newline.c_str(),
                                          &output);
        }
        else
        {
            // The newline replacement is an empty string so print the query as is
            output.write(elems.sql.data(), elems.sql.length());
        }
        curr_sep = real_sep;
    }
    if (data_flags & QlaInstance::LOG_DATA_DEFAULT_DB)
    {
        auto maria_ses = static_cast<MYSQL_session*>(m_pSession->protocol_data());
        const char* db = maria_ses->current_db.empty() ? "(none)" : maria_ses->current_db.c_str();

        output << curr_sep << db;
        curr_sep = real_sep;
    }
    if (data_flags & QlaInstance::LOG_DATA_TOTAL_REPLY_TIME)
    {
        auto secs = mxb::to_secs(elems.last_response_time - elems.begin_time);
        output << curr_sep << int(m_log->settings().duration_multiplier * secs + 0.5);
        curr_sep = real_sep;
    }
    if (data_flags & QlaInstance::LOG_DATA_NUM_ROWS)
    {
        output << curr_sep << elems.reply.rows_read();
        curr_sep = real_sep;
    }
    if (data_flags & QlaInstance::LOG_DATA_REPLY_SIZE)
    {
        output << curr_sep << elems.reply.size();
        curr_sep = real_sep;
    }
    if (data_flags & QlaInstance::LOG_DATA_TRANSACTION)
    {
        output << curr_sep;
        if (m_qc_type_mask & QUERY_TYPE_BEGIN_TRX)
        {
            output << "BEGIN";
        }
        else if (m_qc_type_mask & QUERY_TYPE_COMMIT)
        {
            output << "COMMIT";
        }
        else if (m_qc_type_mask & QUERY_TYPE_ROLLBACK)
        {
            output << "ROLLBACK";
        }
        curr_sep = real_sep;
    }
    if (data_flags & QlaInstance::LOG_DATA_TRANSACTION_DUR)
    {
        output << curr_sep;
        if (m_qc_type_mask & QUERY_TYPE_COMMIT)
        {
            auto secs = mxb::to_secs(elems.last_response_time - m_trx_begin_time);
            output << int(m_log->settings().duration_multiplier * secs + 0.5);
        }
        curr_sep = real_sep;
    }
    if (data_flags & QlaInstance::LOG_DATA_NUM_WARNINGS)
    {
        output << curr_sep << elems.reply.num_warnings();
        curr_sep = real_sep;
    }
    if (data_flags & QlaInstance::LOG_DATA_ERR_MSG)
    {
        output << curr_sep;
        if (elems.reply.error())
        {
            output << elems.reply.error().message();
        }
        curr_sep = real_sep;
    }
    if (data_flags & QlaInstance::LOG_DATA_SERVER)
    {
        output << curr_sep;
        if (!elems.down.empty())
        {
            output << elems.down.front()->target()->name();
        }
        curr_sep = real_sep;
    }
    output << "\n";
    return output.str();
}

bool QlaInstance::LogManager::write_to_logfile(std::ofstream& of, const std::string& contents) const
{
    bool error = false;

    if (!(of << contents))
    {
        error = true;
    }
    else if (!error && m_settings.flush_writes)
    {
        if (!(of.flush()))
        {
            error = true;
        }
    }

    return !error;
}

/**
 * Write an entry to the session log file.
 *
 * @param   entry  Log entry contents
 */
void QlaFilterSession::write_session_log_entry(const string& entry)
{
    mxb_assert(m_sSession_file);
    if (!m_log->write_to_logfile(m_sSession_file->log_stream, entry))
    {
        if (!m_write_error_logged)
        {
            MXB_ERROR("Failed to write to session log file '%s'. Suppressing further similar warnings.",
                      m_filename.c_str());
            m_write_error_logged = true;
        }
    }
}

/**
 * Write an entry to the shared log file.
 *
 * @param   entry  Log entry contents
 */
void QlaInstance::LogManager::write_unified_log_entry(const string& entry)
{
    int global_rot_count = mxs_get_log_rotation_count();
    if (global_rot_count > m_rotation_count)
    {
        m_rotation_count = global_rot_count;
        std::lock_guard<std::mutex> guard(m_file_lock);
        check_reopen_file(m_unified_filename, m_settings.log_file_data_flags, &m_sUnified_file);
    }

    auto pWorker = mxs::RoutingWorker::get_current();
    auto pShared_data = m_qlalog.get_shared_data_by_index(pWorker->index());
    pShared_data->send_update({m_sUnified_file, entry, m_settings.flush_writes});
}

/**
 * Write an entry to stdout.
 *
 * @param entry Log entry contents
 */
void QlaInstance::LogManager::write_stdout_log_entry(const string& entry) const
{
    std::cout << entry;

    if (m_settings.flush_writes)
    {
        std::cout.flush();
    }
}

namespace
{

void print_string_replace_newlines(const char* sql_string,
                                   size_t sql_str_len,
                                   const char* rep_newline,
                                   std::stringstream* output)
{
    mxb_assert(output);
    size_t line_begin = 0;
    size_t search_pos = 0;
    while (search_pos < sql_str_len)
    {
        int line_end_chars = 0;
        // A newline is either \r\n, \n or \r
        if (sql_string[search_pos] == '\r')
        {
            if (search_pos + 1 < sql_str_len && sql_string[search_pos + 1] == '\n')
            {
                // Got \r\n
                line_end_chars = 2;
            }
            else
            {
                // Just \r
                line_end_chars = 1;
            }
        }
        else if (sql_string[search_pos] == '\n')
        {
            // Just \n
            line_end_chars = 1;
        }

        if (line_end_chars > 0)
        {
            // Found line ending characters, write out the line excluding line end.
            output->write(&sql_string[line_begin], search_pos - line_begin);
            *output << rep_newline;
            // Next line begins after line end chars
            line_begin = search_pos + line_end_chars;
            // For \r\n, advance search_pos
            search_pos += line_end_chars - 1;
        }

        search_pos++;
    }

    // Print anything left
    if (line_begin < sql_str_len)
    {
        output->write(&sql_string[line_begin], sql_str_len - line_begin);
    }
}

/**
 * Open a file if it doesn't exist.
 *
 * @param filename Filename
 * @param ppFile Double pointer to old file. The file can be null.
 * @return True if new file was opened successfully. False, if file already existed or if new file
 * could not be opened. If false is returned, the caller should check that the file object exists.
 */
bool check_replace_file(const string& filename, SFile* psFile)
{
    const char retry_later[] = "Logging to file is disabled. The operation will be retried later.";

    // Check if file exists and create it if not.
    std::ifstream try_file(filename);
    bool newfile = !try_file.is_open();

    if (newfile)
    {
        *psFile = open_file(filename, std::ios_base::app);
        if (!(*psFile)->log_stream.is_open())
        {
            MXB_ERROR("Could not open log file '%s'. open() failed with error code %i: '%s'. %s",
                      filename.c_str(), errno, mxb_strerror(errno), retry_later);
        }
        MXB_INFO("Log file '%s' recreated.", filename.c_str());
    }

    return newfile;
}

bool cb_log(const MODULECMD_ARG* argv, json_t** output)
{
    mxb_assert(argv->argc > 0);
    mxb_assert(argv->argv[0].type.type == MODULECMD_ARG_FILTER);

    MXS_FILTER_DEF* filter = argv[0].argv->value.filter;
    QlaInstance* instance = reinterpret_cast<QlaInstance*>(filter_def_get_instance(filter));
    int start = argv->argc > 1 ? atoi(argv->argv[1].value.string) : 0;
    int end = argv->argc > 2 ? atoi(argv->argv[2].value.string) : 0;

    return instance->read_to_json(start, end, output);
}
}

/**
 * The module entry point routine.
 *
 * @return The module object
 */
extern "C" MXS_MODULE* MXS_CREATE_MODULE()
{
    modulecmd_arg_type_t args[] =
    {
        {
            MODULECMD_ARG_FILTER | MODULECMD_ARG_NAME_MATCHES_DOMAIN,
            "Filter to read logs from"
        },
        {
            MODULECMD_ARG_STRING | MODULECMD_ARG_OPTIONAL,
            "Start reading from this line"
        },
        {
            MODULECMD_ARG_STRING | MODULECMD_ARG_OPTIONAL,
            "Stop reading at this line (exclusive)"
        }
    };

    modulecmd_register_command(MXB_MODULE_NAME, "log", MODULECMD_TYPE_PASSIVE,
                               cb_log, 3, args,
                               "Show unified log file as a JSON array");

    static const char description[] = "A simple query logging filter";
    static MXS_MODULE info =
    {
        mxs::MODULE_INFO_VERSION,
        MXB_MODULE_NAME,
        mxs::ModuleType::FILTER,
        mxs::ModuleStatus::GA,
        MXS_FILTER_VERSION,
        description,
        "V1.1.1",
        CAPABILITIES,
        &mxs::FilterApi<QlaInstance>::s_api,
        nullptr,
        nullptr,
        nullptr,
        nullptr,
        &s_spec
    };

    return &info;
}<|MERGE_RESOLUTION|>--- conflicted
+++ resolved
@@ -462,13 +462,8 @@
     const char* query = NULL;
     int query_len = 0;
 
-<<<<<<< HEAD
     if (m_active && modutil_extract_SQL(*queue, &query, &query_len)
-        && m_log->match_exclude(query, query_len))
-=======
-    if (m_active && modutil_extract_SQL(queue, &query, &query_len)
         && (m_matched = m_log->match_exclude(query, query_len)))
->>>>>>> db7db27d
     {
         const uint32_t data_flags = m_log->settings().log_file_data_flags;
 
