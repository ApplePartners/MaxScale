/*
 * Copyright (c) 2016 MariaDB Corporation Ab
 *
 * Use of this software is governed by the Business Source License included
 * in the LICENSE.TXT file and at www.mariadb.com/bsl11.
 *
 * Change Date: 2025-09-20
 *
 * On the date above, in accordance with the Business Source License, use
 * of this software will be governed by version 2 or later of the General
 * Public License.
 */

/**
 * @file luafilter.c - Lua Filter
 *
 * A filter that calls a set of functions in a Lua script.
 *
 * The entry points for the Lua script expect the following signatures:
 *  * nil createInstance() - global script only
 *  * nil newSession(string, string)
 *  * nil closeSession()
 *  * (nil | bool | string) routeQuery(string)
 *  * nil clientReply()
 *  * string diagnostic() - global script only
 *
 * These functions, if found in the script, will be called whenever a call to the
 * matching entry point is made.
 *
 * The details for each entry point are documented in the functions.
 * @see createInstance, newSession, closeSession, routeQuery, clientReply, diagnostic
 *
 * The filter has two scripts, a global and a session script. If the global script
 * is defined and valid, the matching entry point function in Lua will be called.
 * The same holds true for session script apart from no calls to createInstance
 * or diagnostic being made for the session script.
 */

#define MXS_MODULE_NAME "luafilter"

#include <maxscale/ccdefs.hh>

extern "C" {
#include <lauxlib.h>
#include <lua.h>
#include <lualib.h>
}

<<<<<<< HEAD
#include <string.h>
=======
#include <dlfcn.h>
>>>>>>> 79e7c6c3
#include <mutex>
#include <maxbase/alloc.h>
#include <maxscale/config_common.hh>
#include <maxscale/config2.hh>
#include <maxscale/filter.hh>
#include <maxscale/modutil.hh>
#include <maxscale/protocol/mariadb/query_classifier.hh>
#include <maxscale/session.hh>
#include <maxsimd/canonical.hh>

namespace
{

namespace cfg = mxs::config;

cfg::Specification s_spec(MXS_MODULE_NAME, cfg::Specification::FILTER);

<<<<<<< HEAD
cfg::ParamPath s_global_script(
    &s_spec, "global_script", "Path to global level Lua script",
    cfg::ParamPath::R, "");

cfg::ParamPath s_session_script(
    &s_spec, "session_script", "Path to session level Lua script",
    cfg::ParamPath::R, "");
=======
    // Some luarocks libraries (e.g. lpeg) do not dynamically link to the lua libraries and expect the symbols
    // to be globally available. The correct way to solve this would be to rebuild the luarocks library and
    // link it against the lua libraries but this isn't a realistic option. Luckily, lua uses dlopen to load
    // modules and we can inject the symbols from it by loading the liblua.so library with dlopen using
    // RTLD_GLOBAL. This globally exposes the symbols from it to all subsequent dynamically loaded libraries
    // which pretty much amounts to the same as recompiling the libraries and linking them against liblua.so.
    if (void* handle = dlopen("liblua.so", RTLD_NOW | RTLD_GLOBAL))
    {
        dlclose(handle);
    }
    else
    {
        MXS_WARNING("Failed to load the core Lua library: %s. Some external Lua libraries might not work "
                    "as a result of this. The core Lua library can be manually loaded by using "
                    "LD_PRELOAD and pointing it at the correct 'liblua.so' library.", dlerror());
    }

    return &info;
}
>>>>>>> 79e7c6c3
}

static int id_pool = 0;
static GWBUF* current_global_query = NULL;

class LuaFilterSession;
class LuaFilter;

/**
 * Push an unique integer to the Lua state's stack
 * @param state Lua state
 * @return Always 1
 */
static int id_gen(lua_State* state)
{
    lua_pushinteger(state, atomic_add(&id_pool, 1));
    return 1;
}

static int lua_qc_get_type_mask(lua_State* state)
{
    int ibuf = lua_upvalueindex(1);
    GWBUF* buf = *((GWBUF**)lua_touserdata(state, ibuf));

    if (buf)
    {
        uint32_t type = qc_get_type_mask(buf);
        char* mask = qc_typemask_to_string(type);
        lua_pushstring(state, mask);
        MXS_FREE(mask);
    }
    else
    {
        lua_pushliteral(state, "");
    }

    return 1;
}

static int lua_qc_get_operation(lua_State* state)
{
    int ibuf = lua_upvalueindex(1);
    GWBUF* buf = *((GWBUF**)lua_touserdata(state, ibuf));

    if (buf)
    {
        qc_query_op_t op = qc_get_operation(buf);
        const char* opstring = qc_op_to_string(op);
        lua_pushstring(state, opstring);
    }
    else
    {
        lua_pushliteral(state, "");
    }

    return 1;
}

static int lua_get_canonical(lua_State* state)
{
    int ibuf = lua_upvalueindex(1);
    GWBUF* buf = *((GWBUF**)lua_touserdata(state, ibuf));

    if (buf)
    {
        std::string sql = mxs::extract_sql(buf);
        maxsimd::Markers markers;
        maxsimd::get_canonical(&sql, &markers);
        lua_pushstring(state, sql.c_str());
    }
    else
    {
        lua_pushliteral(state, "");
    }

    return 1;
}

/**
 * The Lua filter instance.
 */
class LuaFilter : public mxs::Filter
{
public:

    class Config : public mxs::config::Configuration
    {
    public:
        Config(LuaFilter* instance, const char* name);

        std::string global_script;
        std::string session_script;

    protected:
        bool post_configure(const std::map<std::string, mxs::ConfigParameters>& nested_params) override;

        LuaFilter* m_instance;
    };

    static LuaFilter* create(const char* name);

    mxs::FilterSession* newSession(MXS_SESSION* session, SERVICE* service) override;
    ~LuaFilter();

    json_t*  diagnostics() const override;
    uint64_t getCapabilities() const override;

    mxs::config::Configuration& getConfiguration() override
    {
        return m_config;
    }

    lua_State* global_lua_state();

    bool post_configure();

    mutable std::mutex m_lock;

private:

    LuaFilter(const char* name)
        : m_config(this, name)
    {
    }

    lua_State* m_global_lua_state {nullptr};
    Config     m_config;
};

/**
 * The session structure for Lua filter.
 */
class LuaFilterSession : public maxscale::FilterSession
{
public:
    LuaFilterSession(MXS_SESSION* session, SERVICE* service, LuaFilter* filter);
    ~LuaFilterSession();
    bool prepare_session(const std::string& session_script);

    bool routeQuery(GWBUF* queue) override;
    bool clientReply(GWBUF* queue, const mxs::ReplyRoute& down, const mxs::Reply& reply) override;

private:
    LuaFilter*   m_filter {nullptr};
    MXS_SESSION* m_session {nullptr};
    SERVICE*     m_service {nullptr};
    lua_State*   m_lua_state {nullptr};
    GWBUF*       m_current_query {nullptr};
};

LuaFilterSession::LuaFilterSession(MXS_SESSION* session, SERVICE* service, LuaFilter* filter)
    : FilterSession(session, service)
    , m_filter(filter)
    , m_session(session)
    , m_service(service)
{
}

void expose_functions(lua_State* state, GWBUF** active_buffer)
{
    /** Expose an ID generation function */
    lua_pushcfunction(state, id_gen);
    lua_setglobal(state, "id_gen");

    /** Expose a part of the query classifier API */
    lua_pushlightuserdata(state, active_buffer);
    lua_pushcclosure(state, lua_qc_get_type_mask, 1);
    lua_setglobal(state, "lua_qc_get_type_mask");

    lua_pushlightuserdata(state, active_buffer);
    lua_pushcclosure(state, lua_qc_get_operation, 1);
    lua_setglobal(state, "lua_qc_get_operation");

    lua_pushlightuserdata(state, active_buffer);
    lua_pushcclosure(state, lua_get_canonical, 1);
    lua_setglobal(state, "lua_get_canonical");
}

LuaFilter::Config::Config(LuaFilter* instance, const char* name)
    : mxs::config::Configuration(name, &s_spec)
    , m_instance(instance)
{
    add_native(&Config::global_script, &s_global_script);
    add_native(&Config::session_script, &s_session_script);
}

/**
 * Create a new instance of the Lua filter.
 *
 * The global script will be loaded in this function and executed once on a global
 * level before calling the createInstance function in the Lua script.
 * @param options The options for this filter
 * @param params  Filter parameters
 * @return The instance data for this new instance
 */
LuaFilter* LuaFilter::create(const char* name)
{
    return new LuaFilter(name);
}

bool LuaFilter::Config::post_configure(const std::map<std::string, mxs::ConfigParameters>& nested_params)
{
    return m_instance->post_configure();
}

bool LuaFilter::post_configure()
{
    bool error = false;

    if (!m_config.global_script.empty())
    {
        if ((m_global_lua_state = luaL_newstate()))
        {
            luaL_openlibs(m_global_lua_state);

            if (luaL_dofile(m_global_lua_state, m_config.global_script.c_str()))
            {
                MXS_ERROR("Failed to execute global script at '%s':%s.",
                          m_config.global_script.c_str(), lua_tostring(m_global_lua_state, -1));
                error = true;
            }
            else if (m_global_lua_state)
            {
                lua_getglobal(m_global_lua_state, "createInstance");

                if (lua_pcall(m_global_lua_state, 0, 0, 0))
                {
                    MXS_WARNING("Failed to get global variable 'createInstance':  %s. The createInstance "
                                "entry point will not be called for the global script.",
                                lua_tostring(m_global_lua_state, -1));
                    lua_pop(m_global_lua_state, -1);        // Pop the error off the stack
                }

                expose_functions(m_global_lua_state, &current_global_query);
            }
        }
        else
        {
            MXS_ERROR("Unable to initialize new Lua state.");
            error = true;
        }
    }
    return !error;
}

uint64_t LuaFilter::getCapabilities() const
{
    return RCAP_TYPE_STMT_INPUT;
}

mxs::FilterSession* LuaFilter::newSession(MXS_SESSION* session, SERVICE* service)
{
    auto new_session = new LuaFilterSession(session, service, this);
    if (!new_session->prepare_session(m_config.session_script))
    {
        delete new_session;
        new_session = nullptr;
    }

    if (new_session && m_global_lua_state)
    {
        std::lock_guard<std::mutex> guard(m_lock);

        lua_getglobal(m_global_lua_state, "newSession");
        lua_pushstring(m_global_lua_state, session->user().c_str());
        lua_pushstring(m_global_lua_state, session->client_remote().c_str());

        if (lua_pcall(m_global_lua_state, 2, 0, 0))
        {
            MXS_WARNING("Failed to get global variable 'newSession': '%s'."
                        " The newSession entry point will not be called for the global script.",
                        lua_tostring(m_global_lua_state, -1));
            lua_pop(m_global_lua_state, -1);        // Pop the error off the stack
        }
    }
    return new_session;
}

bool LuaFilterSession::prepare_session(const std::string& session_script)
{
    bool error = false;
    if (!session_script.empty())
    {
        m_lua_state = luaL_newstate();
        luaL_openlibs(m_lua_state);

        if (luaL_dofile(m_lua_state, session_script.c_str()))
        {
            MXS_ERROR("Failed to execute session script at '%s': %s.",
                      session_script.c_str(),
                      lua_tostring(m_lua_state, -1));
            lua_close(m_lua_state);
            error = true;
        }
        else
        {
            expose_functions(m_lua_state, &m_current_query);

            /** Call the newSession entry point */
            lua_getglobal(m_lua_state, "newSession");
            lua_pushstring(m_lua_state, m_session->user().c_str());
            lua_pushstring(m_lua_state, m_session->client_remote().c_str());

            if (lua_pcall(m_lua_state, 2, 0, 0))
            {
                MXS_WARNING("Failed to get global variable 'newSession': '%s'. The newSession entry "
                            "point will not be called.",
                            lua_tostring(m_lua_state, -1));
                lua_pop(m_lua_state, -1);       // Pop the error off the stack
            }
        }
    }
    return !error;
}

LuaFilterSession::~LuaFilterSession()
{
    if (m_lua_state)
    {
        lua_getglobal(m_lua_state, "closeSession");
        if (lua_pcall(m_lua_state, 0, 0, 0))
        {
            MXS_WARNING("Failed to get global variable 'closeSession': '%s'. The closeSession entry point "
                        "will not be called.",
                        lua_tostring(m_lua_state, -1));
            lua_pop(m_lua_state, -1);
        }

        lua_close(m_lua_state);
    }

    auto global_lua_state = m_filter->global_lua_state();
    if (global_lua_state)
    {
        std::lock_guard<std::mutex> guard(m_filter->m_lock);

        lua_getglobal(global_lua_state, "closeSession");
        if (lua_pcall(global_lua_state, 0, 0, 0))
        {
            MXS_WARNING("Failed to get global variable 'closeSession': '%s'. The closeSession entry point "
                        "will not be called for the global script.",
                        lua_tostring(global_lua_state, -1));
            lua_pop(global_lua_state, -1);
        }
    }
}

bool LuaFilterSession::clientReply(GWBUF* queue, const maxscale::ReplyRoute& down, const mxs::Reply& reply)
{
    LuaFilterSession* my_session = this;

    if (my_session->m_lua_state)
    {
        lua_getglobal(my_session->m_lua_state, "clientReply");

        if (lua_pcall(my_session->m_lua_state, 0, 0, 0))
        {
            MXS_ERROR("Session scope call to 'clientReply' failed: '%s'.", lua_tostring(m_lua_state, -1));
            lua_pop(my_session->m_lua_state, -1);
        }
    }

    auto global_lua_state = m_filter->global_lua_state();
    if (global_lua_state)
    {
        std::lock_guard<std::mutex> guard(m_filter->m_lock);

        lua_getglobal(global_lua_state, "clientReply");

        if (lua_pcall(global_lua_state, 0, 0, 0))
        {
            MXS_ERROR("Global scope call to 'clientReply' failed: '%s'.", lua_tostring(m_lua_state, -1));
            lua_pop(global_lua_state, -1);
        }
    }

    return FilterSession::clientReply(queue, down, reply);
}

bool LuaFilterSession::routeQuery(GWBUF* queue)
{
    auto my_session = this;
    char* fullquery = NULL;
    bool route = true;
    GWBUF* forward = queue;
    int rc = 0;

    if (modutil_is_SQL(queue) || modutil_is_SQL_prepare(queue))
    {
        fullquery = modutil_get_SQL(queue);

        if (fullquery && my_session->m_lua_state)
        {
            /** Store the current query being processed */
            my_session->m_current_query = queue;

            lua_getglobal(my_session->m_lua_state, "routeQuery");

            lua_pushlstring(my_session->m_lua_state, fullquery, strlen(fullquery));

            if (lua_pcall(my_session->m_lua_state, 1, 1, 0))
            {
                MXS_ERROR("Session scope call to 'routeQuery' failed: '%s'.",
                          lua_tostring(my_session->m_lua_state, -1));
                lua_pop(my_session->m_lua_state, -1);
            }
            else if (lua_gettop(my_session->m_lua_state))
            {
                if (lua_isstring(my_session->m_lua_state, -1))
                {
                    gwbuf_free(forward);
                    forward = modutil_create_query(lua_tostring(my_session->m_lua_state, -1));
                }
                else if (lua_isboolean(my_session->m_lua_state, -1))
                {
                    route = lua_toboolean(my_session->m_lua_state, -1);
                }
            }
            my_session->m_current_query = NULL;
        }

        auto global_lua_state = m_filter->global_lua_state();
        if (global_lua_state)
        {
            std::lock_guard<std::mutex> guard(m_filter->m_lock);
            current_global_query = queue;

            lua_getglobal(global_lua_state, "routeQuery");

            lua_pushlstring(global_lua_state, fullquery, strlen(fullquery));

            if (lua_pcall(global_lua_state, 1, 1, 0))
            {
                MXS_ERROR("Global scope call to 'routeQuery' failed: '%s'.",
                          lua_tostring(global_lua_state, -1));
                lua_pop(global_lua_state, -1);
            }
            else if (lua_gettop(global_lua_state))
            {
                if (lua_isstring(global_lua_state, -1))
                {
                    gwbuf_free(forward);
                    forward = modutil_create_query(lua_tostring(global_lua_state, -1));
                }
                else if (lua_isboolean(global_lua_state, -1))
                {
                    route = lua_toboolean(global_lua_state, -1);
                }
            }

            current_global_query = NULL;
        }

        MXS_FREE(fullquery);
    }

    if (!route)
    {
        gwbuf_free(queue);
        GWBUF* err = modutil_create_mysql_err_msg(1, 0, 1045, "28000", "Access denied.");
        FilterSession::set_response(err);
        rc = 1;
    }
    else
    {
        rc = FilterSession::routeQuery(forward);
    }

    return rc;
}

json_t* LuaFilter::diagnostics() const
{
    json_t* rval = json_object();
    if (m_global_lua_state)
    {
        std::lock_guard<std::mutex> guard(m_lock);

        lua_getglobal(m_global_lua_state, "diagnostic");

        if (lua_pcall(m_global_lua_state, 0, 1, 0) == 0)
        {
            lua_gettop(m_global_lua_state);
            if (lua_isstring(m_global_lua_state, -1))
            {
                json_object_set_new(rval, "script_output", json_string(lua_tostring(m_global_lua_state, -1)));
            }
        }
        else
        {
            lua_pop(m_global_lua_state, -1);
        }
    }
    if (!m_config.global_script.empty())
    {
        json_object_set_new(rval, "global_script", json_string(m_config.global_script.c_str()));
    }
    if (!m_config.session_script.empty())
    {
        json_object_set_new(rval, "session_script", json_string(m_config.session_script.c_str()));
    }
    return rval;
}

lua_State* LuaFilter::global_lua_state()
{
    return m_global_lua_state;
}

LuaFilter::~LuaFilter()
{
    if (m_global_lua_state)
    {
        lua_close(m_global_lua_state);
    }
}

extern "C"
{

/**
 * The module entry point routine. It is this routine that
 * must populate the structure that is referred to as the
 * "module object", this is a structure with the set of
 * external entry points for this module.
 *
 * @return The module object
 */
MXS_MODULE* MXS_CREATE_MODULE()
{
    static MXS_MODULE info =
    {
        mxs::MODULE_INFO_VERSION,
        MXS_MODULE_NAME,
        mxs::ModuleType::FILTER,
        mxs::ModuleStatus::EXPERIMENTAL,
        MXS_FILTER_VERSION,
        "Lua Filter",
        "V1.0.0",
        RCAP_TYPE_STMT_INPUT,
        &mxs::FilterApi<LuaFilter>::s_api,
        nullptr,
        nullptr,
        nullptr,
        nullptr,
        {
            {MXS_END_MODULE_PARAMS}
        },
        &s_spec
    };

    return &info;
}
}<|MERGE_RESOLUTION|>--- conflicted
+++ resolved
@@ -46,11 +46,8 @@
 #include <lualib.h>
 }
 
-<<<<<<< HEAD
 #include <string.h>
-=======
 #include <dlfcn.h>
->>>>>>> 79e7c6c3
 #include <mutex>
 #include <maxbase/alloc.h>
 #include <maxscale/config_common.hh>
@@ -68,7 +65,6 @@
 
 cfg::Specification s_spec(MXS_MODULE_NAME, cfg::Specification::FILTER);
 
-<<<<<<< HEAD
 cfg::ParamPath s_global_script(
     &s_spec, "global_script", "Path to global level Lua script",
     cfg::ParamPath::R, "");
@@ -76,27 +72,6 @@
 cfg::ParamPath s_session_script(
     &s_spec, "session_script", "Path to session level Lua script",
     cfg::ParamPath::R, "");
-=======
-    // Some luarocks libraries (e.g. lpeg) do not dynamically link to the lua libraries and expect the symbols
-    // to be globally available. The correct way to solve this would be to rebuild the luarocks library and
-    // link it against the lua libraries but this isn't a realistic option. Luckily, lua uses dlopen to load
-    // modules and we can inject the symbols from it by loading the liblua.so library with dlopen using
-    // RTLD_GLOBAL. This globally exposes the symbols from it to all subsequent dynamically loaded libraries
-    // which pretty much amounts to the same as recompiling the libraries and linking them against liblua.so.
-    if (void* handle = dlopen("liblua.so", RTLD_NOW | RTLD_GLOBAL))
-    {
-        dlclose(handle);
-    }
-    else
-    {
-        MXS_WARNING("Failed to load the core Lua library: %s. Some external Lua libraries might not work "
-                    "as a result of this. The core Lua library can be manually loaded by using "
-                    "LD_PRELOAD and pointing it at the correct 'liblua.so' library.", dlerror());
-    }
-
-    return &info;
-}
->>>>>>> 79e7c6c3
 }
 
 static int id_pool = 0;
@@ -648,6 +623,23 @@
         &s_spec
     };
 
+    // Some luarocks libraries (e.g. lpeg) do not dynamically link to the lua libraries and expect the symbols
+    // to be globally available. The correct way to solve this would be to rebuild the luarocks library and
+    // link it against the lua libraries but this isn't a realistic option. Luckily, lua uses dlopen to load
+    // modules and we can inject the symbols from it by loading the liblua.so library with dlopen using
+    // RTLD_GLOBAL. This globally exposes the symbols from it to all subsequent dynamically loaded libraries
+    // which pretty much amounts to the same as recompiling the libraries and linking them against liblua.so.
+    if (void* handle = dlopen("liblua.so", RTLD_NOW | RTLD_GLOBAL))
+    {
+        dlclose(handle);
+    }
+    else
+    {
+        MXS_WARNING("Failed to load the core Lua library: %s. Some external Lua libraries might not work "
+                    "as a result of this. The core Lua library can be manually loaded by using "
+                    "LD_PRELOAD and pointing it at the correct 'liblua.so' library.", dlerror());
+    }
+
     return &info;
 }
 }