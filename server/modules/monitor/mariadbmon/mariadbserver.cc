/*
 * Copyright (c) 2018 MariaDB Corporation Ab
 *
 * Use of this software is governed by the Business Source License included
 * in the LICENSE.TXT file and at www.mariadb.com/bsl11.
 *
 * Change Date: 2026-10-04
 *
 * On the date above, in accordance with the Business Source License, use
 * of this software will be governed by version 2 or later of the General
 * Public License.
 */

#include "mariadbserver.hh"

#include <fstream>
#include <cinttypes>
#include <set>
#include <mysql.h>
#include <mysqld_error.h>
#include <maxbase/format.hh>
#include <maxsql/mariadb.hh>
#include <maxscale/mysql_utils.hh>

using std::string;
using maxbase::string_printf;
using maxbase::Duration;
using maxbase::StopWatch;
using maxsql::QueryResult;
using Guard = std::lock_guard<std::mutex>;
using maxscale::MonitorServer;
using ConnectResult = maxscale::MonitorServer::ConnectResult;
using namespace std::chrono_literals;

namespace
{
const char not_a_db[] = "it is not a valid database.";
}

MariaDBServer::MariaDBServer(SERVER* server, int config_index,
                             const MonitorServer::SharedSettings& base_settings,
                             const MariaDBServer::SharedSettings& settings)
    : MonitorServer(server, base_settings)
    , m_config_index(config_index)
    , m_settings(settings)
{
}

NodeData::NodeData()
    : index(INDEX_NOT_VISITED)
    , lowest_index(INDEX_NOT_VISITED)
    , in_stack(false)
    , cycle(CYCLE_NONE)
    , reach(REACH_UNKNOWN)
{
}

void NodeData::reset_results()
{
    cycle = CYCLE_NONE;
    parents.clear();
    children.clear();
    external_masters.clear();
}

void NodeData::reset_indexes()
{
    index = INDEX_NOT_VISITED;
    lowest_index = INDEX_NOT_VISITED;
    in_stack = false;
}

uint64_t MariaDBServer::relay_log_events(const SlaveStatus& slave_conn) const
{
    /* The events_ahead-call below ignores domains where current_pos is ahead of io_pos. This situation is
     * rare but is possible (I guess?) if the server is replicating a domain from multiple masters
     * and decides to process events from one relay log before getting new events to the other. In
     * any case, such events are obsolete and the server can be considered to have processed such logs. */
    return slave_conn.gtid_io_pos.events_ahead(m_gtid_current_pos, GtidList::MISSING_DOMAIN_IGNORE);
}

std::unique_ptr<QueryResult> MariaDBServer::execute_query(const string& query, string* errmsg_out,
                                                          unsigned int* errno_out)
{
    return maxscale::execute_query(con, query, errmsg_out, errno_out);
}

/**
 * Execute a query which does not return data. If the query returns data, an error is returned.
 *
 * @param cmd The query
 * @param masked_cmd Optional logged version of the query
 * @param mode Retry a failed query using the global query retry settings or not
 * @param errmsg_out Error output.
 * @return True on success, false on error or if query returned data
 */
bool MariaDBServer::execute_cmd_ex(const string& cmd, const std::string& masked_cmd, QueryRetryMode mode,
                                   std::string* errmsg_out, unsigned int* errno_out)
{
    auto conn = con;
    bool query_success = false;
    if (mode == QueryRetryMode::ENABLED)
    {
        query_success = (mxs_mysql_query(conn, cmd.c_str()) == 0);
    }
    else
    {
        query_success = (maxsql::mysql_query_ex(conn, cmd, 0, 0) == 0);
    }

    auto& logged_query = masked_cmd.empty() ? cmd : masked_cmd;
    bool rval = false;
    if (query_success)
    {
        // In case query was a multiquery, loop for more resultsets. Error message is produced from first
        // non-empty resultset and does not specify the subquery.
        string results_errmsg;
        do
        {
            MYSQL_RES* result = mysql_store_result(conn);
            if (result)
            {
                unsigned int cols = mysql_num_fields(result);
                my_ulonglong rows = mysql_num_rows(result);
                if (results_errmsg.empty())
                {
                    results_errmsg = string_printf("Query '%s' on '%s' returned %u columns and %llu rows "
                                                   "of data when none was expected.",
                                                   logged_query.c_str(), name(), cols, rows);
                }
            }
        }
        while (mysql_next_result(conn) == 0);

        if (results_errmsg.empty())
        {
            rval = true;
        }
    }
    else
    {
        if (errmsg_out)
        {
            *errmsg_out = string_printf("Query '%s' failed on '%s': '%s' (%i).",
                                        logged_query.c_str(), name(), mysql_error(conn), mysql_errno(conn));
        }
        if (errno_out)
        {
            *errno_out = mysql_errno(conn);
        }
    }
    return rval;
}

bool MariaDBServer::execute_cmd(const std::string& cmd, std::string* errmsg_out)
{
    return execute_cmd_ex(cmd, "", QueryRetryMode::ENABLED, errmsg_out);
}

bool MariaDBServer::execute_cmd_no_retry(const std::string& cmd, const std::string& masked_cmd,
                                         std::string* errmsg_out, unsigned int* errno_out)
{
    return execute_cmd_ex(cmd, masked_cmd, QueryRetryMode::DISABLED, errmsg_out, errno_out);
}

/**
 * Execute a query which does not return data. If the query fails because of a network error
 * (e.g. Connector-C timeout), automatically retry the query until time is up. Uses max_statement_time
 * when available to ensure no lingering timed out commands are left on the server.
 *
 * @param cmd The query to execute. Should be a query with a predictable effect even when retried or
 * ran several times.
 * @param time_limit How long to retry. This does not overwrite the connector-c timeouts which are always
 * respected.
 * @param errmsg_out Error output
 * @return True, if successful.
 */
bool MariaDBServer::execute_cmd_time_limit(const std::string& cmd, maxbase::Duration time_limit,
                                           string* errmsg_out)
{
    return execute_cmd_time_limit(cmd, "", time_limit, errmsg_out);
}

bool MariaDBServer::execute_cmd_time_limit(const string& cmd, const string& masked_cmd,
                                           maxbase::Duration time_limit, string* errmsg_out)
{
    StopWatch timer;
    string max_stmt_time;
    int connector_timeout = -1;
    if (m_capabilities.max_statement_time)
    {
        MXB_AT_DEBUG(int rv = ) mysql_get_optionv(con, MYSQL_OPT_READ_TIMEOUT,
                                                  &connector_timeout);
        mxb_assert(rv == 0);
        if (connector_timeout > 0)
        {
            max_stmt_time = string_printf("SET STATEMENT max_statement_time=%i FOR ", connector_timeout);
        }
    }

    string complete_cmd = max_stmt_time;
    complete_cmd.append(cmd);

    string complete_masked_cmd;
    if (!masked_cmd.empty())
    {
        complete_masked_cmd.append(max_stmt_time).append(masked_cmd);
    }

    // If a query lasts less than 1s, sleep so that at most 1 query/s is sent.
    // This prevents busy-looping when faced with some network errors.
    const Duration min_query_time {1s};

    // Even if time is up, try at least once.
    bool cmd_success = false;
    bool keep_trying = true;
    while (!cmd_success && keep_trying)
    {
        StopWatch query_timer;
        string error_msg;
        unsigned int errornum = 0;
        cmd_success = execute_cmd_no_retry(complete_cmd, complete_masked_cmd, &error_msg, &errornum);
        auto query_time = query_timer.lap();

        // Check if there is time to retry.
        Duration time_remaining = time_limit - timer.split();
        bool non_fatal_connector_err = maxsql::mysql_is_net_error(errornum);
        keep_trying = (time_remaining.count() > 0)
            // Either a connector-c timeout or query was interrupted by max_statement_time.
            && (non_fatal_connector_err || (!max_stmt_time.empty() && errornum == ER_STATEMENT_TIMEOUT));

        if (!cmd_success)
        {
            if (keep_trying)
            {
                string retrying = string_printf("Retrying with %.1f seconds left.",
                                                mxb::to_secs(time_remaining));
                if (non_fatal_connector_err)
                {
                    MXB_WARNING("%s %s", error_msg.c_str(), retrying.c_str());
                }
                else
                {
                    // Timed out because of max_statement_time.
                    auto& logged_query = complete_masked_cmd.empty() ? complete_cmd : complete_masked_cmd;
                    MXB_WARNING("Query '%s' timed out on '%s'. %s",
                                logged_query.c_str(), name(), retrying.c_str());
                }

                if (query_time < min_query_time)
                {
                    Duration query_sleep = min_query_time - query_time;
                    Duration this_sleep = std::min(time_remaining, query_sleep);
                    std::this_thread::sleep_for(this_sleep);
                }
            }
            else if (errmsg_out)
            {
                *errmsg_out = error_msg;    // The error string already has all required info.
            }
        }
    }
    return cmd_success;
}

bool MariaDBServer::do_show_slave_status(string* errmsg_out)
{
    string query;
    bool all_slaves_status = false;
    if (m_capabilities.slave_status_all)
    {
        all_slaves_status = true;
        query = "SHOW ALL SLAVES STATUS;";
    }
    else if (m_capabilities.basic_support)
    {
        query = "SHOW SLAVE STATUS;";
    }
    else
    {
        mxb_assert(!true);      // This method should not be called for versions < 5.5
        return false;
    }

    auto result = execute_query(query, errmsg_out);
    if (!result)
    {
        return false;
    }

    // Fields common to all server versions
    auto i_master_host = result->get_col_index("Master_Host");
    auto i_master_port = result->get_col_index("Master_Port");
    auto i_slave_io_running = result->get_col_index("Slave_IO_Running");
    auto i_slave_sql_running = result->get_col_index("Slave_SQL_Running");
    auto i_master_server_id = result->get_col_index("Master_Server_Id");
    auto i_last_io_errno = result->get_col_index("Last_IO_Errno");
    auto i_last_io_error = result->get_col_index("Last_IO_Error");
    auto i_last_sql_error = result->get_col_index("Last_SQL_Error");
    auto i_seconds_behind_master = result->get_col_index("Seconds_Behind_Master");

    const char INVALID_DATA[] = "'%s' returned invalid data.";
    if (i_master_host < 0 || i_master_port < 0 || i_slave_io_running < 0 || i_slave_sql_running < 0
        || i_master_server_id < 0 || i_last_io_errno < 0 || i_last_io_error < 0 || i_last_sql_error < 0
        || i_seconds_behind_master < 0)
    {
        MXB_ERROR(INVALID_DATA, query.c_str());
        return false;
    }

    int64_t i_connection_name = -1, i_slave_rec_hbs = -1, i_slave_hb_period = -1;
    int64_t i_using_gtid = -1, i_gtid_io_pos = -1;
    if (all_slaves_status)
    {
        i_connection_name = result->get_col_index("Connection_name");
        i_slave_rec_hbs = result->get_col_index("Slave_received_heartbeats");
        i_slave_hb_period = result->get_col_index("Slave_heartbeat_period");
        i_using_gtid = result->get_col_index("Using_Gtid");
        i_gtid_io_pos = result->get_col_index("Gtid_IO_Pos");
        if (i_connection_name < 0 || i_slave_rec_hbs < 0 || i_slave_hb_period < 0
            || i_using_gtid < 0 || i_gtid_io_pos < 0)
        {
            MXB_ERROR(INVALID_DATA, query.c_str());
            return false;
        }
    }

    SlaveStatusArray slave_status_new;
    bool parse_error = false;
    while (result->next_row())
    {
        SlaveStatus new_row(name());
        new_row.settings.master_endpoint = EndPoint(result->get_string(i_master_host),
                                                    result->get_int(i_master_port));
        new_row.last_io_errno = result->get_int(i_last_io_errno);
        new_row.last_io_error = result->get_string(i_last_io_error);
        new_row.last_sql_error = result->get_string(i_last_sql_error);

        new_row.slave_io_running =
            SlaveStatus::slave_io_from_string(result->get_string(i_slave_io_running));
        new_row.slave_sql_running = (result->get_string(i_slave_sql_running) == "Yes");
        new_row.master_server_id = result->get_int(i_master_server_id);

        // If slave connection is stopped, the value given by the backend is null.
        if (result->field_is_null(i_seconds_behind_master))
        {
            new_row.seconds_behind_master = mxs::Target::RLAG_UNDEFINED;
        }
        else
        {
            // Seconds_Behind_Master is actually uint64, but it will take a long time until it goes over
            // int64 limit.
            new_row.seconds_behind_master = result->get_int(i_seconds_behind_master);
        }

        if (all_slaves_status)
        {
            new_row.settings.name = result->get_string(i_connection_name);
            new_row.received_heartbeats = result->get_int(i_slave_rec_hbs);

            string using_gtid = result->get_string(i_using_gtid);
            string gtid_io_pos = result->get_string(i_gtid_io_pos);
            if (!gtid_io_pos.empty() && (using_gtid == "Current_Pos" || using_gtid == "Slave_Pos"))
            {
                new_row.gtid_io_pos = GtidList::from_string(gtid_io_pos);
            }
        }

        // If parsing fails, discard all query results.
        if (result->error())
        {
            parse_error = true;
            MXB_ERROR("Query '%s' returned invalid data: %s", query.c_str(), result->error_string().c_str());
            break;
        }

        // Before adding this row to the SlaveStatus array, compare the row to the one from the previous
        // monitor tick and fill in the last pieces of data.
        auto old_row = sstatus_find_previous_row(new_row, slave_status_new.size());
        if (old_row)
        {
            // When the new row was created, 'last_data_time' was set to the current time. If it seems
            // like the slave is not receiving data from the master, set the time to the one
            // in the previous monitor tick.
            if (new_row.received_heartbeats == old_row->received_heartbeats
                && new_row.gtid_io_pos == old_row->gtid_io_pos)
            {
                new_row.last_data_time = old_row->last_data_time;
            }

            // Copy master server pointer from old row. If this line is not reached because old row does
            // not exist, then the topology rebuild will set the master pointer.
            new_row.master_server = old_row->master_server;
        }

        // Finally, set the connection status.
        if (new_row.slave_io_running == SlaveStatus::SLAVE_IO_YES)
        {
            mxb_assert(new_row.master_server_id > 0);
            new_row.seen_connected = true;
        }
        else if (new_row.slave_io_running == SlaveStatus::SLAVE_IO_CONNECTING && old_row)
        {
            // Old connection data found. Even in this case the server id:s could be wrong if the
            // slave connection was cleared and remade between monitor loops.
            if (new_row.master_server_id == old_row->master_server_id && old_row->seen_connected)
            {
                new_row.seen_connected = true;
            }
        }

        // Row complete, add it to the array.
        slave_status_new.push_back(new_row);
    }

    if (!parse_error)
    {
        // Compare the previous array to the new one.
        if (!sstatus_array_topology_equal(slave_status_new))
        {
            m_topology_changed = true;
        }

        // Always write to m_slave_status. Even if the new status is equal by topology,
        // gtid:s etc may have changed.
        Guard guard(m_arraylock);
        m_old_slave_status = std::move(m_slave_status);
        m_slave_status = std::move(slave_status_new);
    }

    return !parse_error;
}

bool MariaDBServer::update_gtids(string* errmsg_out)
{
    static const string query = "SELECT @@gtid_current_pos, @@gtid_binlog_pos;";
    const int i_current_pos = 0;
    const int i_binlog_pos = 1;

    bool rval = false;
    auto result = execute_query(query, errmsg_out);
    if (result)
    {
        GtidList current_pos;
        GtidList binlog_pos;

        if (result->next_row())
        {
            // Query returned at least some data.
            auto current_str = result->get_string(i_current_pos);
            auto binlog_str = result->get_string(i_binlog_pos);
            if (!current_str.empty())
            {
                current_pos = GtidList::from_string(current_str);
            }

            if (!binlog_str.empty())
            {
                binlog_pos = GtidList::from_string(binlog_str);
            }
        }
        else
        {
            // Query succeeded but returned 0 rows. This means that the server has no gtid:s. Write defaults.
        }

        rval = true;
        if (!(current_pos == m_gtid_current_pos && binlog_pos == m_gtid_binlog_pos))
        {
            // Gtid:s changed. If the new current_pos is valid, save it to server.
            if (!current_pos.empty())
            {
                std::vector<std::pair<uint32_t, uint64_t>> positions;
                const auto& triplets = current_pos.triplets();
                positions.reserve(triplets.size());
                for (const auto& gtid : triplets)
                {
                    positions.emplace_back(gtid.m_domain, gtid.m_sequence);
                }
                server->set_gtid_list(positions);
            }

            Guard guard(m_arraylock);
            m_gtid_current_pos = std::move(current_pos);
            m_gtid_binlog_pos = std::move(binlog_pos);
        }
    }   // If query failed, do not update gtid:s.
    return rval;
}

bool MariaDBServer::update_replication_settings(std::string* errmsg_out)
{
    const string query = "SELECT @@gtid_strict_mode, @@log_bin, @@log_slave_updates;";
    bool rval = false;

    auto result = execute_query(query, errmsg_out);
    if (result && result->next_row())
    {
        rval = true;
        m_rpl_settings.gtid_strict_mode = result->get_bool(0);
        m_rpl_settings.log_bin = result->get_bool(1);
        m_rpl_settings.log_slave_updates = result->get_bool(2);
    }
    return rval;
}

bool MariaDBServer::read_server_variables(string* errmsg_out)
{
    const string query_no_gtid = "SELECT @@global.server_id, @@read_only;";
    const string query_with_gtid = "SELECT @@global.server_id, @@read_only, @@global.gtid_domain_id;";
    const bool use_gtid = m_capabilities.gtid;
    const string& query = use_gtid ? query_with_gtid : query_no_gtid;

    int i_id = 0;
    int i_ro = 1;
    int i_domain = 2;
    bool rval = false;
    auto result = execute_query(query, errmsg_out);
    if (result != nullptr)
    {
        if (!result->next_row())
        {
            // This should not really happen, means that server is buggy.
            *errmsg_out = string_printf("Query '%s' did not return any rows.", query.c_str());
        }
        else
        {
            int64_t server_id_parsed = result->get_int(i_id);
            bool read_only_parsed = result->get_bool(i_ro);
            int64_t domain_id_parsed = GTID_DOMAIN_UNKNOWN;
            if (use_gtid)
            {
                domain_id_parsed = result->get_int(i_domain);
            }

            if (result->error())
            {
                // This is unlikely as well.
                *errmsg_out = string_printf("Query '%s' returned invalid data: %s",
                                            query.c_str(), result->error_string().c_str());
            }
            else
            {
                // All values parsed and within expected limits.
                rval = true;
                if (server_id_parsed != m_server_id)
                {
                    m_server_id = server_id_parsed;
                    m_topology_changed = true;
                }
                node_id = server_id_parsed;

                if (read_only_parsed != m_read_only)
                {
                    m_read_only = read_only_parsed;
                    m_topology_changed = true;
                }

                m_gtid_domain_id = domain_id_parsed;
            }
        }
    }
    return rval;
}

void MariaDBServer::warn_replication_settings() const
{
    const char* servername = name();
    if (m_rpl_settings.gtid_strict_mode == false)
    {
        const char NO_STRICT[] =
            "Replica '%s' has gtid_strict_mode disabled. Enabling this setting is recommended. "
            "For more information, see https://mariadb.com/kb/en/library/gtid/#gtid_strict_mode";
        MXB_WARNING(NO_STRICT, servername);
    }
    if (m_rpl_settings.log_slave_updates == false)
    {
        const char NO_SLAVE_UPDATES[] =
            "Replica '%s' has log_slave_updates disabled. It is a valid candidate but replication "
            "will break for lagging replicas if '%s' is promoted.";
        MXB_WARNING(NO_SLAVE_UPDATES, servername, servername);
    }
}

bool MariaDBServer::catchup_to_master(GeneralOpData& op, const GtidList& target)
{
    /* Prefer to use gtid_binlog_pos, as that is more reliable. But if log_slave_updates is not on,
     * use gtid_current_pos. */
    const bool use_binlog_pos = m_rpl_settings.log_bin && m_rpl_settings.log_slave_updates;
    bool time_is_up = false;    // Check at least once.
    bool gtid_reached = false;
    bool error = false;
    auto& error_out = op.error_out;

    Duration sleep_time(200ms);     // How long to sleep before next iteration. Incremented slowly.
    StopWatch timer;

    while (!time_is_up && !gtid_reached && !error)
    {
        string error_msg;
        if (update_gtids(&error_msg))
        {
            const GtidList& compare_to = use_binlog_pos ? m_gtid_binlog_pos : m_gtid_current_pos;
            if (target.events_ahead(compare_to, GtidList::MISSING_DOMAIN_IGNORE) == 0)
            {
                gtid_reached = true;
            }
            else
            {
                // Query was successful but target gtid not yet reached. Check how much time left.
                op.time_remaining -= timer.lap();
                if (op.time_remaining.count() > 0)
                {
                    // Sleep for a moment, then try again.
                    Duration this_sleep = std::min(sleep_time, op.time_remaining);
                    std::this_thread::sleep_for(this_sleep);
                    sleep_time += 100ms;    // Sleep a bit more next iteration.
                }
                else
                {
                    time_is_up = true;
                }
            }
        }
        else
        {
            error = true;
            PRINT_JSON_ERROR(error_out, "Failed to update gtid on '%s' while waiting for catchup: %s",
                             name(), error_msg.c_str());
        }
    }

    if (!error && !gtid_reached)
    {
        PRINT_JSON_ERROR(error_out, "Replica catchup timed out on replica '%s'.", name());
    }
    return gtid_reached;
}

bool MariaDBServer::binlog_on() const
{
    return m_rpl_settings.log_bin;
}

bool MariaDBServer::is_master() const
{
    return status_is_master(pending_status);
}

bool MariaDBServer::is_slave() const
{
    return status_is_slave(pending_status);
}

bool MariaDBServer::is_usable() const
{
    return status_is_usable(pending_status);
}

bool MariaDBServer::is_running() const
{
    return status_is_running(pending_status);
}

bool MariaDBServer::is_down() const
{
    return status_is_down(pending_status);
}

bool MariaDBServer::is_in_maintenance() const
{
    return status_is_in_maint(pending_status);
}

bool MariaDBServer::is_relay_master() const
{
    return status_is_relay(pending_status);
}

bool MariaDBServer::is_low_on_disk_space() const
{
    return status_is_disk_space_exhausted(pending_status);
}

bool MariaDBServer::has_status(uint64_t bits) const
{
    return (pending_status & bits) == bits;
}

bool MariaDBServer::had_status(uint64_t bits) const
{
    return (mon_prev_status & bits) == bits;
}

bool MariaDBServer::is_read_only() const
{
    return m_read_only;
}

const char* MariaDBServer::name() const
{
    return server->name();
}

std::string MariaDBServer::print_changed_slave_connections()
{
    std::stringstream ss;
    const char* separator = "";

    for (size_t i = 0; i < m_old_slave_status.size(); i++)
    {
        const auto& old_row = m_old_slave_status[i];
        const auto* new_row = sstatus_find_previous_row(old_row, i);

        if (new_row && !new_row->equal(old_row))
        {
            ss << "Host: " << new_row->settings.master_endpoint.to_string()
               << ", IO Running: " << SlaveStatus::slave_io_to_string(new_row->slave_io_running)
               << ", SQL Running: " << (new_row->slave_sql_running ? "Yes" : "No");

            if (!new_row->last_io_error.empty())
            {
                ss << ", IO Error: " << new_row->last_io_error;
            }

            if (!new_row->last_sql_error.empty())
            {
                ss << ", SQL Error: " << new_row->last_io_error;
            }

            ss << separator;
            separator = "; ";
        }
    }

    return ss.str();
}

json_t* MariaDBServer::to_json() const
{
    json_t* result = json_object();
    json_object_set_new(result, "name", json_string(name()));
    json_object_set_new(result, "server_id", json_integer(m_server_id));
    json_object_set_new(result, "read_only", json_boolean(m_read_only));

    Guard guard(m_arraylock);
    json_object_set_new(result,
                        "gtid_current_pos",
                        m_gtid_current_pos.empty() ? json_null() :
                        json_string(m_gtid_current_pos.to_string().c_str()));

    json_object_set_new(result,
                        "gtid_binlog_pos",
                        m_gtid_binlog_pos.empty() ? json_null() :
                        json_string(m_gtid_binlog_pos.to_string().c_str()));

    json_object_set_new(result,
                        "master_group",
                        (m_node.cycle == NodeData::CYCLE_NONE) ? json_null() : json_integer(m_node.cycle));

    auto lock = m_serverlock.status();
    json_object_set_new(result, "lock_held", (lock == ServerLock::Status::UNKNOWN) ? json_null() :
                        json_boolean(lock == ServerLock::Status::OWNED_SELF));

    bool ext_master = is_running() && !m_node.external_masters.empty();
    json_object_set_new(result, "state_details",
                        ext_master ? json_string("Replica of External Server") : json_null());

    json_t* slave_connections = json_array();
    for (const auto& sstatus : m_slave_status)
    {
        json_array_append_new(slave_connections, sstatus.to_json());
    }
    json_object_set_new(result, "slave_connections", slave_connections);
    return result;
}

bool MariaDBServer::can_replicate_from(MariaDBServer* master, string* reason_out) const
{
    mxb_assert(reason_out);
    mxb_assert(is_usable());    // The server must be running.

    bool can_replicate = false;
    if (m_gtid_current_pos.empty())
    {
        *reason_out = string_printf("'%s' does not have a valid gtid_current_pos.", name());
    }
    else if (master->m_gtid_binlog_pos.empty())
    {
        *reason_out = string_printf("'%s' does not have a valid gtid_binlog_pos.", master->name());
    }
    else
    {
        can_replicate = m_gtid_current_pos.can_replicate_from(master->m_gtid_binlog_pos);
        if (!can_replicate)
        {
            *reason_out = string_printf("gtid_current_pos of '%s' (%s) is incompatible with "
                                        "gtid_binlog_pos of '%s' (%s).",
                                        name(), m_gtid_current_pos.to_string().c_str(),
                                        master->name(), master->m_gtid_binlog_pos.to_string().c_str());
        }
    }
    return can_replicate;
}

bool MariaDBServer::run_sql_from_file(const string& path, mxb::Json& error_out)
{
    MYSQL* conn = con;
    bool error = false;
    std::ifstream sql_file(path);
    if (sql_file.is_open())
    {
        MXB_NOTICE("Executing sql queries from file '%s' on server '%s'.", path.c_str(), name());
        int lines_executed = 0;

        while (!sql_file.eof() && !error)
        {
            string line;
            std::getline(sql_file, line);
            if (sql_file.bad())
            {
                PRINT_JSON_ERROR(error_out, "Error when reading sql text file '%s': '%s'.", path.c_str(),
                                 mxb_strerror(errno));
                error = true;
            }
            // Skip empty lines and comment lines
            else if (!line.empty() && line[0] != '#')
            {
                if (mxs_mysql_query(conn, line.c_str()) == 0)
                {
                    lines_executed++;
                    // Discard results if any.
                    MYSQL_RES* res = mysql_store_result(conn);
                    if (res)
                    {
                        mysql_free_result(res);
                    }
                }
                else
                {
                    PRINT_JSON_ERROR(error_out, "Failed to execute sql from text file '%s'. Query: '%s'. "
                                                "Error: '%s'.", path.c_str(), line.c_str(),
                                     mysql_error(conn));
                    error = true;
                }
            }
        }
        MXB_NOTICE("%d queries executed successfully.", lines_executed);
    }
    else
    {
        PRINT_JSON_ERROR(error_out, "Could not open sql text file '%s'.", path.c_str());
        error = true;
    }
    return !error;
}

void MariaDBServer::monitor_server()
{
    string errmsg;
    /* Query different things depending on server version/type. */
    // TODO: Handle binlog router?
    bool query_ok = read_server_variables(&errmsg) && update_slave_status(&errmsg);
    if (query_ok && m_capabilities.gtid)
    {
        query_ok = update_gtids(&errmsg);
    }
    if (query_ok && m_settings.handle_event_scheduler && m_capabilities.events)
    {
        query_ok = update_enabled_events();
    }

    if (query_ok)
    {
        m_print_update_errormsg = true;
    }
    /* If one of the queries ran to an error, print the error message, assuming it hasn't already been
     * printed. Some really unlikely errors won't produce an error message, but these are visible in other
     * ways. */
    else if (!errmsg.empty() && m_print_update_errormsg)
    {
        MXB_WARNING("Error during monitor update of server '%s': %s", name(), errmsg.c_str());
        m_print_update_errormsg = false;
    }
}

/**
 * Update slave status of the server.
 *
 * @param errmsg_out Where to store an error message if query fails. Can be null.
 * @return True on success
 */
bool MariaDBServer::update_slave_status(string* errmsg_out)
{
    bool rval = do_show_slave_status(errmsg_out);
    if (rval)
    {
        /** Store master_id of current node. */
        master_id = !m_slave_status.empty() ?
            m_slave_status[0].master_server_id : SERVER_ID_UNKNOWN;
    }
    return rval;
}

void MariaDBServer::update_server_version()
{
    auto conn = con;
    auto srv = server;

    m_capabilities = Capabilities();
    auto& info = srv->info();
    auto type = info.type();

    if (type == ServerType::MARIADB || type == ServerType::MYSQL || type == ServerType::BLR)
    {
        /* Not a binlog server, check version number and supported features. */
        auto& srv_version = info.version_num();
        auto major = srv_version.major;
        auto minor = srv_version.minor;
        auto patch = srv_version.patch;
        // MariaDB/MySQL 5.5 is the oldest supported version. MySQL 6 and later are treated as 5.5.
        if ((major == 5 && minor >= 5) || major > 5)
        {
            m_capabilities.basic_support = true;
            // For more specific features, at least MariaDB 10.X is needed.
            if ((type == ServerType::MARIADB || type == ServerType::BLR)
                && major >= 10)
            {
                // 10.0.2 or 10.1.X or greater than 10
                if (((minor == 0 && patch >= 2) || minor >= 1) || major > 10)
                {
                    // Versions with gtid also support the extended slave status query.
                    m_capabilities.gtid = true;
                    m_capabilities.slave_status_all = true;
                    if (type != ServerType::BLR)
                    {
                        m_capabilities.events = true;
                    }
                }
                // 10.1.2 (10.1.1 has limited support, not enough) or 10.2.X or greater than 10
                if (((minor == 1 && patch >= 2) || minor >= 2) || major > 10)
                {
                    m_capabilities.max_statement_time = true;
                }
            }
        }
    }

    if (m_capabilities.basic_support)
    {
        if (!m_capabilities.gtid)
        {
            MXB_WARNING("Server '%s' (%s) does not support MariaDB gtid.", name(), info.version_string());
        }
    }
    else
    {
        MXB_ERROR("Server '%s' (%s) is unsupported. The server is ignored by the monitor.",
                  name(), info.version_string());
    }
}

void MariaDBServer::check_permissions()
{
    // Test with a typical query to make sure the monitor has sufficient permissions.
    const string query = "SHOW SLAVE STATUS;";
    string err_msg;
    auto result = execute_query(query, &err_msg);

    if (result == nullptr)
    {
        /* In theory, this could be due to other errors as well, but that is quite unlikely since the
         * connection was just checked. The end result is in any case that the server is not updated,
         * and that this test is retried next round. */
        set_status(SERVER_AUTH_ERROR);
        // Only print error if last round was ok.
        if (!had_status(SERVER_AUTH_ERROR))
        {
            MXB_WARNING("Error during monitor permissions test for server '%s': %s", name(), err_msg.c_str());
        }
    }
    else
    {
        clear_status(SERVER_AUTH_ERROR);
    }
}

void MariaDBServer::clear_status(uint64_t bits)
{
    clear_pending_status(bits);
}

void MariaDBServer::set_status(uint64_t bits)
{
    set_pending_status(bits);
}

/**
 * Compare if the given slave status array is equal to the one stored in the MariaDBServer.
 * Only compares the parts relevant for building replication topology: slave IO/SQL state,
 * host:port and master server id:s. When unsure, return false. This must match
 * 'build_replication_graph()' in the monitor class.
 *
 * @param new_slave_status Right hand side
 * @return True if equal
 */
bool MariaDBServer::sstatus_array_topology_equal(const SlaveStatusArray& new_slave_status) const
{
    bool rval = true;
    const SlaveStatusArray& old_slave_status = m_slave_status;
    if (old_slave_status.size() != new_slave_status.size())
    {
        rval = false;
    }
    else
    {
        for (size_t i = 0; i < old_slave_status.size(); i++)
        {
            const auto& new_row = new_slave_status[i];
            const auto& old_row = old_slave_status[i];

            if (!new_row.equal(old_row))
            {
                rval = false;
                break;
            }
        }
    }
    return rval;
}

/**
 * Check the slave status array stored in the MariaDBServer and find the row matching the connection in
 * 'search_row'.
 *
 * @param search_row What connection to search for
 * @param guess_ind Index where the search row could be located at. If incorrect, the array is searched.
 * @return The found row or NULL if not found
 */
const SlaveStatus* MariaDBServer::sstatus_find_previous_row(const SlaveStatus& search_row, size_t guess_ind)
{
    // Helper function. Checks if the connection in the new row is to the same server than in the old row.
    auto compare_rows = [](const SlaveStatus& lhs, const SlaveStatus& rhs) -> bool {
        return lhs.settings.name == rhs.settings.name
               && lhs.settings.master_endpoint == rhs.settings.master_endpoint;
    };

    // Usually the same slave connection can be found from the same index than in the previous slave
    // status array, but this is not 100% (e.g. dba has just added a new connection).
    const SlaveStatus* rval = nullptr;
    if (guess_ind < m_slave_status.size() && compare_rows(m_slave_status[guess_ind], search_row))
    {
        rval = &m_slave_status[guess_ind];
    }
    else
    {
        // The correct connection was not found where it should have been. Try looping.
        for (const SlaveStatus& old_row : m_slave_status)
        {
            if (compare_rows(old_row, search_row))
            {
                rval = &old_row;
                break;
            }
        }
    }
    return rval;
}

bool MariaDBServer::can_be_demoted_switchover(string* reason_out)
{
    bool demotable = false;
    string reason;
    string query_error;

    if (!is_usable())
    {
        reason = "it is not running or it is in maintenance.";
    }
    else if (!is_database())
    {
        reason = not_a_db;
    }
    else if (!update_replication_settings(&query_error))
    {
        reason = string_printf("it could not be queried: %s", query_error.c_str());
    }
    else if (!binlog_on())
    {
        reason = "its binary log is disabled.";
    }
    else if (!is_master() && !m_rpl_settings.log_slave_updates)
    {
        // This means that gtid_binlog_pos cannot be trusted.
        // TODO: reduce dependency on gtid_binlog_pos to get rid of this requirement
        reason = "it is not the master and log_slave_updates is disabled.";
    }
    else if (m_gtid_binlog_pos.empty())
    {
        reason = "it does not have a 'gtid_binlog_pos'.";
    }
    else
    {
        demotable = true;
    }

    if (!demotable && reason_out)
    {
        *reason_out = reason;
    }
    return demotable;
}

bool MariaDBServer::can_be_demoted_failover(FailoverType failover_mode, string* reason_out) const
{
    bool demotable = false;
    string reason;

    if (is_master())
    {
        reason = "it is a running master.";
    }
    else if (is_running())
    {
        reason = "it is running.";
    }
    else if (failover_mode == FailoverType::SAFE && m_gtid_binlog_pos.empty())
    {
        reason = "it does not have a 'gtid_binlog_pos' and unsafe failover is disabled.";
    }
    else
    {
        demotable = true;
    }

    if (!demotable && reason_out)
    {
        *reason_out = reason;
    }
    return demotable;
}

bool MariaDBServer::can_be_promoted(OperationType op, const MariaDBServer* demotion_target,
                                    string* reason_out)
{
    bool promotable = false;
    string reason;
    string query_error;

    auto sstatus = slave_connection_status(demotion_target);
    if (is_master())
    {
        reason = "it is already the primary.";
    }
    else if (!is_usable())
    {
        reason = "it is down or in maintenance.";
    }
    else if (!is_database())
    {
        reason = not_a_db;
    }
    else if (op == OperationType::SWITCHOVER && is_low_on_disk_space())
    {
        // Failover promotion with low disk space is allowed since it's better than nothing.
        reason = "it is low on disk space.";
    }
    else if (sstatus == nullptr)
    {
        reason = string_printf("it is not replicating from '%s'.", demotion_target->name());
    }
    else if (sstatus->gtid_io_pos.empty())
    {
        reason = string_printf("its replica connection to '%s' is not using gtid.", demotion_target->name());
    }
    else if (op == OperationType::SWITCHOVER && sstatus->slave_io_running != SlaveStatus::SLAVE_IO_YES)
    {
        reason = string_printf("its replica connection to '%s' is broken.", demotion_target->name());
    }
    else if (!update_replication_settings(&query_error))
    {
        reason = string_printf("it could not be queried: %s", query_error.c_str());
    }
    else if (!binlog_on())
    {
        reason = "its binary log is disabled.";
    }
    // The following will miss cases where seconds_behind_master is undefined (-1).
    else if (op == OperationType::SWITCHOVER
             && sstatus->seconds_behind_master > m_settings.switchover_timeout.count())
    {
        reason = string_printf("its replication lag (%lis) is greater than switchover_timeout (%lis).",
                               sstatus->seconds_behind_master, m_settings.switchover_timeout.count());
    }
    else
    {
        promotable = true;
    }

    if (!promotable && reason_out)
    {
        *reason_out = reason;
    }
    return promotable;
}

const SlaveStatus* MariaDBServer::slave_connection_status(const MariaDBServer* target) const
{
    mxb_assert(target);
    // The slave node may have several slave connections, need to find the one that is
    // connected to the parent. Most of this has already been done in 'build_replication_graph'.
    const SlaveStatus* rval = nullptr;
    for (const SlaveStatus& ss : m_slave_status)
    {
        if (ss.master_server == target)
        {
            rval = &ss;
            break;
        }
    }
    return rval;
}

const SlaveStatus* MariaDBServer::slave_connection_status_host_port(const MariaDBServer* target) const
{
    EndPoint target_endpoint(target->server);
    for (const SlaveStatus& ss : m_slave_status)
    {
        if (ss.settings.master_endpoint == target_endpoint)
        {
            return &ss;
        }
    }
    return nullptr;
}

bool
MariaDBServer::enable_events(BinlogMode binlog_mode, const EventNameSet& event_names, mxb::Json& error_out)
{
    EventStatusMapper mapper = [&event_names](const EventInfo& event) {
        string rval;
        if (event_names.count(event.name) > 0
            && (event.status == "SLAVESIDE_DISABLED" || event.status == "DISABLED"))
        {
            rval = "ENABLE";
        }
        return rval;
    };
    return alter_events(binlog_mode, mapper, error_out);
}

bool MariaDBServer::disable_events(BinlogMode binlog_mode, mxb::Json& error_out)
{
    EventStatusMapper mapper = [](const EventInfo& event) {
        string rval;
        if (event.status == "ENABLED")
        {
            rval = "DISABLE ON SLAVE";
        }
        return rval;
    };
    return alter_events(binlog_mode, mapper, error_out);
}

/**
 * Alter scheduled server events.
 *
 * @param binlog_mode Should binary logging be disabled while performing this task.
 * @param mapper A function which takes an event and returns the requested event state. If empty is returned,
 * event is not altered.
 * @param error_out Error output
 * @return True if all requested alterations succeeded.
 */
bool
MariaDBServer::alter_events(BinlogMode binlog_mode, const EventStatusMapper& mapper, mxb::Json& error_out)
{
    // If the server is rejoining the cluster, no events may be added to binlog. The ALTER EVENT query
    // itself adds events. To prevent this, disable the binlog for this method.
    string error_msg;
    const bool disable_binlog = (binlog_mode == BinlogMode::BINLOG_OFF);
    if (disable_binlog)
    {
        if (!execute_cmd("SET @@session.sql_log_bin=0;", &error_msg))
        {
            const char FMT[] = "Could not disable session binlog on '%s': %s Server events not disabled.";
            PRINT_JSON_ERROR(error_out, FMT, name(), error_msg.c_str());
            return false;
        }
    }

    int target_events = 0;
    int events_altered = 0;
    // Helper function which alters an event depending on the mapper-function.
    EventManipulator alterer = [this, &target_events, &events_altered, &mapper](const EventInfo& event,
                                                                                mxb::Json& error_out) {
        string target_state = mapper(event);
        if (!target_state.empty())
        {
            target_events++;
            if (alter_event(event, target_state, error_out))
            {
                events_altered++;
            }
        }
    };

    bool rval = false;
    // TODO: For better error handling, this function should try to re-enable any disabled events if a later
    // disable fails.
    if (events_foreach(alterer, error_out))
    {
        if (target_events > 0)
        {
            // Reset character set and collation.
            string charset_errmsg;
            if (!execute_cmd("SET NAMES latin1 COLLATE latin1_swedish_ci;", &charset_errmsg))
            {
                MXB_ERROR("Could not reset character set: %s", charset_errmsg.c_str());
            }
            warn_event_scheduler();
        }
        if (target_events == events_altered)
        {
            rval = true;
        }
    }

    if (disable_binlog)
    {
        // Failure in re-enabling the session binlog doesn't really matter because we don't want the monitor
        // generating binlog events anyway.
        execute_cmd("SET @@session.sql_log_bin=1;");
    }
    return rval;
}

/**
 * Print a warning if the event scheduler is off.
 */
void MariaDBServer::warn_event_scheduler()
{
    string error_msg;
    const string scheduler_query = "SELECT * FROM information_schema.PROCESSLIST "
                                   "WHERE User = 'event_scheduler' AND Command = 'Daemon';";
    auto proc_list = execute_query(scheduler_query, &error_msg);
    if (proc_list == nullptr)
    {
        MXB_ERROR("Could not query the event scheduler status of '%s': %s", name(), error_msg.c_str());
    }
    else
    {
        if (proc_list->get_row_count() < 1)
        {
            // This is ok, though unexpected since events were found.
            MXB_WARNING("Event scheduler is inactive on '%s' although events were found.", name());
        }
    }
}

/**
 * Run the manipulator function on every server event.
 *
 * @param func The manipulator function
 * @param error_out Error output
 * @return True if event information could be read from information_schema.EVENTS. The return value does not
 * depend on the manipulator function.
 */
bool MariaDBServer::events_foreach(EventManipulator& func, mxb::Json& error_out)
{
    string error_msg;
    // Get info about all scheduled events on the server.
    auto event_info = execute_query("SELECT * FROM information_schema.EVENTS;", &error_msg);
    if (event_info == nullptr)
    {
        MXB_ERROR("Could not query event status of '%s': %s Event handling can be disabled by "
                  "setting '%s' to false.",
                  name(), error_msg.c_str(), CN_HANDLE_EVENTS);
        return false;
    }

    auto db_name_ind = event_info->get_col_index("EVENT_SCHEMA");
    auto event_name_ind = event_info->get_col_index("EVENT_NAME");
    auto event_definer_ind = event_info->get_col_index("DEFINER");
    auto event_status_ind = event_info->get_col_index("STATUS");
    auto charset_ind = event_info->get_col_index("CHARACTER_SET_CLIENT");
    auto collation_ind = event_info->get_col_index("COLLATION_CONNECTION");
    mxb_assert(db_name_ind > 0 && event_name_ind > 0 && event_definer_ind > 0 && event_status_ind > 0
               && charset_ind > 0 && collation_ind > 0);

    while (event_info->next_row())
    {
        EventInfo event;
        event.name = event_info->get_string(db_name_ind) + "." + event_info->get_string(event_name_ind);
        event.definer = event_info->get_string(event_definer_ind);
        event.status = event_info->get_string(event_status_ind);
        event.charset = event_info->get_string(charset_ind);
        event.collation = event_info->get_string(collation_ind);
        func(event, error_out);
    }
    return true;
}

/**
 * Alter a scheduled server event, setting its status.
 *
 * @param event Event to alter
 * @param target_status Status to set
 * @param error_out Error output
 * @return True if status was set
 */
bool MariaDBServer::alter_event(const EventInfo& event, const string& target_status, mxb::Json& error_out)
{
    bool rval = false;
    string error_msg;
    // An ALTER EVENT by default changes the definer (owner) of the event to the monitor user.
    // This causes problems if the monitor user does not have privileges to run
    // the event contents. Prevent this by setting definer explicitly.
    // The definer may be of the form user@host. If host includes %, then it must be quoted.
    // For simplicity, quote the host always.
    string quoted_definer;
    auto loc_at = event.definer.find('@');
    if (loc_at != string::npos)
    {
        auto host_begin = loc_at + 1;
        quoted_definer = event.definer.substr(0, loc_at + 1)
            +   // host_begin may be the null-char if @ was the last char
            "'" + event.definer.substr(host_begin, string::npos) + "'";
    }
    else
    {
        // Just the username
        quoted_definer = event.definer;
    }

    // Change character set and collation to the values in the event description. Otherwise, the event
    // values could be changed to whatever the monitor connection happens to be using.
    string alter_event_query = string_printf(
        "SET NAMES %s COLLATE %s; ALTER DEFINER = %s EVENT %s %s;",
        event.charset.c_str(), event.collation.c_str(), quoted_definer.c_str(), event.name.c_str(),
        target_status.c_str());

    if (execute_cmd(alter_event_query, &error_msg))
    {
        rval = true;
        const char FMT[] = "Event '%s' on server '%s' set to '%s'.";
        MXB_NOTICE(FMT, event.name.c_str(), name(), target_status.c_str());
    }
    else
    {
        const char FMT[] = "Could not alter event '%s' on server '%s': %s";
        PRINT_JSON_ERROR(error_out, FMT, event.name.c_str(), name(), error_msg.c_str());
    }
    return rval;
}

bool MariaDBServer::reset_all_slave_conns(mxb::Json& error_out)
{
    string error_msg;
    bool error = false;
    for (const auto& slave_conn : m_slave_status)
    {
        auto conn_name = slave_conn.settings.name;
        auto stop = string_printf("STOP SLAVE '%s';", conn_name.c_str());
        auto reset = string_printf("RESET SLAVE '%s' ALL;", conn_name.c_str());
        if (!execute_cmd(stop, &error_msg) || !execute_cmd(reset, &error_msg))
        {
            error = true;
            string log_message = conn_name.empty() ?
                string_printf("Error when reseting the default replica connection of '%s': %s",
                              name(), error_msg.c_str()) :
                string_printf("Error when reseting the replica connection '%s' of '%s': %s",
                              conn_name.c_str(), name(), error_msg.c_str());
            PRINT_JSON_ERROR(error_out, "%s", log_message.c_str());
            break;
        }
    }

    if (!error && !m_slave_status.empty())
    {
        MXB_NOTICE("Removed %lu replica connection(s) from '%s'.", m_slave_status.size(), name());
    }
    return !error;
}

bool MariaDBServer::promote(GeneralOpData& general, ServerOperation& promotion, OperationType type,
                            const MariaDBServer* demotion_target)
{
    mxb_assert(type == OperationType::SWITCHOVER || type == OperationType::FAILOVER
               || type == OperationType::UNDO_DEMOTION);
    auto& error_out = general.error_out;

    StopWatch timer;
    bool stopped = false;
    if (type == OperationType::SWITCHOVER || type == OperationType::FAILOVER)
    {
        // In normal circumstances, this should only be called for a master-slave pair.
        auto master_conn = slave_connection_status(demotion_target);
        mxb_assert(master_conn);
        if (master_conn == nullptr)
        {
            PRINT_JSON_ERROR(error_out, "'%s' is not a replica of '%s' and cannot be promoted to its place.",
                             name(), demotion_target->name());
            return false;
        }

        // Step 1: Stop & reset slave connections. If doing a failover, only remove the connection to demotion
        // target. In case of switchover, remove other slave connections as well since the demotion target
        // will take them over.
        if (type == OperationType::SWITCHOVER)
        {
            stopped = remove_slave_conns(general, m_slave_status);
        }
        else if (type == OperationType::FAILOVER)
        {
            stopped = remove_slave_conns(general, {*master_conn});
        }
    }

    bool success = false;
    if (stopped || type == OperationType::UNDO_DEMOTION)
    {
        // Step 2: If demotion target is master, meaning this server will become the master,
        // enable writing and scheduled events. Also, run promotion_sql_file.
        bool promotion_error = false;
        if (promotion.to_from_master)
        {
            // Disabling read-only should be quick.
            bool ro_disabled = set_read_only(ReadOnlySetting::DISABLE, general.time_remaining, error_out);
            general.time_remaining -= timer.restart();
            if (!ro_disabled)
            {
                promotion_error = true;
            }
            else
            {
                if (m_settings.handle_event_scheduler)
                {
                    // TODO: Add query replying to enable_events
                    bool events_enabled = enable_events(BinlogMode::BINLOG_OFF, promotion.events_to_enable,
                                                        error_out);
                    general.time_remaining -= timer.restart();
                    if (!events_enabled)
                    {
                        promotion_error = true;
                        PRINT_JSON_ERROR(error_out, "Failed to enable events on '%s'.", name());
                    }
                }

                // Run promotion_sql_file if no errors so far.
                const string& sql_file = m_settings.promotion_sql_file;
                if (!promotion_error && !sql_file.empty())
                {
                    bool file_ran_ok = run_sql_from_file(sql_file, error_out);
                    general.time_remaining -= timer.restart();
                    if (!file_ran_ok)
                    {
                        promotion_error = true;
                        PRINT_JSON_ERROR(error_out, "Execution of file '%s' failed during promotion of "
                                                    "server '%s'.", sql_file.c_str(), name());
                    }
                }
            }
        }

        // Step 3: Copy or merge slave connections from demotion target. The logic used depends on the
        // operation.
        if (!promotion_error)
        {
            if (type == OperationType::SWITCHOVER)
            {
                if (copy_slave_conns(general, promotion.conns_to_copy, demotion_target))
                {
                    success = true;
                }
                else
                {
                    PRINT_JSON_ERROR(error_out, "Could not copy replica connections from '%s' to '%s'.",
                                     demotion_target->name(), name());
                }
            }
            else if (type == OperationType::FAILOVER)
            {
                if (merge_slave_conns(general, promotion.conns_to_copy))
                {
                    success = true;
                }
                else
                {
                    PRINT_JSON_ERROR(error_out, "Could not merge replica connections from '%s' to '%s'.",
                                     demotion_target->name(), name());
                }
            }
            else if (type == OperationType::UNDO_DEMOTION)
            {
                if (copy_slave_conns(general, promotion.conns_to_copy, nullptr))
                {
                    success = true;
                }
                else
                {
                    PRINT_JSON_ERROR(error_out, "Could not restore replica connections of '%s' when "
                                                "reversing demotion.", name());
                }
            }
        }
    }
    return success;
}

bool MariaDBServer::demote(GeneralOpData& general, ServerOperation& demotion, OperationType type)
{
    mxb_assert(demotion.target == this);
    mxb_assert(type == OperationType::SWITCHOVER || type == OperationType::REJOIN);
    auto& error_out = general.error_out;
    bool success = false;

    // Step 1: Stop & reset slave connections. The promotion target will copy them. The connection
    // information has been backed up in the operation object.
    if (remove_slave_conns(general, m_slave_status))
    {
        // Step 2: If this server is master, disable writes and scheduled events, flush logs,
        // update gtid:s, run demotion_sql_file.

        // In theory, this part should be ran in the opposite order so it would "reverse"
        // the promotion code. However, it's probably better to run the most
        // likely part to fail, setting read_only=1, first to make undoing easier. Setting
        // read_only may fail if another session has table locks or is doing long writes.
        bool demotion_error = false;
        if (demotion.to_from_master)
        {
            // The server should either be the master or be a standalone being rejoined.
            mxb_assert(is_master() || m_slave_status.empty());

            // Step 2a: Remove [Master] from this server. This prevents compatible routers (RWS)
            // from routing writes to this server. Writes in flight will go through, at least until
            // read_only is set.
            this->server->clear_status(SERVER_MASTER);

            // Step 2b: If other users with SUPER privileges are on, kick them out now since
            // read_only doesn't stop them from doing writes. This does not stop them from immediately
            // logging back in but it's better than nothing. This also stops super-user writes going
            // through MaxScale.
            if (type == OperationType::SWITCHOVER && !kick_out_super_users(general))
            {
                demotion_error = true;
            }

            // Step 2c: Enabling read-only can take time if writes are on or table locks taken.
            StopWatch timer;
            if (!demotion_error)
            {
                bool ro_enabled = set_read_only(ReadOnlySetting::ENABLE, general.time_remaining, error_out);
                general.time_remaining -= timer.lap();
                if (!ro_enabled)
                {
                    demotion_error = true;
                }
            }

            if (!demotion_error && m_settings.handle_event_scheduler)
            {
                // TODO: Add query replying to enable_events
                // Step 2b: Using BINLOG_OFF to avoid adding any gtid events,
                // which could break external replication.
                bool events_disabled = disable_events(BinlogMode::BINLOG_OFF, error_out);
                general.time_remaining -= timer.lap();
                if (!events_disabled)
                {
                    demotion_error = true;
                    PRINT_JSON_ERROR(error_out, "Failed to disable events on '%s'.", name());
                }
            }

            // Step 2e: Run demotion_sql_file if no errors so far.
            const string& sql_file = m_settings.demotion_sql_file;
            if (!demotion_error && !sql_file.empty())
            {
                bool file_ran_ok = run_sql_from_file(sql_file, error_out);
                general.time_remaining -= timer.lap();
                if (!file_ran_ok)
                {
                    demotion_error = true;
                    PRINT_JSON_ERROR(error_out,
                                     "Execution of file '%s' failed during demotion of server '%s'.",
                                     sql_file.c_str(), name());
                }
            }

            if (!demotion_error)
            {
                // Step 2f: FLUSH LOGS to ensure that all events have been written to binlog.
                string error_msg;
                bool logs_flushed = execute_cmd_time_limit("FLUSH LOGS;", general.time_remaining,
                                                           &error_msg);
                general.time_remaining -= timer.lap();
                if (!logs_flushed)
                {
                    demotion_error = true;
                    PRINT_JSON_ERROR(error_out, "Failed to flush binary logs of '%s' during demotion: %s.",
                                     name(), error_msg.c_str());
                }
            }
        }

        if (!demotion_error)
        {
            // Finally, update gtid:s.
            string error_msg;
            if (update_gtids(&error_msg))
            {
                success = true;
            }
            else
            {
                demotion_error = true;
                PRINT_JSON_ERROR(error_out, "Failed to update gtid:s of '%s' during demotion: %s.",
                                 name(), error_msg.c_str());
            }
        }

        if (demotion_error && demotion.to_from_master)
        {
            // Read_only was enabled (or tried to be enabled) but a later step failed.
            // Disable read_only. Connection is likely broken so use a short time limit.
            // Even this is insufficient, because the server may still be executing the old
            // 'SET GLOBAL read_only=1' query.
            // TODO: add smarter undo, KILL QUERY etc.
            mxb::Json dummy(mxb::Json::Type::UNDEFINED);
            set_read_only(ReadOnlySetting::DISABLE, 0s, dummy);
        }
    }
    return success;
}

/**
 * Stop and optionally reset/reset-all a slave connection.
 *
 * @param conn_name Slave connection name. Use empty string for the nameless connection.
 * @param mode STOP, RESET or RESET ALL
 * @param time_limit Operation time limit
 * @param error_out Error output
 * @return True on success
 */
bool MariaDBServer::stop_slave_conn(const std::string& conn_name, StopMode mode, Duration time_limit,
                                    mxb::Json& error_out)
{
    /* STOP SLAVE is a bit problematic, since sometimes it seems to take several seconds to complete.
     * If this time is greater than the connection read timeout, connector-c will cut the connection/
     * query. The query is likely completed afterwards by the server. To prevent false errors,
     * try the query repeatedly until time is up. Fortunately, the server doesn't consider stopping
     * an already stopped slave connection an error. */
    Duration time_left = time_limit;
    StopWatch timer;
    string stop = string_printf("STOP SLAVE '%s';", conn_name.c_str());
    string error_msg;
    bool stop_success = execute_cmd_time_limit(stop, time_left, &error_msg);
    time_left -= timer.restart();

    bool rval = false;
    if (stop_success)
    {
        // The RESET SLAVE-query can also take a while if there is lots of relay log to delete.
        // Very rare, though.
        if (mode == StopMode::RESET || mode == StopMode::RESET_ALL)
        {
            string reset = string_printf("RESET SLAVE '%s'%s;",
                                         conn_name.c_str(), (mode == StopMode::RESET_ALL) ? " ALL" : "");
            if (execute_cmd_time_limit(reset, time_left, &error_msg))
            {
                rval = true;
            }
            else
            {
                PRINT_JSON_ERROR(error_out, "Failed to reset replica connection on '%s': %s", name(),
                                 error_msg.c_str());
            }
        }
        else
        {
            rval = true;
        }
    }
    else
    {
        PRINT_JSON_ERROR(error_out, "Failed to stop replica connection on '%s': %s", name(), error_msg.c_str());
    }
    return rval;
}

/**
 * Removes the given slave connections from the server and then updates slave connection status.
 * The slave connections of the server object will change during this method, so any pointers and
 * references to such may be invalidated and should be re-acquired.
 *
 * @param op Operation descriptor
 * @param conns_to_remove Which connections should be removed
 * @return True if successful
 */
bool MariaDBServer::remove_slave_conns(GeneralOpData& op, const SlaveStatusArray& conns_to_remove)
{
    auto& error_out = op.error_out;
    maxbase::Duration& time_remaining = op.time_remaining;
    StopWatch timer;
    // Take a backup of the soon to be removed connections so they can be compared properly after an update.
    SlaveStatusArray conns_to_remove_copy = conns_to_remove;

    bool stop_slave_error = false;
    for (size_t i = 0; !stop_slave_error && i < conns_to_remove.size(); i++)
    {
        if (!stop_slave_conn(conns_to_remove[i].settings.name, StopMode::RESET_ALL, time_remaining,
                             error_out))
        {
            stop_slave_error = true;
        }
        time_remaining -= timer.lap();
    }

    bool success = false;
    if (stop_slave_error)
    {
        PRINT_JSON_ERROR(error_out, "Failed to remove replica connection(s) from '%s'.", name());
    }
    else
    {
        // Check that the slave connections are really gone by comparing connection names. It's probably
        // enough to just update the slave status. Checking that the connections are really gone is
        // likely overkill, but doesn't hurt.
        string error_msg;
        if (do_show_slave_status(&error_msg))
        {
            // Insert all existing connection names to a set, then check that none of the removed ones are
            // there.
            std::set<string> connection_names;
            for (auto& slave_conn : m_slave_status)
            {
                connection_names.insert(slave_conn.settings.name);
            }
            int found = 0;
            for (auto& removed_conn : conns_to_remove_copy)
            {
                if (connection_names.count(removed_conn.settings.name) > 0)
                {
                    found++;
                }
            }

            if (found == 0)
            {
                success = true;
            }
            else
            {
                // This means server is really bugging.
                PRINT_JSON_ERROR(error_out, "'%s' still has %i removed replica connections, RESET SLAVE "
                                            "must have failed.", name(), found);
            }
        }
        else
        {
            PRINT_JSON_ERROR(error_out, "Failed to update replica connections of '%s': %s",
                             name(), error_msg.c_str());
        }
    }
    time_remaining -= timer.lap();
    return success;
}

bool MariaDBServer::set_read_only(ReadOnlySetting setting, maxbase::Duration time_limit, mxb::Json& error_out)
{
    int new_val = (setting == ReadOnlySetting::ENABLE) ? 1 : 0;
    string cmd = string_printf("SET GLOBAL read_only=%i;", new_val);
    string error_msg;
    bool success = execute_cmd_time_limit(cmd, time_limit, &error_msg);
    if (!success)
    {
        string target_str = (setting == ReadOnlySetting::ENABLE) ? "enable" : "disable";
        PRINT_JSON_ERROR(error_out, "Failed to %s read_only on '%s': %s", target_str.c_str(), name(),
                         error_msg.c_str());
    }
    return success;
}

/**
 * Merge slave connections to this server (promotion target). This should only
 * be used during failover promotion.
 *
 * @param op Operation descriptor
 * @param conns_to_merge Connections which should be merged
 * @return True on success
 */
bool MariaDBServer::merge_slave_conns(GeneralOpData& op, const SlaveStatusArray& conns_to_merge)
{
    /* When promoting a server during failover, the situation is more complicated than in switchover.
     * Connections cannot be moved to the demotion target (= failed server) as it is off. This means
     * that the promoting server must combine the roles of both itself and the failed server. Only the
     * slave connection replicating from the failed server has been removed. This means that
     * the promotion and demotion targets may have identical connections (connections going to
     * the same server id or the same host:port). These connections should not be copied or modified.
     * It's possible that the master had different settings for a duplicate slave connection,
     * in this case the settings on the master are lost.
     * TODO: think if the master's settings should take priority.
     * Also, connection names may collide between the two servers, in this case try to generate
     * a simple name for the new connection. */

    // Helper function for checking if a slave connection should be ignored.
    auto conn_can_be_merged = [this](const SlaveStatus& slave_conn, string* ignore_reason_out) -> bool {
        bool accepted = true;
        auto master_id = slave_conn.master_server_id;
        EndPoint my_host_port(server);
        // The connection is only merged if it satisfies the copy-conditions. Merging has also
        // additional requirements.
        string ignore_reason;
        if (!slave_conn.should_be_copied(&ignore_reason))
        {
            accepted = false;
        }
        else if (master_id == m_server_id)
        {
            // This is not an error but indicates a complicated topology. In any case, ignore this.
            accepted = false;
            ignore_reason = string_printf("it points to '%s' (according to server id:s).", name());
        }
        else if (slave_conn.settings.master_endpoint == my_host_port)
        {
            accepted = false;
            ignore_reason = string_printf("it points to '%s' (according to master host:port).", name());
        }
        else
        {
            // Compare to connections already existing on this server.
            for (const SlaveStatus& my_slave_conn : m_slave_status)
            {
                if (my_slave_conn.seen_connected && my_slave_conn.master_server_id == master_id)
                {
<<<<<<< HEAD
                    if (my_slave_conn.seen_connected && my_slave_conn.master_server_id == master_id)
                    {
                        accepted = false;
                        const char format[] = "its Master_Server_Id (%" PRIi64
                            ") matches an existing replica connection on '%s'.";
                        ignore_reason = string_printf(format, master_id, name());
                    }
                    else if (my_slave_conn.settings.master_endpoint == slave_conn.settings.master_endpoint)
                    {
                        accepted = false;
                        const auto& endpoint = slave_conn.settings.master_endpoint;
                        ignore_reason = string_printf(
                            "its Master_Host (%s) and Master_Port (%i) match an existing "
                            "replica connection on %s.",
                            endpoint.host().c_str(), endpoint.port(), name());
                    }
=======
                    accepted = false;
                    const char format[] = "its Master_Server_Id (%" PRIi64
                        ") matches an existing slave connection on '%s'.";
                    ignore_reason = string_printf(format, master_id, name());
                }
                else if (my_slave_conn.settings.master_endpoint == slave_conn.settings.master_endpoint)
                {
                    accepted = false;
                    const auto& endpoint = slave_conn.settings.master_endpoint;
                    ignore_reason = string_printf(
                        "its Master_Host (%s) and Master_Port (%i) match an existing "
                        "slave connection on %s.",
                        endpoint.host().c_str(), endpoint.port(), name());
>>>>>>> 305d9367
                }
            }
        }

        if (!accepted)
        {
            *ignore_reason_out = ignore_reason;
        }
        return accepted;
    };

    // Need to keep track of connection names (both existing and new) to avoid using an existing name.
    std::set<string> connection_names;
    for (const auto& conn : m_slave_status)
    {
        connection_names.insert(conn.settings.name);
    }

    // Helper function which checks that a connection name is unique and modifies it if not.
    auto check_modify_conn_name = [this, &connection_names](SlaveStatus::Settings* conn_settings) -> bool {
        bool name_is_unique = false;
        string conn_name = conn_settings->name;
        if (connection_names.count(conn_name) > 0)
        {
            // If the name is used, generate a name using the host:port of the master,
            // it should be unique.
            string second_try = "To " + conn_settings->master_endpoint.to_string();
            if (connection_names.count(second_try) > 0)
            {
<<<<<<< HEAD
                // If the name is used, generate a name using the host:port of the master,
                // it should be unique.
                string second_try = "To " + conn_settings->master_endpoint.to_string();
                if (connection_names.count(second_try) > 0)
                {
                    // Even this one exists, something is really wrong. Give up.
                    MXB_ERROR("Could not generate a unique connection name for '%s': both '%s' and '%s' are "
                              "already taken.", name(), conn_name.c_str(), second_try.c_str());
                }
                else
                {
                    MXB_WARNING("A replica connection with name '%s' already exists on '%s', using generated "
                                "name '%s' instead.", conn_name.c_str(), name(), second_try.c_str());
                    conn_settings->name = second_try;
                    name_is_unique = true;
                }
=======
                // Even this one exists, something is really wrong. Give up.
                MXB_ERROR("Could not generate a unique connection name for '%s': both '%s' and '%s' are "
                          "already taken.", name(), conn_name.c_str(), second_try.c_str());
>>>>>>> 305d9367
            }
            else
            {
                MXB_WARNING("A slave connection with name '%s' already exists on '%s', using generated "
                            "name '%s' instead.", conn_name.c_str(), name(), second_try.c_str());
                conn_settings->name = second_try;
                name_is_unique = true;
            }
        }
        else
        {
            name_is_unique = true;
        }
        return name_is_unique;
    };

    bool error = false;
    for (size_t i = 0; !error && (i < conns_to_merge.size()); i++)
    {
        // Need a copy of the array element here since it may be modified.
        SlaveStatus slave_conn = conns_to_merge[i];
        string ignore_reason;
        if (conn_can_be_merged(slave_conn, &ignore_reason))
        {
            auto& conn_settings = slave_conn.settings;
            if (check_modify_conn_name(&conn_settings))
            {
                // TODO: Use Slave_Pos for next major release.
                conn_settings.gtid_mode = SlaveStatus::Settings::GtidMode::CURRENT;
                if (create_start_slave(op, conn_settings))
                {
                    connection_names.insert(conn_settings.name);
                }
                else
                {
                    error = true;
                }
            }
            else
            {
                error = true;
            }
        }
        else
        {
            mxb_assert(!ignore_reason.empty());
            MXB_WARNING("%s was ignored when promoting '%s' because %s",
                        slave_conn.settings.to_string().c_str(), name(), ignore_reason.c_str());
        }
    }

    return !error;
}

bool MariaDBServer::copy_slave_conns(GeneralOpData& op, const SlaveStatusArray& conns_to_copy,
                                     const MariaDBServer* replacement)
{
    mxb_assert(m_slave_status.empty());
    bool start_slave_error = false;
    for (size_t i = 0; i < conns_to_copy.size() && !start_slave_error; i++)
    {
        SlaveStatus slave_conn = conns_to_copy[i];      // slave_conn may be modified
        string reason_not_copied;
        if (slave_conn.should_be_copied(&reason_not_copied))
        {
            // Any slave connection that was going to this server itself is instead directed
            // to the replacement server.
            bool ok_to_copy = true;
            if (slave_conn.master_server_id == m_server_id)
            {
                if (replacement)
                {
                    slave_conn.settings.master_endpoint = EndPoint(replacement->server);
                }
                else
                {
                    // This is only possible if replication is configured wrong and we are
                    // undoing a switchover demotion.
                    ok_to_copy = false;
                    MXB_WARNING("Server id:s of '%s' and %s are identical, not copying the connection "
                                "to '%s'.",
                                name(), slave_conn.settings.master_endpoint.to_string().c_str(), name());
                }
            }

            // Copying new slave connections to server which may have been a master, so use Current_Pos.
            // TODO: use Slave_Pos when reasonable
            auto new_sett = slave_conn.settings;
            new_sett.gtid_mode = SlaveStatus::Settings::GtidMode::CURRENT;
            if (ok_to_copy && !create_start_slave(op, new_sett))
            {
                start_slave_error = true;
            }
        }
        else
        {
            MXB_WARNING("%s was not copied to '%s' because %s",
                        slave_conn.settings.to_string().c_str(), name(), reason_not_copied.c_str());
        }
    }
    return !start_slave_error;
}

bool MariaDBServer::create_start_slave(GeneralOpData& op, const SlaveStatus::Settings& conn_settings)
{
    maxbase::Duration& time_remaining = op.time_remaining;
    StopWatch timer;
    string error_msg;
    bool success = false;

    SlaveStatus::Settings new_settings = conn_settings;
    new_settings.m_owner = name();      // So any error messages refer to this server.
    auto change_master = generate_change_master_cmd(new_settings);
    bool conn_created = execute_cmd_time_limit(change_master.real_cmd, change_master.masked_cmd,
                                               time_remaining, &error_msg);
    time_remaining -= timer.restart();
    if (conn_created)
    {
        string start_slave = string_printf("START SLAVE '%s';", new_settings.name.c_str());
        bool slave_started = execute_cmd_time_limit(start_slave, time_remaining, &error_msg);
        time_remaining -= timer.restart();
        if (slave_started)
        {
            success = true;
            MXB_NOTICE("%s created and started.", new_settings.to_string().c_str());
        }
        else
        {
            MXB_ERROR("%s could not be started: %s",
                      new_settings.to_string().c_str(), error_msg.c_str());
        }
    }
    else
    {
        // TODO: This may currently print out passwords.
        MXB_ERROR("%s could not be created: %s",
                  new_settings.to_string().c_str(), error_msg.c_str());
    }
    return success;
}

/**
 * Generate a CHANGE MASTER TO-query.
 *
 * @param conn_settings Existing slave connection settings to emulate
 * @return Generated query
 */
MariaDBServer::ChangeMasterCmd
MariaDBServer::generate_change_master_cmd(const SlaveStatus::Settings& conn_settings)
{
    string cmd_begin = string_printf("CHANGE MASTER '%s' TO MASTER_HOST = '%s', MASTER_PORT = %i, ",
                                     conn_settings.name.c_str(),
                                     conn_settings.master_endpoint.host().c_str(),
                                     conn_settings.master_endpoint.port());

    using GtidMode = SlaveStatus::Settings::GtidMode;
    auto mode = conn_settings.gtid_mode;
    if (mode == GtidMode::CURRENT)
    {
        cmd_begin += "MASTER_USE_GTID = current_pos, ";
    }
    else if (mode == GtidMode::SLAVE)
    {
        cmd_begin += "MASTER_USE_GTID = slave_pos, ";
    }
    else
    {
        // File/pos replication not supported.
        mxb_assert(!true);
        return {"", ""};
    }

    if (m_settings.replication_ssl)
    {
        cmd_begin += "MASTER_SSL = 1, ";    // Leave out if not set to preserve existing setting.
    }

    // Mask user & pw for the masked version.
    const char user_pw[] = "MASTER_USER = '%s', MASTER_PASSWORD = '%s';";
    string cleartext_cmd = cmd_begin;
    cleartext_cmd += mxb::string_printf(user_pw, m_settings.replication_user.c_str(),
                                        m_settings.replication_password.c_str());
    const char mask[] = "******";
    string masked_cmd = move(cmd_begin);
    masked_cmd += mxb::string_printf(user_pw, mask, mask);

    ChangeMasterCmd rval;
    rval.real_cmd = move(cleartext_cmd);
    rval.masked_cmd = move(masked_cmd);
    return rval;
}

bool
MariaDBServer::redirect_existing_slave_conn(GeneralOpData& op, const SlaveStatus::Settings& conn_settings,
                                            const MariaDBServer* new_master)
{
    auto& error_out = op.error_out;
    maxbase::Duration& time_remaining = op.time_remaining;
    StopWatch timer;
    bool success = false;

    // First, just stop the slave connection.
    string conn_name = conn_settings.name;
    bool stopped = stop_slave_conn(conn_name, StopMode::STOP_ONLY, time_remaining, error_out);
    time_remaining -= timer.restart();
    if (stopped)
    {
        SlaveStatus::Settings modified_settings = conn_settings;
        modified_settings.master_endpoint = EndPoint(new_master->server);
        auto change_master = generate_change_master_cmd(modified_settings);

        string error_msg;
        bool changed = execute_cmd_time_limit(change_master.real_cmd, change_master.masked_cmd,
                                              time_remaining, &error_msg);
        time_remaining -= timer.restart();
        if (changed)
        {
            string start = string_printf("START SLAVE '%s';", conn_name.c_str());
            bool started = execute_cmd_time_limit(start, time_remaining, &error_msg);
            time_remaining -= timer.restart();
            if (started)
            {
                success = true;
            }
            else
            {
                PRINT_JSON_ERROR(error_out, "%s could not be started: %s",
                                 modified_settings.to_string().c_str(), error_msg.c_str());
            }
        }
        else
        {
            PRINT_JSON_ERROR(error_out, "%s could not be redirected to %s: %s",
                             conn_settings.to_string().c_str(),
                             modified_settings.master_endpoint.to_string().c_str(), error_msg.c_str());
        }
    }   // 'stop_slave_conn' prints its own errors
    return success;
}

bool MariaDBServer::update_enabled_events()
{
    string error_msg;
    // Get names of all enabled scheduled events on the server.
    auto event_info = execute_query("SELECT Event_schema, Event_name FROM information_schema.EVENTS WHERE "
                                    "Status = 'ENABLED';", &error_msg);
    if (event_info == nullptr)
    {
        std::string errmsg = mxb::string_printf("Could not query events of '%s': %s",
                                                name(), error_msg.c_str());

        bool scheduler_disabled = error_msg.find("event scheduler is disabled") != std::string::npos;

        if (scheduler_disabled)
        {
            errmsg += mxb::string_printf(" Event handling can be disabled by setting '%s' to false,"
                                         " will keep retrying with this message suppressed.",
                                         CN_HANDLE_EVENTS);
        }

        if (m_warn_event_handling || !scheduler_disabled)
        {
            MXB_ERROR("%s", errmsg.c_str());
        }

        m_warn_event_handling = !scheduler_disabled;
        return false;
    }

    m_warn_event_handling = true;

    auto db_name_ind = 0;
    auto event_name_ind = 1;

    EventNameSet full_names;
    full_names.reserve(event_info->get_row_count());

    while (event_info->next_row())
    {
        string full_name = event_info->get_string(db_name_ind) + "." + event_info->get_string(event_name_ind);
        full_names.insert(full_name);   // Ignore duplicates, they shouldn't exists.
    }

    m_enabled_events = std::move(full_names);

    return true;
}

/**
 * Connect to and query/update a server.
 *
 * @param server The server to update
 */
void MariaDBServer::update_server(bool time_to_update_disk_space, bool first_tick)
{
    m_new_events.clear();
    ConnectResult conn_status = ping_or_connect();

    if (mxs::Monitor::connection_is_ok(conn_status))
    {
        maybe_fetch_variables();
        fetch_uptime();
        set_status(SERVER_RUNNING);
        const bool new_connection = (conn_status == ConnectResult::NEWCONN_OK);
        if (new_connection)
        {
            // Is a new connection or a reconnection. Check server version.
            update_server_version();
            clear_locks_info();     // Lock expired due to lost connection.
        }

        if (m_capabilities.basic_support)
        {
            // Check permissions if permissions failed last time or if this is a new connection.
            if (had_status(SERVER_AUTH_ERROR) || new_connection)
            {
                check_permissions();
            }

            // If permissions are ok, continue.
            if (!has_status(SERVER_AUTH_ERROR))
            {
                if (time_to_update_disk_space && can_update_disk_space_status())
                {
                    update_disk_space_status();
                }

                if (m_settings.server_locks_enabled)
                {
                    // Update lock status every tick. This is especially required for the secondary MaxScale,
                    // as it needs to quickly react if the primary dies.
                    update_locks_status();
                }

                // Query MariaDBServer specific data
                monitor_server();
            }
        }
    }
    else
    {
        /* The current server is not running. Clear some of the bits. User-set bits and some long-term bits
         * can stay. */
        clear_status(MonitorServer::SERVER_DOWN_CLEAR_BITS);
        clear_locks_info();

        if (conn_status == ConnectResult::ACCESS_DENIED)
        {
            set_status(SERVER_AUTH_ERROR);
        }

        /* Avoid spamming and only log if this is the first tick or if server was running last tick or
         * if server has started to reject the monitor. If we failed to log in due to authentication failure,
         * log that as well. */
        if (first_tick || had_status(SERVER_RUNNING)
            || (has_status(SERVER_AUTH_ERROR) && !had_status(SERVER_AUTH_ERROR)))
        {
            log_connect_error(conn_status);
        }
    }

    /** Increase or reset the error count of the server. */
    mon_err_count = (is_running() || is_in_maintenance()) ? 0 : mon_err_count + 1;
}


bool MariaDBServer::kick_out_super_users(GeneralOpData& op)
{
    bool error = false;
    Duration time_remaining = op.time_remaining;
    auto& error_out = op.error_out;
    // Only select unique rows...
    string get_ids_query = "SELECT DISTINCT * FROM ("
        // select conn id and username from live connections ...
                           "SELECT P.id,P.user FROM information_schema.PROCESSLIST as P "
        // match with user information ...
                           "INNER JOIN mysql.user as U ON (U.user = P.user) WHERE "
        // where the user has super-privileges, is not replicating ...
                           "(U.Super_priv = 'Y' AND P.COMMAND != 'Binlog Dump' "
        // and is not the current user.
                           "AND P.id != (SELECT CONNECTION_ID()))) as I;";

    string error_msg;
    unsigned int error_num = 0;
    auto res = execute_query(get_ids_query, &error_msg, &error_num);
    if (res)
    {
        int id_col = 0;
        int user_col = 1;
        while (res->next_row())
        {
            auto conn_id = res->get_int(id_col);
            auto user = res->get_string(user_col);
            string kill_query = mxb::string_printf("KILL SOFT CONNECTION %li;", conn_id);
            StopWatch timer;
            if (execute_cmd_time_limit(kill_query, time_remaining, &error_msg))
            {
                MXB_WARNING("Killed connection id %lu to '%s' from super-user '%s' to prevent writes.",
                            conn_id, name(), user.c_str());
            }
            else
            {
                error = true;
                PRINT_JSON_ERROR(error_out, "Could not kill connection %lu from super-user '%s': %s",
                                 conn_id, user.c_str(), error_msg.c_str());
            }
            time_remaining -= timer.split();
        }
    }
    else
    {
        // If query failed because of insufficient rights, don't consider this an error, just print a warning.
        // Perhaps the user doesn't want the monitor doing this.
        if (error_num == ER_DBACCESS_DENIED_ERROR || error_num == ER_TABLEACCESS_DENIED_ERROR
            || error_num == ER_COLUMNACCESS_DENIED_ERROR)
        {
            MXB_WARNING("Insufficient rights to query logged in super-users for server '%s': %s Super-users "
                        "may perform writes during the cluster manipulation operation.",
                        name(), error_msg.c_str());
        }
        else
        {
            error = true;
            PRINT_JSON_ERROR(error_out, "Could not query connected super-users: %s", error_msg.c_str());
        }
    }
    return !error;
}

void MariaDBServer::update_locks_status()
{
    /* Read a lock status from a result row. */
    auto read_lock_status = [this](const QueryResult& is_used_row, int ind) {
        ServerLock rval;
        if (is_used_row.field_is_null(ind))
        {
            // null means the lock is free.
            rval.set_status(ServerLock::Status::FREE);
        }
        else
        {
            auto lock_owner_id = is_used_row.get_int(ind);
            // Either owned by this MaxScale or another.
            auto new_status = (lock_owner_id == conn_id()) ? ServerLock::Status::OWNED_SELF :
                ServerLock::Status::OWNED_OTHER;
            rval.set_status(new_status, lock_owner_id);
        }
        return rval;
    };

    auto report_unexpected_lock = [this](ServerLock old_status, ServerLock new_status,
                                         const string& lock_name) {
        bool owned_lock = (old_status.status() == ServerLock::Status::OWNED_SELF);
        if (new_status.status() == ServerLock::Status::OWNED_SELF)
        {
            // This MaxScale has the lock. Print warning if it got the lock without knowing it.
            if (!owned_lock)
            {
                MXB_WARNING("Acquired the lock '%s' on server '%s' without locking it.",
                            lock_name.c_str(), name());
            }
        }
        else
        {
            // Don't have the lock. Print a warning if lock was lost without releasing it.
            // This may happen if connection broke and was recreated.
            if (owned_lock)
            {
                string msg = string_printf("Lost the lock '%s' on server '%s' without releasing it.",
                                           lock_name.c_str(), name());
                if (new_status.status() == ServerLock::Status::OWNED_OTHER)
                {
                    msg += string_printf(" The lock is now owned by connection %li.", new_status.owner());
                }
                MXB_WARNING("%s", msg.c_str());
            }
        }
    };

    // First, check who currently has the locks. If the query fails, assume that this MaxScale does not
    // have the locks. This is correct if connection failed.
    string cmd = string_printf("SELECT IS_USED_LOCK('%s'), IS_USED_LOCK('%s');",
                               SERVER_LOCK_NAME, MASTER_LOCK_NAME);
    string err_msg;
    ServerLock serverlock_status_new;
    ServerLock masterlock_status_new;
    auto res_is_used = execute_query(cmd, &err_msg);

    if (res_is_used && res_is_used->get_col_count() == 2 && res_is_used->next_row())
    {
        serverlock_status_new = read_lock_status(*res_is_used, 0);
        report_unexpected_lock(m_serverlock, serverlock_status_new, SERVER_LOCK_NAME);

        masterlock_status_new = read_lock_status(*res_is_used, 1);
        report_unexpected_lock(m_masterlock, masterlock_status_new, MASTER_LOCK_NAME);
        // Masterlock is not acquired here, only status is updated.
    }

    m_serverlock = serverlock_status_new;
    m_masterlock = masterlock_status_new;
    if (!err_msg.empty())
    {
        MXB_ERROR("Failed to update lock status of server '%s'. %s", name(), err_msg.c_str());
    }
}

/**
 * Release a server lock.
 *
 * @param lock_type Which lock to release
 * @return True if lock was released normally. False does not mean lock is held, as it may not have been
 * held to begin with.
 */
bool MariaDBServer::release_lock(LockType lock_type)
{
    bool normal_lock = (lock_type == LockType::SERVER);
    ServerLock* output = normal_lock ? &m_serverlock : &m_masterlock;
    const char* lockname = normal_lock ? SERVER_LOCK_NAME : MASTER_LOCK_NAME;

    // Try to release the lock.
    string cmd = string_printf("SELECT RELEASE_LOCK('%s')", lockname);
    string err_msg;
    ServerLock lock_result;
    bool rval = false;

    auto res_release_lock = execute_query(cmd, &err_msg);
    if (res_release_lock && res_release_lock->get_col_count() == 1 && res_release_lock->next_row())
    {
        if (res_release_lock->field_is_null(0))
        {
            // Lock did not exist and can be considered free.
            lock_result.set_status(ServerLock::Status::FREE);
        }
        else
        {
            auto res_num = res_release_lock->get_int(0);
            if (res_num == 1)
            {
                // Expected. Lock was owned by this connection and is released.
                lock_result.set_status(ServerLock::Status::FREE);
                rval = true;
            }
            else
            {
                // Lock was owned by another connection and was not freed. The owner is unknown.
                lock_result.set_status(ServerLock::Status::OWNED_OTHER);
            }
        }
    }
    else
    {
        MXB_ERROR("Failed to release lock on server '%s'. %s", name(), err_msg.c_str());
    }

    *output = lock_result;
    return rval;
}

bool MariaDBServer::get_lock(LockType lock_type)
{
    bool normal_lock = (lock_type == LockType::SERVER);
    ServerLock* output = normal_lock ? &m_serverlock : &m_masterlock;
    const char* lockname = normal_lock ? SERVER_LOCK_NAME : MASTER_LOCK_NAME;

    bool rval = false;
    string cmd = string_printf("SELECT GET_LOCK('%s', 0)", lockname);
    string err_msg;
    ServerLock lock_result;
    auto res_get_lock = execute_query(cmd, &err_msg);
    const int column = 0;

    if (res_get_lock && res_get_lock->get_col_count() == 1 && res_get_lock->next_row())
    {
        // If the result is NULL, an error occurred.
        if (!res_get_lock->field_is_null(column))
        {
            auto lock_res = res_get_lock->get_int(column);
            if (lock_res == 1)
            {
                // Got the lock.
                lock_result.set_status(ServerLock::Status::OWNED_SELF, con->thread_id);
                rval = true;
            }
            else
            {
                // Someone else got to it first. Owner unknown.
                lock_result.set_status(ServerLock::Status::OWNED_OTHER);
            }
        }
    }
    else
    {
        MXB_ERROR("Failed to acquire lock on server '%s'. %s", name(), err_msg.c_str());
    }

    *output = lock_result;
    return rval;
}

bool MariaDBServer::lock_owned(LockType lock_type)
{
    if (lock_type == LockType::SERVER)
    {
        return m_serverlock.status() == ServerLock::Status::OWNED_SELF;
    }
    else
    {
        return m_masterlock.status() == ServerLock::Status::OWNED_SELF;
    }
}

/**
 * Release both types of locks held on the server.
 *
 * @return How many locks were held and then released
 */
int MariaDBServer::release_all_locks()
{
    int normal_releases = 0;
    for (auto lock_type : {MariaDBServer::LockType::SERVER, MariaDBServer::LockType::MASTER})
    {
        if (lock_owned(lock_type))
        {
            normal_releases += release_lock(lock_type);
        }
    }
    return normal_releases;
}

int64_t MariaDBServer::conn_id() const
{
    return con ? (int64_t)con->thread_id : -1;
}

bool MariaDBServer::marked_as_master(string* why_not) const
{
    bool rval = true;
    if (m_masterlock.status() != ServerLock::Status::OWNED_OTHER)
    {
        rval = false;
        if (why_not)
        {
            *why_not = "it's not marked as master by the primary MaxScale";
        }
    }
    else if (!(m_masterlock == m_serverlock))
    {
        rval = false;
        if (why_not)
        {
            *why_not = "the normal lock and master lock are claimed by different connection id:s";
        }
    }
    return rval;
}

void MariaDBServer::clear_locks_info()
{
    m_serverlock.set_status(ServerLock::Status::UNKNOWN);
    m_masterlock.set_status(ServerLock::Status::UNKNOWN);
}

ServerLock MariaDBServer::masterlock_status() const
{
    return m_masterlock;
}

ServerLock MariaDBServer::serverlock_status() const
{
    return m_serverlock;
}

ServerLock MariaDBServer::lock_status(LockType locktype) const
{
    return (locktype == LockType::SERVER) ? m_serverlock : m_masterlock;
}

SERVER::VersionInfo::Type MariaDBServer::server_type() const
{
    return server->info().type();
}

void MariaDBServer::update_rlag_state(int64_t limit)
{
    mxb_assert(limit >= 0);
    using mxs::RLagState;
    auto rlag_now = m_replication_lag;
    // Only change the state if rlag could be read.
    if (rlag_now != mxs::Target::RLAG_UNDEFINED)
    {
        auto new_state = (rlag_now > limit) ? RLagState::ABOVE_LIMIT : RLagState::BELOW_LIMIT;
        if (new_state != m_rlag_state)
        {
            m_rlag_state = new_state;
            string new_event = (new_state == RLagState::ABOVE_LIMIT) ? "rlag_above" : "rlag_below";
            m_new_events.push_back(move(new_event));
        }
    }
}

const MonitorServer::EventList& MariaDBServer::new_custom_events() const
{
    return m_new_events;
}<|MERGE_RESOLUTION|>--- conflicted
+++ resolved
@@ -1932,27 +1932,9 @@
             {
                 if (my_slave_conn.seen_connected && my_slave_conn.master_server_id == master_id)
                 {
-<<<<<<< HEAD
-                    if (my_slave_conn.seen_connected && my_slave_conn.master_server_id == master_id)
-                    {
-                        accepted = false;
-                        const char format[] = "its Master_Server_Id (%" PRIi64
-                            ") matches an existing replica connection on '%s'.";
-                        ignore_reason = string_printf(format, master_id, name());
-                    }
-                    else if (my_slave_conn.settings.master_endpoint == slave_conn.settings.master_endpoint)
-                    {
-                        accepted = false;
-                        const auto& endpoint = slave_conn.settings.master_endpoint;
-                        ignore_reason = string_printf(
-                            "its Master_Host (%s) and Master_Port (%i) match an existing "
-                            "replica connection on %s.",
-                            endpoint.host().c_str(), endpoint.port(), name());
-                    }
-=======
                     accepted = false;
                     const char format[] = "its Master_Server_Id (%" PRIi64
-                        ") matches an existing slave connection on '%s'.";
+                        ") matches an existing replica connection on '%s'.";
                     ignore_reason = string_printf(format, master_id, name());
                 }
                 else if (my_slave_conn.settings.master_endpoint == slave_conn.settings.master_endpoint)
@@ -1961,9 +1943,8 @@
                     const auto& endpoint = slave_conn.settings.master_endpoint;
                     ignore_reason = string_printf(
                         "its Master_Host (%s) and Master_Port (%i) match an existing "
-                        "slave connection on %s.",
+                        "replica connection on %s.",
                         endpoint.host().c_str(), endpoint.port(), name());
->>>>>>> 305d9367
                 }
             }
         }
@@ -1993,32 +1974,13 @@
             string second_try = "To " + conn_settings->master_endpoint.to_string();
             if (connection_names.count(second_try) > 0)
             {
-<<<<<<< HEAD
-                // If the name is used, generate a name using the host:port of the master,
-                // it should be unique.
-                string second_try = "To " + conn_settings->master_endpoint.to_string();
-                if (connection_names.count(second_try) > 0)
-                {
-                    // Even this one exists, something is really wrong. Give up.
-                    MXB_ERROR("Could not generate a unique connection name for '%s': both '%s' and '%s' are "
-                              "already taken.", name(), conn_name.c_str(), second_try.c_str());
-                }
-                else
-                {
-                    MXB_WARNING("A replica connection with name '%s' already exists on '%s', using generated "
-                                "name '%s' instead.", conn_name.c_str(), name(), second_try.c_str());
-                    conn_settings->name = second_try;
-                    name_is_unique = true;
-                }
-=======
                 // Even this one exists, something is really wrong. Give up.
                 MXB_ERROR("Could not generate a unique connection name for '%s': both '%s' and '%s' are "
                           "already taken.", name(), conn_name.c_str(), second_try.c_str());
->>>>>>> 305d9367
             }
             else
             {
-                MXB_WARNING("A slave connection with name '%s' already exists on '%s', using generated "
+                MXB_WARNING("A replica connection with name '%s' already exists on '%s', using generated "
                             "name '%s' instead.", conn_name.c_str(), name(), second_try.c_str());
                 conn_settings->name = second_try;
                 name_is_unique = true;
