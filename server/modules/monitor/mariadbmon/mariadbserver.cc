/*
 * Copyright (c) 2018 MariaDB Corporation Ab
 *
 * Use of this software is governed by the Business Source License included
 * in the LICENSE.TXT file and at www.mariadb.com/bsl11.
 *
 * Change Date: 2026-01-04
 *
 * On the date above, in accordance with the Business Source License, use
 * of this software will be governed by version 2 or later of the General
 * Public License.
 */

#include "mariadbserver.hh"

#include <fstream>
#include <inttypes.h>
#include <set>
#include <mysql.h>
#include <mysqld_error.h>
#include <maxbase/format.hh>
#include <maxsql/mariadb.hh>
#include <maxscale/mysql_utils.hh>

using std::string;
using maxbase::string_printf;
using maxbase::Duration;
using maxbase::StopWatch;
using maxsql::QueryResult;
using Guard = std::lock_guard<std::mutex>;
using maxscale::MonitorServer;
using ConnectResult = maxscale::MonitorServer::ConnectResult;
using namespace std::chrono_literals;

namespace
{
const char not_a_db[] = "it is not a valid database.";
}

MariaDBServer::MariaDBServer(SERVER* server, int config_index,
                             const MonitorServer::SharedSettings& base_settings,
                             const MariaDBServer::SharedSettings& settings)
    : MonitorServer(server, base_settings)
    , m_config_index(config_index)
    , m_settings(settings)
{
}

NodeData::NodeData()
    : index(INDEX_NOT_VISITED)
    , lowest_index(INDEX_NOT_VISITED)
    , in_stack(false)
    , cycle(CYCLE_NONE)
    , reach(REACH_UNKNOWN)
{
}

void NodeData::reset_results()
{
    cycle = CYCLE_NONE;
    parents.clear();
    children.clear();
    external_masters.clear();
}

void NodeData::reset_indexes()
{
    index = INDEX_NOT_VISITED;
    lowest_index = INDEX_NOT_VISITED;
    in_stack = false;
}

uint64_t MariaDBServer::relay_log_events(const SlaveStatus& slave_conn)
{
    /* The events_ahead-call below ignores domains where current_pos is ahead of io_pos. This situation is
     * rare but is possible (I guess?) if the server is replicating a domain from multiple masters
     * and decides to process events from one relay log before getting new events to the other. In
     * any case, such events are obsolete and the server can be considered to have processed such logs. */
    return slave_conn.gtid_io_pos.events_ahead(m_gtid_current_pos, GtidList::MISSING_DOMAIN_IGNORE);
}

std::unique_ptr<QueryResult> MariaDBServer::execute_query(const string& query, string* errmsg_out,
                                                          unsigned int* errno_out)
{
    return maxscale::execute_query(con, query, errmsg_out, errno_out);
}

/**
 * Execute a query which does not return data. If the query returns data, an error is returned.
 *
 * @param cmd The query
 * @param mode Retry a failed query using the global query retry settings or not
 * @param errmsg_out Error output.
 * @return True on success, false on error or if query returned data
 */
bool MariaDBServer::execute_cmd_ex(const string& cmd, QueryRetryMode mode,
                                   std::string* errmsg_out, unsigned int* errno_out)
{
    auto conn = con;
    bool query_success = false;
    if (mode == QueryRetryMode::ENABLED)
    {
        query_success = (mxs_mysql_query(conn, cmd.c_str()) == 0);
    }
    else
    {
        query_success = (maxsql::mysql_query_ex(conn, cmd, 0, 0) == 0);
    }

    bool rval = false;
    if (query_success)
    {
        // In case query was a multiquery, loop for more resultsets. Error message is produced from first
        // non-empty resultset and does not specify the subquery.
        string results_errmsg;
        do
        {
            MYSQL_RES* result = mysql_store_result(conn);
            if (result)
            {
                int cols = mysql_num_fields(result);
                int rows = mysql_num_rows(result);
                if (results_errmsg.empty())
                {
                    results_errmsg = string_printf("Query '%s' on '%s' returned %d columns and %d rows "
                                                   "of data when none was expected.",
                                                   cmd.c_str(), name(), cols, rows);
                }
            }
        }
        while (mysql_next_result(conn) == 0);

        if (results_errmsg.empty())
        {
            rval = true;
        }
    }
    else
    {
        if (errmsg_out)
        {
            *errmsg_out = string_printf("Query '%s' failed on '%s': '%s' (%i).",
                                        cmd.c_str(), name(), mysql_error(conn), mysql_errno(conn));
        }
        if (errno_out)
        {
            *errno_out = mysql_errno(conn);
        }
    }
    return rval;
}

bool MariaDBServer::execute_cmd(const std::string& cmd, std::string* errmsg_out)
{
    return execute_cmd_ex(cmd, QueryRetryMode::ENABLED, errmsg_out);
}

bool MariaDBServer::execute_cmd_no_retry(const std::string& cmd,
                                         std::string* errmsg_out, unsigned int* errno_out)
{
    return execute_cmd_ex(cmd, QueryRetryMode::DISABLED, errmsg_out, errno_out);
}

/**
 * Execute a query which does not return data. If the query fails because of a network error
 * (e.g. Connector-C timeout), automatically retry the query until time is up. Uses max_statement_time
 * when available to ensure no lingering timed out commands are left on the server.
 *
 * @param cmd The query to execute. Should be a query with a predictable effect even when retried or
 * ran several times.
 * @param time_limit How long to retry. This does not overwrite the connector-c timeouts which are always
 * respected.
 * @param errmsg_out Error output
 * @return True, if successful.
 */
bool MariaDBServer::execute_cmd_time_limit(const std::string& cmd, maxbase::Duration time_limit,
                                           std::string* errmsg_out)
{
    StopWatch timer;
    string max_stmt_time;
    int connector_timeout = -1;
    if (m_capabilities.max_statement_time)
    {
        MXB_AT_DEBUG(int rv = ) mysql_get_optionv(con, MYSQL_OPT_READ_TIMEOUT,
                                                  &connector_timeout);
        mxb_assert(rv == 0);
        if (connector_timeout > 0)
        {
            max_stmt_time = string_printf("SET STATEMENT max_statement_time=%i FOR ", connector_timeout);
        }
    }

    const string command = max_stmt_time + cmd;
    // If a query lasts less than 1s, sleep so that at most 1 query/s is sent.
    // This prevents busy-looping when faced with some network errors.
    const Duration min_query_time {1s};

    // Even if time is up, try at least once.
    bool cmd_success = false;
    bool keep_trying = true;
    while (!cmd_success && keep_trying)
    {
        StopWatch query_timer;
        string error_msg;
        unsigned int errornum = 0;
        cmd_success = execute_cmd_no_retry(command, &error_msg, &errornum);
        auto query_time = query_timer.lap();

        // Check if there is time to retry.
        Duration time_remaining = time_limit - timer.split();
        bool non_fatal_connector_err = maxsql::mysql_is_net_error(errornum);
        keep_trying = (time_remaining.count() > 0)
            // Either a connector-c timeout or query was interrupted by max_statement_time.
            && (non_fatal_connector_err || (!max_stmt_time.empty() && errornum == ER_STATEMENT_TIMEOUT));

        if (!cmd_success)
        {
            if (keep_trying)
            {
                string retrying = string_printf("Retrying with %.1f seconds left.",
                                                mxb::to_secs(time_remaining));
                if (non_fatal_connector_err)
                {
                    MXS_WARNING("%s %s", error_msg.c_str(), retrying.c_str());
                }
                else
                {
                    // Timed out because of max_statement_time.
                    MXS_WARNING("Query '%s' timed out on '%s'. %s",
                                command.c_str(), name(), retrying.c_str());
                }

                if (query_time < min_query_time)
                {
                    Duration query_sleep = min_query_time - query_time;
                    Duration this_sleep = MXS_MIN(time_remaining, query_sleep);
                    std::this_thread::sleep_for(this_sleep);
                }
            }
            else if (errmsg_out)
            {
                *errmsg_out = error_msg;    // The error string already has all required info.
            }
        }
    }
    return cmd_success;
}

bool MariaDBServer::do_show_slave_status(string* errmsg_out)
{
    string query;
    bool all_slaves_status = false;
    if (m_capabilities.slave_status_all)
    {
        all_slaves_status = true;
        query = "SHOW ALL SLAVES STATUS;";
    }
    else if (m_capabilities.basic_support)
    {
        query = "SHOW SLAVE STATUS;";
    }
    else
    {
        mxb_assert(!true);      // This method should not be called for versions < 5.5
        return false;
    }

    auto result = execute_query(query, errmsg_out);
    if (!result)
    {
        return false;
    }

    // Fields common to all server versions
    auto i_master_host = result->get_col_index("Master_Host");
    auto i_master_port = result->get_col_index("Master_Port");
    auto i_slave_io_running = result->get_col_index("Slave_IO_Running");
    auto i_slave_sql_running = result->get_col_index("Slave_SQL_Running");
    auto i_master_server_id = result->get_col_index("Master_Server_Id");
    auto i_last_io_errno = result->get_col_index("Last_IO_Errno");
    auto i_last_io_error = result->get_col_index("Last_IO_Error");
    auto i_last_sql_error = result->get_col_index("Last_SQL_Error");
    auto i_seconds_behind_master = result->get_col_index("Seconds_Behind_Master");

    const char INVALID_DATA[] = "'%s' returned invalid data.";
    if (i_master_host < 0 || i_master_port < 0 || i_slave_io_running < 0 || i_slave_sql_running < 0
        || i_master_server_id < 0 || i_last_io_errno < 0 || i_last_io_error < 0 || i_last_sql_error < 0
        || i_seconds_behind_master < 0)
    {
        MXS_ERROR(INVALID_DATA, query.c_str());
        return false;
    }

    int64_t i_connection_name = -1, i_slave_rec_hbs = -1, i_slave_hb_period = -1;
    int64_t i_using_gtid = -1, i_gtid_io_pos = -1;
    if (all_slaves_status)
    {
        i_connection_name = result->get_col_index("Connection_name");
        i_slave_rec_hbs = result->get_col_index("Slave_received_heartbeats");
        i_slave_hb_period = result->get_col_index("Slave_heartbeat_period");
        i_using_gtid = result->get_col_index("Using_Gtid");
        i_gtid_io_pos = result->get_col_index("Gtid_IO_Pos");
        if (i_connection_name < 0 || i_slave_rec_hbs < 0 || i_slave_hb_period < 0
            || i_using_gtid < 0 || i_gtid_io_pos < 0)
        {
            MXS_ERROR(INVALID_DATA, query.c_str());
            return false;
        }
    }

    SlaveStatusArray slave_status_new;
    bool parse_error = false;
    while (result->next_row())
    {
        SlaveStatus new_row(name());
        new_row.settings.master_endpoint = EndPoint(result->get_string(i_master_host),
                                                    result->get_int(i_master_port));

        new_row.last_io_error = result->get_string(i_last_io_error);
        new_row.last_sql_error = result->get_string(i_last_sql_error);

        new_row.slave_io_running =
            SlaveStatus::slave_io_from_string(result->get_string(i_slave_io_running));
        new_row.slave_sql_running = (result->get_string(i_slave_sql_running) == "Yes");
        new_row.master_server_id = result->get_int(i_master_server_id);

        // If slave connection is stopped, the value given by the backend is null.
        if (result->field_is_null(i_seconds_behind_master))
        {
            new_row.seconds_behind_master = mxs::Target::RLAG_UNDEFINED;
        }
        else
        {
            // Seconds_Behind_Master is actually uint64, but it will take a long time until it goes over
            // int64 limit.
            new_row.seconds_behind_master = result->get_int(i_seconds_behind_master);
        }

        if (all_slaves_status)
        {
            new_row.settings.name = result->get_string(i_connection_name);
            new_row.received_heartbeats = result->get_int(i_slave_rec_hbs);

            string using_gtid = result->get_string(i_using_gtid);
            string gtid_io_pos = result->get_string(i_gtid_io_pos);
            if (!gtid_io_pos.empty() && (using_gtid == "Current_Pos" || using_gtid == "Slave_Pos"))
            {
                new_row.gtid_io_pos = GtidList::from_string(gtid_io_pos);
            }
        }

        // If parsing fails, discard all query results.
        if (result->error())
        {
            parse_error = true;
            MXB_ERROR("Query '%s' returned invalid data: %s", query.c_str(), result->error_string().c_str());
            break;
        }

        // Before adding this row to the SlaveStatus array, compare the row to the one from the previous
        // monitor tick and fill in the last pieces of data.
        auto old_row = sstatus_find_previous_row(new_row, slave_status_new.size());
        if (old_row)
        {
            // When the new row was created, 'last_data_time' was set to the current time. If it seems
            // like the slave is not receiving data from the master, set the time to the one
            // in the previous monitor tick.
            if (new_row.received_heartbeats == old_row->received_heartbeats
                && new_row.gtid_io_pos == old_row->gtid_io_pos)
            {
                new_row.last_data_time = old_row->last_data_time;
            }

            // Copy master server pointer from old row. If this line is not reached because old row does
            // not exist, then the topology rebuild will set the master pointer.
            new_row.master_server = old_row->master_server;
        }

        // Finally, set the connection status.
        if (new_row.slave_io_running == SlaveStatus::SLAVE_IO_YES)
        {
            mxb_assert(new_row.master_server_id > 0);
            new_row.seen_connected = true;
        }
        else if (new_row.slave_io_running == SlaveStatus::SLAVE_IO_CONNECTING && old_row)
        {
            // Old connection data found. Even in this case the server id:s could be wrong if the
            // slave connection was cleared and remade between monitor loops.
            if (new_row.master_server_id == old_row->master_server_id && old_row->seen_connected)
            {
                new_row.seen_connected = true;
            }
        }

        // Row complete, add it to the array.
        slave_status_new.push_back(new_row);
    }

    if (!parse_error)
    {
        // Compare the previous array to the new one.
        if (!sstatus_array_topology_equal(slave_status_new))
        {
            m_topology_changed = true;
        }

        // Always write to m_slave_status. Even if the new status is equal by topology,
        // gtid:s etc may have changed.
        Guard guard(m_arraylock);
        m_old_slave_status = std::move(m_slave_status);
        m_slave_status = std::move(slave_status_new);
    }

    return !parse_error;
}

bool MariaDBServer::update_gtids(string* errmsg_out)
{
    static const string query = "SELECT @@gtid_current_pos, @@gtid_binlog_pos;";
    const int i_current_pos = 0;
    const int i_binlog_pos = 1;

    bool rval = false;
    auto result = execute_query(query, errmsg_out);
    if (result.get() != NULL)
    {
        Guard guard(m_arraylock);

        rval = true;
        if (result->next_row())
        {
            // Query returned at least some data.
            auto current_str = result->get_string(i_current_pos);
            auto binlog_str = result->get_string(i_binlog_pos);
            if (current_str.empty())
            {
                m_gtid_current_pos = GtidList();
            }
            else
            {
                m_gtid_current_pos = GtidList::from_string(current_str);

                std::vector<std::pair<uint32_t, uint64_t>> positions;

                for (auto d : m_gtid_current_pos.domains())
                {
                    positions.push_back({d, m_gtid_current_pos.get_gtid(d).m_sequence});
                }

                server->set_gtid_list(positions);
            }

            if (binlog_str.empty())
            {
                m_gtid_binlog_pos = GtidList();
            }
            else
            {
                m_gtid_binlog_pos = GtidList::from_string(binlog_str);
            }
        }
        else
        {
            // Query succeeded but returned 0 rows. This means that the server has no gtid:s.
            m_gtid_current_pos = GtidList();
            m_gtid_binlog_pos = GtidList();
        }
    }   // If query failed, do not update gtid:s.
    return rval;
}

bool MariaDBServer::update_replication_settings(std::string* errmsg_out)
{
    const string query = "SELECT @@gtid_strict_mode, @@log_bin, @@log_slave_updates;";
    bool rval = false;

    auto result = execute_query(query, errmsg_out);
    if (result.get() != NULL && result->next_row())
    {
        rval = true;
        m_rpl_settings.gtid_strict_mode = result->get_bool(0);
        m_rpl_settings.log_bin = result->get_bool(1);
        m_rpl_settings.log_slave_updates = result->get_bool(2);
    }
    return rval;
}

bool MariaDBServer::read_server_variables(string* errmsg_out)
{
    const string query_no_gtid = "SELECT @@global.server_id, @@read_only;";
    const string query_with_gtid = "SELECT @@global.server_id, @@read_only, @@global.gtid_domain_id;";
    const bool use_gtid = m_capabilities.gtid;
    const string& query = use_gtid ? query_with_gtid : query_no_gtid;

    int i_id = 0;
    int i_ro = 1;
    int i_domain = 2;
    bool rval = false;
    auto result = execute_query(query, errmsg_out);
    if (result != nullptr)
    {
        if (!result->next_row())
        {
            // This should not really happen, means that server is buggy.
            *errmsg_out = string_printf("Query '%s' did not return any rows.", query.c_str());
        }
        else
        {
            int64_t server_id_parsed = result->get_int(i_id);
            bool read_only_parsed = result->get_bool(i_ro);
            int64_t domain_id_parsed = GTID_DOMAIN_UNKNOWN;
            if (use_gtid)
            {
                domain_id_parsed = result->get_int(i_domain);
            }

            if (result->error())
            {
                // This is unlikely as well.
                *errmsg_out = string_printf("Query '%s' returned invalid data: %s",
                                            query.c_str(), result->error_string().c_str());
            }
            else
            {
                // All values parsed and within expected limits.
                rval = true;
                if (server_id_parsed != m_server_id)
                {
                    m_server_id = server_id_parsed;
                    m_topology_changed = true;
                }
                node_id = server_id_parsed;

                if (read_only_parsed != m_read_only)
                {
                    m_read_only = read_only_parsed;
                    m_topology_changed = true;
                }

                m_gtid_domain_id = domain_id_parsed;
            }
        }
    }
    return rval;
}

void MariaDBServer::warn_replication_settings() const
{
    const char* servername = name();
    if (m_rpl_settings.gtid_strict_mode == false)
    {
        const char NO_STRICT[] =
            "Slave '%s' has gtid_strict_mode disabled. Enabling this setting is recommended. "
            "For more information, see https://mariadb.com/kb/en/library/gtid/#gtid_strict_mode";
        MXS_WARNING(NO_STRICT, servername);
    }
    if (m_rpl_settings.log_slave_updates == false)
    {
        const char NO_SLAVE_UPDATES[] =
            "Slave '%s' has log_slave_updates disabled. It is a valid candidate but replication "
            "will break for lagging slaves if '%s' is promoted.";
        MXS_WARNING(NO_SLAVE_UPDATES, servername, servername);
    }
}

bool MariaDBServer::catchup_to_master(GeneralOpData& op, const GtidList& target)
{
    /* Prefer to use gtid_binlog_pos, as that is more reliable. But if log_slave_updates is not on,
     * use gtid_current_pos. */
    const bool use_binlog_pos = m_rpl_settings.log_bin && m_rpl_settings.log_slave_updates;
    bool time_is_up = false;    // Check at least once.
    bool gtid_reached = false;
    bool error = false;
    json_t** error_out = op.error_out;

    Duration sleep_time(200ms);     // How long to sleep before next iteration. Incremented slowly.
    StopWatch timer;

    while (!time_is_up && !gtid_reached && !error)
    {
        string error_msg;
        if (update_gtids(&error_msg))
        {
            const GtidList& compare_to = use_binlog_pos ? m_gtid_binlog_pos : m_gtid_current_pos;
            if (target.events_ahead(compare_to, GtidList::MISSING_DOMAIN_IGNORE) == 0)
            {
                gtid_reached = true;
            }
            else
            {
                // Query was successful but target gtid not yet reached. Check how much time left.
                op.time_remaining -= timer.lap();
                if (op.time_remaining.count() > 0)
                {
                    // Sleep for a moment, then try again.
                    Duration this_sleep = MXS_MIN(sleep_time, op.time_remaining);
                    std::this_thread::sleep_for(this_sleep);
                    sleep_time += 100ms;    // Sleep a bit more next iteration.
                }
                else
                {
                    time_is_up = true;
                }
            }
        }
        else
        {
            error = true;
            PRINT_MXS_JSON_ERROR(error_out, "Failed to update gtid on '%s' while waiting for catchup: %s",
                                 name(), error_msg.c_str());
        }
    }

    if (!error && !gtid_reached)
    {
        PRINT_MXS_JSON_ERROR(error_out, "Slave catchup timed out on slave '%s'.", name());
    }
    return gtid_reached;
}

bool MariaDBServer::binlog_on() const
{
    return m_rpl_settings.log_bin;
}

bool MariaDBServer::is_master() const
{
    return status_is_master(pending_status);
}

bool MariaDBServer::is_slave() const
{
    return status_is_slave(pending_status);
}

bool MariaDBServer::is_usable() const
{
    return status_is_usable(pending_status);
}

bool MariaDBServer::is_running() const
{
    return status_is_running(pending_status);
}

bool MariaDBServer::is_down() const
{
    return status_is_down(pending_status);
}

bool MariaDBServer::is_in_maintenance() const
{
    return status_is_in_maint(pending_status);
}

bool MariaDBServer::is_relay_master() const
{
    return status_is_relay(pending_status);
}

bool MariaDBServer::is_low_on_disk_space() const
{
    return status_is_disk_space_exhausted(pending_status);
}

bool MariaDBServer::has_status(uint64_t bits) const
{
    return (pending_status & bits) == bits;
}

bool MariaDBServer::had_status(uint64_t bits) const
{
    return (mon_prev_status & bits) == bits;
}

bool MariaDBServer::is_read_only() const
{
    return m_read_only;
}

const char* MariaDBServer::name() const
{
    return server->name();
}

std::string MariaDBServer::print_changed_slave_connections()
{
    std::stringstream ss;
    const char* separator = "";

    for (size_t i = 0; i < m_old_slave_status.size(); i++)
    {
        const auto& old_row = m_old_slave_status[i];
        const auto* new_row = sstatus_find_previous_row(old_row, i);

        if (new_row && !new_row->equal(old_row))
        {
            ss << "Host: " << new_row->settings.master_endpoint.to_string()
               << ", IO Running: " << SlaveStatus::slave_io_to_string(new_row->slave_io_running)
               << ", SQL Running: " << (new_row->slave_sql_running ? "Yes" : "No");

            if (!new_row->last_io_error.empty())
            {
                ss << ", IO Error: " << new_row->last_io_error;
            }

            if (!new_row->last_sql_error.empty())
            {
                ss << ", SQL Error: " << new_row->last_io_error;
            }

            ss << separator;
            separator = "; ";
        }
    }

    return ss.str();
}

json_t* MariaDBServer::to_json() const
{
    json_t* result = json_object();
    json_object_set_new(result, "name", json_string(name()));
    json_object_set_new(result, "server_id", json_integer(m_server_id));
    json_object_set_new(result, "read_only", json_boolean(m_read_only));

    Guard guard(m_arraylock);
    json_object_set_new(result,
                        "gtid_current_pos",
                        m_gtid_current_pos.empty() ? json_null() :
                        json_string(m_gtid_current_pos.to_string().c_str()));

    json_object_set_new(result,
                        "gtid_binlog_pos",
                        m_gtid_binlog_pos.empty() ? json_null() :
                        json_string(m_gtid_binlog_pos.to_string().c_str()));

    json_object_set_new(result,
                        "master_group",
                        (m_node.cycle == NodeData::CYCLE_NONE) ? json_null() : json_integer(m_node.cycle));

    auto lock = m_serverlock.status();
    json_object_set_new(result, "lock_held", (lock == ServerLock::Status::UNKNOWN) ? json_null() :
                        json_boolean(lock == ServerLock::Status::OWNED_SELF));

    json_t* slave_connections = json_array();
    for (const auto& sstatus : m_slave_status)
    {
        json_array_append_new(slave_connections, sstatus.to_json());
    }
    json_object_set_new(result, "slave_connections", slave_connections);
    return result;
}

bool MariaDBServer::can_replicate_from(MariaDBServer* master, string* reason_out)
{
    mxb_assert(reason_out);
    mxb_assert(is_usable());    // The server must be running.

    bool can_replicate = false;
    if (m_gtid_current_pos.empty())
    {
        *reason_out = string_printf("'%s' does not have a valid gtid_current_pos.", name());
    }
    else if (master->m_gtid_binlog_pos.empty())
    {
        *reason_out = string_printf("'%s' does not have a valid gtid_binlog_pos.", master->name());
    }
    else
    {
        can_replicate = m_gtid_current_pos.can_replicate_from(master->m_gtid_binlog_pos);
        if (!can_replicate)
        {
            *reason_out = string_printf("gtid_current_pos of '%s' (%s) is incompatible with "
                                        "gtid_binlog_pos of '%s' (%s).",
                                        name(), m_gtid_current_pos.to_string().c_str(),
                                        master->name(), master->m_gtid_binlog_pos.to_string().c_str());
        }
    }
    return can_replicate;
}

bool MariaDBServer::run_sql_from_file(const string& path, json_t** error_out)
{
    MYSQL* conn = con;
    bool error = false;
    std::ifstream sql_file(path);
    if (sql_file.is_open())
    {
        MXS_NOTICE("Executing sql queries from file '%s' on server '%s'.", path.c_str(), name());
        int lines_executed = 0;

        while (!sql_file.eof() && !error)
        {
            string line;
            std::getline(sql_file, line);
            if (sql_file.bad())
            {
                PRINT_MXS_JSON_ERROR(error_out,
                                     "Error when reading sql text file '%s': '%s'.",
                                     path.c_str(),
                                     mxs_strerror(errno));
                error = true;
            }
            // Skip empty lines and comment lines
            else if (!line.empty() && line[0] != '#')
            {
                if (mxs_mysql_query(conn, line.c_str()) == 0)
                {
                    lines_executed++;
                    // Discard results if any.
                    MYSQL_RES* res = mysql_store_result(conn);
                    if (res != NULL)
                    {
                        mysql_free_result(res);
                    }
                }
                else
                {
                    PRINT_MXS_JSON_ERROR(error_out,
                                         "Failed to execute sql from text file '%s'. Query: '%s'. "
                                         "Error: '%s'.",
                                         path.c_str(),
                                         line.c_str(),
                                         mysql_error(conn));
                    error = true;
                }
            }
        }
        MXS_NOTICE("%d queries executed successfully.", lines_executed);
    }
    else
    {
        PRINT_MXS_JSON_ERROR(error_out, "Could not open sql text file '%s'.", path.c_str());
        error = true;
    }
    return !error;
}

void MariaDBServer::monitor_server()
{
    string errmsg;
    /* Query different things depending on server version/type. */
    // TODO: Handle binlog router?
    bool query_ok = read_server_variables(&errmsg) && update_slave_status(&errmsg);
    if (query_ok && m_capabilities.gtid)
    {
        query_ok = update_gtids(&errmsg);
    }
    if (query_ok && m_settings.handle_event_scheduler && m_capabilities.events)
    {
        query_ok = update_enabled_events();
    }

    if (query_ok)
    {
        m_print_update_errormsg = true;
    }
    /* If one of the queries ran to an error, print the error message, assuming it hasn't already been
     * printed. Some really unlikely errors won't produce an error message, but these are visible in other
     * ways. */
    else if (!errmsg.empty() && m_print_update_errormsg)
    {
        MXS_WARNING("Error during monitor update of server '%s': %s", name(), errmsg.c_str());
        m_print_update_errormsg = false;
    }
}

/**
 * Update slave status of the server.
 *
 * @param errmsg_out Where to store an error message if query fails. Can be null.
 * @return True on success
 */
bool MariaDBServer::update_slave_status(string* errmsg_out)
{
    bool rval = do_show_slave_status(errmsg_out);
    if (rval)
    {
        /** Store master_id of current node. */
        master_id = !m_slave_status.empty() ?
            m_slave_status[0].master_server_id : SERVER_ID_UNKNOWN;
    }
    return rval;
}

void MariaDBServer::update_server_version()
{
    auto conn = con;
    auto srv = server;

    m_capabilities = Capabilities();
    auto& info = srv->info();
    auto type = info.type();

    if (type == ServerType::MARIADB || type == ServerType::MYSQL || type == ServerType::BLR)
    {
        /* Not a binlog server, check version number and supported features. */
        auto& srv_version = info.version_num();
        auto major = srv_version.major;
        auto minor = srv_version.minor;
        auto patch = srv_version.patch;
        // MariaDB/MySQL 5.5 is the oldest supported version. MySQL 6 and later are treated as 5.5.
        if ((major == 5 && minor >= 5) || major > 5)
        {
            m_capabilities.basic_support = true;
            // For more specific features, at least MariaDB 10.X is needed.
            if ((type == ServerType::MARIADB || type == ServerType::BLR)
                && major >= 10)
            {
                // 10.0.2 or 10.1.X or greater than 10
                if (((minor == 0 && patch >= 2) || minor >= 1) || major > 10)
                {
                    // Versions with gtid also support the extended slave status query.
                    m_capabilities.gtid = true;
                    m_capabilities.slave_status_all = true;
                    if (type != ServerType::BLR)
                    {
                        m_capabilities.events = true;
                    }
                }
                // 10.1.2 (10.1.1 has limited support, not enough) or 10.2.X or greater than 10
                if (((minor == 1 && patch >= 2) || minor >= 2) || major > 10)
                {
                    m_capabilities.max_statement_time = true;
                }
            }
        }
    }

    if (m_capabilities.basic_support)
    {
        if (!m_capabilities.gtid)
        {
            MXB_WARNING("Server '%s' (%s) does not support MariaDB gtid.", name(), info.version_string());
        }
    }
    else
    {
        MXB_ERROR("Server '%s' (%s) is unsupported. The server is ignored by the monitor.",
                  name(), info.version_string());
    }
}

void MariaDBServer::check_permissions()
{
    // Test with a typical query to make sure the monitor has sufficient permissions.
    const string query = "SHOW SLAVE STATUS;";
    string err_msg;
    auto result = execute_query(query, &err_msg);

    if (result.get() == NULL)
    {
        /* In theory, this could be due to other errors as well, but that is quite unlikely since the
         * connection was just checked. The end result is in any case that the server is not updated,
         * and that this test is retried next round. */
        set_status(SERVER_AUTH_ERROR);
        // Only print error if last round was ok.
        if (!had_status(SERVER_AUTH_ERROR))
        {
            MXS_WARNING("Error during monitor permissions test for server '%s': %s", name(), err_msg.c_str());
        }
    }
    else
    {
        clear_status(SERVER_AUTH_ERROR);
    }
}

void MariaDBServer::clear_status(uint64_t bits)
{
    clear_pending_status(bits);
}

void MariaDBServer::set_status(uint64_t bits)
{
    set_pending_status(bits);
}

/**
 * Compare if the given slave status array is equal to the one stored in the MariaDBServer.
 * Only compares the parts relevant for building replication topology: slave IO/SQL state,
 * host:port and master server id:s. When unsure, return false. This must match
 * 'build_replication_graph()' in the monitor class.
 *
 * @param new_slave_status Right hand side
 * @return True if equal
 */
bool MariaDBServer::sstatus_array_topology_equal(const SlaveStatusArray& new_slave_status)
{
    bool rval = true;
    const SlaveStatusArray& old_slave_status = m_slave_status;
    if (old_slave_status.size() != new_slave_status.size())
    {
        rval = false;
    }
    else
    {
        for (size_t i = 0; i < old_slave_status.size(); i++)
        {
            const auto new_row = new_slave_status[i];
            const auto old_row = old_slave_status[i];

            if (!new_row.equal(old_row))
            {
                rval = false;
                break;
            }
        }
    }
    return rval;
}

/**
 * Check the slave status array stored in the MariaDBServer and find the row matching the connection in
 * 'search_row'.
 *
 * @param search_row What connection to search for
 * @param guess_ind Index where the search row could be located at. If incorrect, the array is searched.
 * @return The found row or NULL if not found
 */
const SlaveStatus* MariaDBServer::sstatus_find_previous_row(const SlaveStatus& search_row, size_t guess_ind)
{
    // Helper function. Checks if the connection in the new row is to the same server than in the old row.
    auto compare_rows = [](const SlaveStatus& lhs, const SlaveStatus& rhs) -> bool {
            return lhs.settings.name == rhs.settings.name
                   && lhs.settings.master_endpoint == rhs.settings.master_endpoint;
        };

    // Usually the same slave connection can be found from the same index than in the previous slave
    // status array, but this is not 100% (e.g. dba has just added a new connection).
    const SlaveStatus* rval = NULL;
    if (guess_ind < m_slave_status.size() && compare_rows(m_slave_status[guess_ind], search_row))
    {
        rval = &m_slave_status[guess_ind];
    }
    else
    {
        // The correct connection was not found where it should have been. Try looping.
        for (const SlaveStatus& old_row : m_slave_status)
        {
            if (compare_rows(old_row, search_row))
            {
                rval = &old_row;
                break;
            }
        }
    }
    return rval;
}

bool MariaDBServer::can_be_demoted_switchover(string* reason_out)
{
    bool demotable = false;
    string reason;
    string query_error;

    if (!is_usable())
    {
        reason = "it is not running or it is in maintenance.";
    }
    else if (!is_database())
    {
        reason = not_a_db;
    }
    else if (!update_replication_settings(&query_error))
    {
        reason = string_printf("it could not be queried: %s", query_error.c_str());
    }
    else if (!binlog_on())
    {
        reason = "its binary log is disabled.";
    }
    else if (!is_master() && !m_rpl_settings.log_slave_updates)
    {
        // This means that gtid_binlog_pos cannot be trusted.
        // TODO: reduce dependency on gtid_binlog_pos to get rid of this requirement
        reason = "it is not the master and log_slave_updates is disabled.";
    }
    else if (m_gtid_binlog_pos.empty())
    {
        reason = "it does not have a 'gtid_binlog_pos'.";
    }
    else
    {
        demotable = true;
    }

    if (!demotable && reason_out)
    {
        *reason_out = reason;
    }
    return demotable;
}

bool MariaDBServer::can_be_demoted_failover(FailoverType failover_mode, string* reason_out)
{
    bool demotable = false;
    string reason;

    if (is_master())
    {
        reason = "it is a running master.";
    }
    else if (is_running())
    {
        reason = "it is running.";
    }
    else if (failover_mode == FailoverType::SAFE && m_gtid_binlog_pos.empty())
    {
        reason = "it does not have a 'gtid_binlog_pos' and unsafe failover is disabled.";
    }
    else
    {
        demotable = true;
    }

    if (!demotable && reason_out)
    {
        *reason_out = reason;
    }
    return demotable;
}

bool MariaDBServer::can_be_promoted(OperationType op, const MariaDBServer* demotion_target,
                                    string* reason_out)
{
    bool promotable = false;
    string reason;
    string query_error;

    auto sstatus = slave_connection_status(demotion_target);
    if (is_master())
    {
        reason = "it is already the master.";
    }
    else if (!is_usable())
    {
        reason = "it is down or in maintenance.";
    }
    else if (!is_database())
    {
        reason = not_a_db;
    }
    else if (op == OperationType::SWITCHOVER && is_low_on_disk_space())
    {
        // Failover promotion with low disk space is allowed since it's better than nothing.
        reason = "it is low on disk space.";
    }
    else if (sstatus == NULL)
    {
        reason = string_printf("it is not replicating from '%s'.", demotion_target->name());
    }
    else if (sstatus->gtid_io_pos.empty())
    {
        reason = string_printf("its slave connection to '%s' is not using gtid.", demotion_target->name());
    }
    else if (op == OperationType::SWITCHOVER && sstatus->slave_io_running != SlaveStatus::SLAVE_IO_YES)
    {
        reason = string_printf("its slave connection to '%s' is broken.", demotion_target->name());
    }
    else if (!update_replication_settings(&query_error))
    {
        reason = string_printf("it could not be queried: %s", query_error.c_str());
    }
    else if (!binlog_on())
    {
        reason = "its binary log is disabled.";
    }
    else
    {
        promotable = true;
    }

    if (!promotable && reason_out)
    {
        *reason_out = reason;
    }
    return promotable;
}

const SlaveStatus* MariaDBServer::slave_connection_status(const MariaDBServer* target) const
{
    mxb_assert(target);
    // The slave node may have several slave connections, need to find the one that is
    // connected to the parent. Most of this has already been done in 'build_replication_graph'.
    const SlaveStatus* rval = NULL;
    for (const SlaveStatus& ss : m_slave_status)
    {
        if (ss.master_server == target)
        {
            rval = &ss;
            break;
        }
    }
    return rval;
}

const SlaveStatus* MariaDBServer::slave_connection_status_host_port(const MariaDBServer* target) const
{
    EndPoint target_endpoint(target->server);
    for (const SlaveStatus& ss : m_slave_status)
    {
        if (ss.settings.master_endpoint == target_endpoint)
        {
            return &ss;
        }
    }
    return NULL;
}

bool MariaDBServer::enable_events(BinlogMode binlog_mode, const EventNameSet& event_names, json_t** error_out)
{
    EventStatusMapper mapper = [&event_names](const EventInfo& event) {
            string rval;
            if (event_names.count(event.name) > 0
                && (event.status == "SLAVESIDE_DISABLED" || event.status == "DISABLED"))
            {
                rval = "ENABLE";
            }
            return rval;
        };
    return alter_events(binlog_mode, mapper, error_out);
}

bool MariaDBServer::disable_events(BinlogMode binlog_mode, json_t** error_out)
{
    EventStatusMapper mapper = [](const EventInfo& event) {
            string rval;
            if (event.status == "ENABLED")
            {
                rval = "DISABLE ON SLAVE";
            }
            return rval;
        };
    return alter_events(binlog_mode, mapper, error_out);
}

/**
 * Alter scheduled server events.
 *
 * @param binlog_mode Should binary logging be disabled while performing this task.
 * @param mapper A function which takes an event and returns the requested event state. If empty is returned,
 * event is not altered.
 * @param error_out Error output
 * @return True if all requested alterations succeeded.
 */
bool
MariaDBServer::alter_events(BinlogMode binlog_mode, const EventStatusMapper& mapper, json_t** error_out)
{
    // If the server is rejoining the cluster, no events may be added to binlog. The ALTER EVENT query
    // itself adds events. To prevent this, disable the binlog for this method.
    string error_msg;
    const bool disable_binlog = (binlog_mode == BinlogMode::BINLOG_OFF);
    if (disable_binlog)
    {
        if (!execute_cmd("SET @@session.sql_log_bin=0;", &error_msg))
        {
            const char FMT[] = "Could not disable session binlog on '%s': %s Server events not disabled.";
            PRINT_MXS_JSON_ERROR(error_out, FMT, name(), error_msg.c_str());
            return false;
        }
    }

    int target_events = 0;
    int events_altered = 0;
    // Helper function which alters an event depending on the mapper-function.
    EventManipulator alterer = [this, &target_events, &events_altered, &mapper](const EventInfo& event,
                                                                                json_t** error_out) {
            string target_state = mapper(event);
            if (!target_state.empty())
            {
                target_events++;
                if (alter_event(event, target_state, error_out))
                {
                    events_altered++;
                }
            }
        };

    bool rval = false;
    // TODO: For better error handling, this function should try to re-enable any disabled events if a later
    // disable fails.
    if (events_foreach(alterer, error_out))
    {
        if (target_events > 0)
        {
            // Reset character set and collation.
            string charset_errmsg;
            if (!execute_cmd("SET NAMES latin1 COLLATE latin1_swedish_ci;", &charset_errmsg))
            {
                MXS_ERROR("Could not reset character set: %s", charset_errmsg.c_str());
            }
            warn_event_scheduler();
        }
        if (target_events == events_altered)
        {
            rval = true;
        }
    }

    if (disable_binlog)
    {
        // Failure in re-enabling the session binlog doesn't really matter because we don't want the monitor
        // generating binlog events anyway.
        execute_cmd("SET @@session.sql_log_bin=1;");
    }
    return rval;
}

/**
 * Print a warning if the event scheduler is off.
 */
void MariaDBServer::warn_event_scheduler()
{
    string error_msg;
    const string scheduler_query = "SELECT * FROM information_schema.PROCESSLIST "
                                   "WHERE User = 'event_scheduler' AND Command = 'Daemon';";
    auto proc_list = execute_query(scheduler_query, &error_msg);
    if (proc_list.get() == NULL)
    {
        MXS_ERROR("Could not query the event scheduler status of '%s': %s", name(), error_msg.c_str());
    }
    else
    {
        if (proc_list->get_row_count() < 1)
        {
            // This is ok, though unexpected since events were found.
            MXS_WARNING("Event scheduler is inactive on '%s' although events were found.", name());
        }
    }
}

/**
 * Run the manipulator function on every server event.
 *
 * @param func The manipulator function
 * @param error_out Error output
 * @return True if event information could be read from information_schema.EVENTS. The return value does not
 * depend on the manipulator function.
 */
bool MariaDBServer::events_foreach(EventManipulator& func, json_t** error_out)
{
    string error_msg;
    // Get info about all scheduled events on the server.
    auto event_info = execute_query("SELECT * FROM information_schema.EVENTS;", &error_msg);
    if (event_info.get() == NULL)
    {
        MXS_ERROR("Could not query event status of '%s': %s Event handling can be disabled by "
                  "setting '%s' to false.",
                  name(), error_msg.c_str(), CN_HANDLE_EVENTS);
        return false;
    }

    auto db_name_ind = event_info->get_col_index("EVENT_SCHEMA");
    auto event_name_ind = event_info->get_col_index("EVENT_NAME");
    auto event_definer_ind = event_info->get_col_index("DEFINER");
    auto event_status_ind = event_info->get_col_index("STATUS");
    auto charset_ind = event_info->get_col_index("CHARACTER_SET_CLIENT");
    auto collation_ind = event_info->get_col_index("COLLATION_CONNECTION");
    mxb_assert(db_name_ind > 0 && event_name_ind > 0 && event_definer_ind > 0 && event_status_ind > 0
               && charset_ind > 0 && collation_ind > 0);

    while (event_info->next_row())
    {
        EventInfo event;
        event.name = event_info->get_string(db_name_ind) + "." + event_info->get_string(event_name_ind);
        event.definer = event_info->get_string(event_definer_ind);
        event.status = event_info->get_string(event_status_ind);
        event.charset = event_info->get_string(charset_ind);
        event.collation = event_info->get_string(collation_ind);
        func(event, error_out);
    }
    return true;
}

/**
 * Alter a scheduled server event, setting its status.
 *
 * @param event Event to alter
 * @param target_status Status to set
 * @param error_out Error output
 * @return True if status was set
 */
bool MariaDBServer::alter_event(const EventInfo& event, const string& target_status, json_t** error_out)
{
    bool rval = false;
    string error_msg;
    // An ALTER EVENT by default changes the definer (owner) of the event to the monitor user.
    // This causes problems if the monitor user does not have privileges to run
    // the event contents. Prevent this by setting definer explicitly.
    // The definer may be of the form user@host. If host includes %, then it must be quoted.
    // For simplicity, quote the host always.
    string quoted_definer;
    auto loc_at = event.definer.find('@');
    if (loc_at != string::npos)
    {
        auto host_begin = loc_at + 1;
        quoted_definer = event.definer.substr(0, loc_at + 1)
            +   // host_begin may be the null-char if @ was the last char
            "'" + event.definer.substr(host_begin, string::npos) + "'";
    }
    else
    {
        // Just the username
        quoted_definer = event.definer;
    }

    // Change character set and collation to the values in the event description. Otherwise, the event
    // values could be changed to whatever the monitor connection happens to be using.
    string alter_event_query = string_printf(
        "SET NAMES %s COLLATE %s; ALTER DEFINER = %s EVENT %s %s;",
        event.charset.c_str(), event.collation.c_str(), quoted_definer.c_str(), event.name.c_str(),
        target_status.c_str());

    if (execute_cmd(alter_event_query, &error_msg))
    {
        rval = true;
        const char FMT[] = "Event '%s' on server '%s' set to '%s'.";
        MXS_NOTICE(FMT, event.name.c_str(), name(), target_status.c_str());
    }
    else
    {
        const char FMT[] = "Could not alter event '%s' on server '%s': %s";
        PRINT_MXS_JSON_ERROR(error_out, FMT, event.name.c_str(), name(), error_msg.c_str());
    }
    return rval;
}

bool MariaDBServer::reset_all_slave_conns(json_t** error_out)
{
    string error_msg;
    bool error = false;
    for (const auto& slave_conn : m_slave_status)
    {
        auto conn_name = slave_conn.settings.name;
        auto stop = string_printf("STOP SLAVE '%s';", conn_name.c_str());
        auto reset = string_printf("RESET SLAVE '%s' ALL;", conn_name.c_str());
        if (!execute_cmd(stop, &error_msg) || !execute_cmd(reset, &error_msg))
        {
            error = true;
            string log_message = conn_name.empty() ?
                string_printf("Error when reseting the default slave connection of '%s': %s",
                              name(), error_msg.c_str()) :
                string_printf("Error when reseting the slave connection '%s' of '%s': %s",
                              conn_name.c_str(), name(), error_msg.c_str());
            PRINT_MXS_JSON_ERROR(error_out, "%s", log_message.c_str());
            break;
        }
    }

    if (!error && !m_slave_status.empty())
    {
        MXS_NOTICE("Removed %lu slave connection(s) from '%s'.", m_slave_status.size(), name());
    }
    return !error;
}

bool MariaDBServer::promote(GeneralOpData& general, ServerOperation& promotion, OperationType type,
                            const MariaDBServer* demotion_target)
{
    mxb_assert(type == OperationType::SWITCHOVER || type == OperationType::FAILOVER
               || type == OperationType::UNDO_DEMOTION);
    json_t** const error_out = general.error_out;

    StopWatch timer;
    bool stopped = false;
    if (type == OperationType::SWITCHOVER || type == OperationType::FAILOVER)
    {
        // In normal circumstances, this should only be called for a master-slave pair.
        auto master_conn = slave_connection_status(demotion_target);
        mxb_assert(master_conn);
        if (master_conn == NULL)
        {
            PRINT_MXS_JSON_ERROR(error_out,
                                 "'%s' is not a slave of '%s' and cannot be promoted to its place.",
                                 name(), demotion_target->name());
            return false;
        }

        // Step 1: Stop & reset slave connections. If doing a failover, only remove the connection to demotion
        // target. In case of switchover, remove other slave connections as well since the demotion target
        // will take them over.
        if (type == OperationType::SWITCHOVER)
        {
            stopped = remove_slave_conns(general, m_slave_status);
        }
        else if (type == OperationType::FAILOVER)
        {
            stopped = remove_slave_conns(general, {*master_conn});
        }
    }

    bool success = false;
    if (stopped || type == OperationType::UNDO_DEMOTION)
    {
        // Step 2: If demotion target is master, meaning this server will become the master,
        // enable writing and scheduled events. Also, run promotion_sql_file.
        bool promotion_error = false;
        if (promotion.to_from_master)
        {
            // Disabling read-only should be quick.
            bool ro_disabled = set_read_only(ReadOnlySetting::DISABLE, general.time_remaining, error_out);
            general.time_remaining -= timer.restart();
            if (!ro_disabled)
            {
                promotion_error = true;
            }
            else
            {
                if (m_settings.handle_event_scheduler)
                {
                    // TODO: Add query replying to enable_events
                    bool events_enabled = enable_events(BinlogMode::BINLOG_OFF, promotion.events_to_enable,
                                                        error_out);
                    general.time_remaining -= timer.restart();
                    if (!events_enabled)
                    {
                        promotion_error = true;
                        PRINT_MXS_JSON_ERROR(error_out, "Failed to enable events on '%s'.", name());
                    }
                }

                // Run promotion_sql_file if no errors so far.
                const string& sql_file = m_settings.promotion_sql_file;
                if (!promotion_error && !sql_file.empty())
                {
                    bool file_ran_ok = run_sql_from_file(sql_file, error_out);
                    general.time_remaining -= timer.restart();
                    if (!file_ran_ok)
                    {
                        promotion_error = true;
                        PRINT_MXS_JSON_ERROR(error_out,
                                             "Execution of file '%s' failed during promotion of server '%s'.",
                                             sql_file.c_str(), name());
                    }
                }
            }
        }

        // Step 3: Copy or merge slave connections from demotion target. The logic used depends on the
        // operation.
        if (!promotion_error)
        {
            if (type == OperationType::SWITCHOVER)
            {
                if (copy_slave_conns(general, promotion.conns_to_copy, demotion_target))
                {
                    success = true;
                }
                else
                {
                    PRINT_MXS_JSON_ERROR(error_out, "Could not copy slave connections from '%s' to '%s'.",
                                         demotion_target->name(), name());
                }
            }
            else if (type == OperationType::FAILOVER)
            {
                if (merge_slave_conns(general, promotion.conns_to_copy))
                {
                    success = true;
                }
                else
                {
                    PRINT_MXS_JSON_ERROR(error_out, "Could not merge slave connections from '%s' to '%s'.",
                                         demotion_target->name(), name());
                }
            }
            else if (type == OperationType::UNDO_DEMOTION)
            {
                if (copy_slave_conns(general, promotion.conns_to_copy, nullptr))
                {
                    success = true;
                }
                else
                {
                    PRINT_MXS_JSON_ERROR(error_out, "Could not restore slave connections of '%s' when "
                                                    "reversing demotion.", name());
                }
            }
        }
    }
    return success;
}

bool MariaDBServer::demote(GeneralOpData& general, ServerOperation& demotion, OperationType type)
{
    mxb_assert(demotion.target == this);
    mxb_assert(type == OperationType::SWITCHOVER || type == OperationType::REJOIN);
    json_t** const error_out = general.error_out;
    bool success = false;

    // Step 1: Stop & reset slave connections. The promotion target will copy them. The connection
    // information has been backed up in the operation object.
    if (remove_slave_conns(general, m_slave_status))
    {
        // Step 2: If this server is master, disable writes and scheduled events, flush logs,
        // update gtid:s, run demotion_sql_file.

        // In theory, this part should be ran in the opposite order so it would "reverse"
        // the promotion code. However, it's probably better to run the most
        // likely part to fail, setting read_only=1, first to make undoing easier. Setting
        // read_only may fail if another session has table locks or is doing long writes.
        bool demotion_error = false;
        if (demotion.to_from_master)
        {
            // The server should either be the master or be a standalone being rejoined.
            mxb_assert(is_master() || m_slave_status.empty());

            // Step 2a: Remove [Master] from this server. This prevents compatible routers (RWS)
            // from routing writes to this server. Writes in flight will go through, at least until
            // read_only is set.
            this->server->clear_status(SERVER_MASTER);

            // Step 2b: If other users with SUPER privileges are on, kick them out now since
            // read_only doesn't stop them from doing writes. This does not stop them from immediately
            // logging back in but it's better than nothing. This also stops super-user writes going
            // through MaxScale.
            if (type == OperationType::SWITCHOVER && !kick_out_super_users(general))
            {
                demotion_error = true;
            }

            // Step 2c: Enabling read-only can take time if writes are on or table locks taken.
            StopWatch timer;
            if (!demotion_error)
            {
                bool ro_enabled = set_read_only(ReadOnlySetting::ENABLE, general.time_remaining, error_out);
                general.time_remaining -= timer.lap();
                if (!ro_enabled)
                {
                    demotion_error = true;
                }
            }

            if (!demotion_error && m_settings.handle_event_scheduler)
            {
                // TODO: Add query replying to enable_events
                // Step 2b: Using BINLOG_OFF to avoid adding any gtid events,
                // which could break external replication.
                bool events_disabled = disable_events(BinlogMode::BINLOG_OFF, error_out);
                general.time_remaining -= timer.lap();
                if (!events_disabled)
                {
                    demotion_error = true;
                    PRINT_MXS_JSON_ERROR(error_out, "Failed to disable events on '%s'.", name());
                }
            }

            // Step 2e: Run demotion_sql_file if no errors so far.
            const string& sql_file = m_settings.demotion_sql_file;
            if (!demotion_error && !sql_file.empty())
            {
                bool file_ran_ok = run_sql_from_file(sql_file, error_out);
                general.time_remaining -= timer.lap();
                if (!file_ran_ok)
                {
                    demotion_error = true;
                    PRINT_MXS_JSON_ERROR(error_out,
                                         "Execution of file '%s' failed during demotion of server '%s'.",
                                         sql_file.c_str(), name());
                }
            }

            if (!demotion_error)
            {
                // Step 2f: FLUSH LOGS to ensure that all events have been written to binlog.
                string error_msg;
                bool logs_flushed = execute_cmd_time_limit("FLUSH LOGS;", general.time_remaining,
                                                           &error_msg);
                general.time_remaining -= timer.lap();
                if (!logs_flushed)
                {
                    demotion_error = true;
                    PRINT_MXS_JSON_ERROR(error_out,
                                         "Failed to flush binary logs of '%s' during demotion: %s.",
                                         name(), error_msg.c_str());
                }
            }
        }

        if (!demotion_error)
        {
            // Finally, update gtid:s.
            string error_msg;
            if (update_gtids(&error_msg))
            {
                success = true;
            }
            else
            {
                demotion_error = true;
                PRINT_MXS_JSON_ERROR(error_out, "Failed to update gtid:s of '%s' during demotion: %s.",
                                     name(), error_msg.c_str());
            }
        }

        if (demotion_error && demotion.to_from_master)
        {
            // Read_only was enabled (or tried to be enabled) but a later step failed.
            // Disable read_only. Connection is likely broken so use a short time limit.
            // Even this is insufficient, because the server may still be executing the old
            // 'SET GLOBAL read_only=1' query.
            // TODO: add smarter undo, KILL QUERY etc.
            set_read_only(ReadOnlySetting::DISABLE, 0s, NULL);
        }
    }
    return success;
}

/**
 * Stop and optionally reset/reset-all a slave connection.
 *
 * @param conn_name Slave connection name. Use empty string for the nameless connection.
 * @param mode STOP, RESET or RESET ALL
 * @param time_limit Operation time limit
 * @param error_out Error output
 * @return True on success
 */
bool MariaDBServer::stop_slave_conn(const std::string& conn_name, StopMode mode, Duration time_limit,
                                    json_t** error_out)
{
    /* STOP SLAVE is a bit problematic, since sometimes it seems to take several seconds to complete.
     * If this time is greater than the connection read timeout, connector-c will cut the connection/
     * query. The query is likely completed afterwards by the server. To prevent false errors,
     * try the query repeatedly until time is up. Fortunately, the server doesn't consider stopping
     * an already stopped slave connection an error. */
    Duration time_left = time_limit;
    StopWatch timer;
    string stop = string_printf("STOP SLAVE '%s';", conn_name.c_str());
    string error_msg;
    bool stop_success = execute_cmd_time_limit(stop, time_left, &error_msg);
    time_left -= timer.restart();

    bool rval = false;
    if (stop_success)
    {
        // The RESET SLAVE-query can also take a while if there is lots of relay log to delete.
        // Very rare, though.
        if (mode == StopMode::RESET || mode == StopMode::RESET_ALL)
        {
            string reset = string_printf("RESET SLAVE '%s'%s;",
                                         conn_name.c_str(), (mode == StopMode::RESET_ALL) ? " ALL" : "");
            if (execute_cmd_time_limit(reset, time_left, &error_msg))
            {
                rval = true;
            }
            else
            {
                PRINT_MXS_JSON_ERROR(error_out, "Failed to reset slave connection on '%s': %s",
                                     name(), error_msg.c_str());
            }
        }
        else
        {
            rval = true;
        }
    }
    else
    {
        PRINT_MXS_JSON_ERROR(error_out, "Failed to stop slave connection on '%s': %s",
                             name(), error_msg.c_str());
    }
    return rval;
}

/**
 * Removes the given slave connections from the server and then updates slave connection status.
 * The slave connections of the server object will change during this method, so any pointers and
 * references to such may be invalidated and should be re-acquired.
 *
 * @param op Operation descriptor
 * @param conns_to_remove Which connections should be removed
 * @return True if successful
 */
bool MariaDBServer::remove_slave_conns(GeneralOpData& op, const SlaveStatusArray& conns_to_remove)
{
    json_t** error_out = op.error_out;
    maxbase::Duration& time_remaining = op.time_remaining;
    StopWatch timer;
    // Take a backup of the soon to be removed connections so they can be compared properly after an update.
    SlaveStatusArray conns_to_remove_copy = conns_to_remove;

    bool stop_slave_error = false;
    for (size_t i = 0; !stop_slave_error && i < conns_to_remove.size(); i++)
    {
        if (!stop_slave_conn(conns_to_remove[i].settings.name, StopMode::RESET_ALL, time_remaining,
                             error_out))
        {
            stop_slave_error = true;
        }
        time_remaining -= timer.lap();
    }

    bool success = false;
    if (stop_slave_error)
    {
        PRINT_MXS_JSON_ERROR(error_out, "Failed to remove slave connection(s) from '%s'.", name());
    }
    else
    {
        // Check that the slave connections are really gone by comparing connection names. It's probably
        // enough to just update the slave status. Checking that the connections are really gone is
        // likely overkill, but doesn't hurt.
        string error_msg;
        if (do_show_slave_status(&error_msg))
        {
            // Insert all existing connection names to a set, then check that none of the removed ones are
            // there.
            std::set<string> connection_names;
            for (auto& slave_conn : m_slave_status)
            {
                connection_names.insert(slave_conn.settings.name);
            }
            int found = 0;
            for (auto& removed_conn : conns_to_remove_copy)
            {
                if (connection_names.count(removed_conn.settings.name) > 0)
                {
                    found++;
                }
            }

            if (found == 0)
            {
                success = true;
            }
            else
            {
                // This means server is really bugging.
                PRINT_MXS_JSON_ERROR(error_out,
                                     "'%s' still has %i removed slave connections, "
                                     "RESET SLAVE must have failed.", name(), found);
            }
        }
        else
        {
            PRINT_MXS_JSON_ERROR(error_out, "Failed to update slave connections of '%s': %s",
                                 name(), error_msg.c_str());
        }
    }
    time_remaining -= timer.lap();
    return success;
}

bool MariaDBServer::set_read_only(ReadOnlySetting setting, maxbase::Duration time_limit, json_t** error_out)
{
    int new_val = (setting == ReadOnlySetting::ENABLE) ? 1 : 0;
    string cmd = string_printf("SET GLOBAL read_only=%i;", new_val);
    string error_msg;
    bool success = execute_cmd_time_limit(cmd, time_limit, &error_msg);
    if (!success)
    {
        string target_str = (setting == ReadOnlySetting::ENABLE) ? "enable" : "disable";
        PRINT_MXS_JSON_ERROR(error_out,
                             "Failed to %s read_only on '%s': %s",
                             target_str.c_str(), name(), error_msg.c_str());
    }
    return success;
}

/**
 * Merge slave connections to this server (promotion target). This should only
 * be used during failover promotion.
 *
 * @param op Operation descriptor
 * @param conns_to_merge Connections which should be merged
 * @return True on success
 */
bool MariaDBServer::merge_slave_conns(GeneralOpData& op, const SlaveStatusArray& conns_to_merge)
{
    /* When promoting a server during failover, the situation is more complicated than in switchover.
     * Connections cannot be moved to the demotion target (= failed server) as it is off. This means
     * that the promoting server must combine the roles of both itself and the failed server. Only the
     * slave connection replicating from the failed server has been removed. This means that
     * the promotion and demotion targets may have identical connections (connections going to
     * the same server id or the same host:port). These connections should not be copied or modified.
     * It's possible that the master had different settings for a duplicate slave connection,
     * in this case the settings on the master are lost.
     * TODO: think if the master's settings should take priority.
     * Also, connection names may collide between the two servers, in this case try to generate
     * a simple name for the new connection. */

    // Helper function for checking if a slave connection should be ignored.
    auto conn_can_be_merged = [this](const SlaveStatus& slave_conn, string* ignore_reason_out) -> bool {
            bool accepted = true;
            auto master_id = slave_conn.master_server_id;
            EndPoint my_host_port(server);
            // The connection is only merged if it satisfies the copy-conditions. Merging has also
            // additional requirements.
            string ignore_reason;
            if (!slave_conn.should_be_copied(&ignore_reason))
            {
                accepted = false;
            }
            else if (master_id == m_server_id)
            {
                // This is not an error but indicates a complicated topology. In any case, ignore this.
                accepted = false;
                ignore_reason = string_printf("it points to '%s' (according to server id:s).", name());
            }
            else if (slave_conn.settings.master_endpoint == my_host_port)
            {
                accepted = false;
                ignore_reason = string_printf("it points to '%s' (according to master host:port).", name());
            }
            else
            {
                // Compare to connections already existing on this server.
                for (const SlaveStatus& my_slave_conn : m_slave_status)
                {
                    if (my_slave_conn.seen_connected && my_slave_conn.master_server_id == master_id)
                    {
                        accepted = false;
                        const char format[] = "its Master_Server_Id (%" PRIi64
                            ") matches an existing slave connection on '%s'.";
                        ignore_reason = string_printf(format, master_id, name());
                    }
                    else if (my_slave_conn.settings.master_endpoint == slave_conn.settings.master_endpoint)
                    {
                        accepted = false;
                        const auto& endpoint = slave_conn.settings.master_endpoint;
                        ignore_reason = string_printf(
                            "its Master_Host (%s) and Master_Port (%i) match an existing "
                            "slave connection on %s.",
                            endpoint.host().c_str(), endpoint.port(), name());
                    }
                }
            }

            if (!accepted)
            {
                *ignore_reason_out = ignore_reason;
            }
            return accepted;
        };

    // Need to keep track of connection names (both existing and new) to avoid using an existing name.
    std::set<string> connection_names;
    for (const auto& conn : m_slave_status)
    {
        connection_names.insert(conn.settings.name);
    }

    // Helper function which checks that a connection name is unique and modifies it if not.
    auto check_modify_conn_name = [this, &connection_names](SlaveStatus::Settings* conn_settings) -> bool {
            bool name_is_unique = false;
            string conn_name = conn_settings->name;
            if (connection_names.count(conn_name) > 0)
            {
                // If the name is used, generate a name using the host:port of the master,
                // it should be unique.
                string second_try = "To " + conn_settings->master_endpoint.to_string();
                if (connection_names.count(second_try) > 0)
                {
                    // Even this one exists, something is really wrong. Give up.
                    MXS_ERROR("Could not generate a unique connection name for '%s': both '%s' and '%s' are "
                              "already taken.", name(), conn_name.c_str(), second_try.c_str());
                }
                else
                {
                    MXS_WARNING("A slave connection with name '%s' already exists on '%s', using generated "
                                "name '%s' instead.", conn_name.c_str(), name(), second_try.c_str());
                    conn_settings->name = second_try;
                    name_is_unique = true;
                }
            }
            else
            {
                name_is_unique = true;
            }
            return name_is_unique;
        };

    bool error = false;
    for (size_t i = 0; !error && (i < conns_to_merge.size()); i++)
    {
        // Need a copy of the array element here since it may be modified.
        SlaveStatus slave_conn = conns_to_merge[i];
        string ignore_reason;
        if (conn_can_be_merged(slave_conn, &ignore_reason))
        {
            auto& conn_settings = slave_conn.settings;
            if (check_modify_conn_name(&conn_settings))
            {
                if (create_start_slave(op, conn_settings))
                {
                    connection_names.insert(conn_settings.name);
                }
                else
                {
                    error = true;
                }
            }
            else
            {
                error = true;
            }
        }
        else
        {
            mxb_assert(!ignore_reason.empty());
            MXS_WARNING("%s was ignored when promoting '%s' because %s",
                        slave_conn.settings.to_string().c_str(), name(), ignore_reason.c_str());
        }
    }

    return !error;
}

bool MariaDBServer::copy_slave_conns(GeneralOpData& op, const SlaveStatusArray& conns_to_copy,
                                     const MariaDBServer* replacement)
{
    mxb_assert(m_slave_status.empty());
    bool start_slave_error = false;
    for (size_t i = 0; i < conns_to_copy.size() && !start_slave_error; i++)
    {
        SlaveStatus slave_conn = conns_to_copy[i];      // slave_conn may be modified
        string reason_not_copied;
        if (slave_conn.should_be_copied(&reason_not_copied))
        {
            // Any slave connection that was going to this server itself is instead directed
            // to the replacement server.
            bool ok_to_copy = true;
            if (slave_conn.master_server_id == m_server_id)
            {
                if (replacement)
                {
                    slave_conn.settings.master_endpoint = EndPoint(replacement->server);
                }
                else
                {
                    // This is only possible if replication is configured wrong and we are
                    // undoing a switchover demotion.
                    ok_to_copy = false;
                    MXB_WARNING("Server id:s of '%s' and %s are identical, not copying the connection "
                                "to '%s'.",
                                name(), slave_conn.settings.master_endpoint.to_string().c_str(), name());
                }
            }

            if (ok_to_copy && !create_start_slave(op, slave_conn.settings))
            {
                start_slave_error = true;
            }
        }
        else
        {
            MXS_WARNING("%s was not copied to '%s' because %s",
                        slave_conn.settings.to_string().c_str(), name(), reason_not_copied.c_str());
        }
    }
    return !start_slave_error;
}

bool MariaDBServer::create_start_slave(GeneralOpData& op, const SlaveStatus::Settings& conn_settings)
{
    maxbase::Duration& time_remaining = op.time_remaining;
    StopWatch timer;
    string error_msg;
    bool success = false;

    SlaveStatus::Settings new_settings(conn_settings.name, conn_settings.master_endpoint, name());
    string change_master = generate_change_master_cmd(new_settings);
    bool conn_created = execute_cmd_time_limit(change_master, time_remaining, &error_msg);
    time_remaining -= timer.restart();
    if (conn_created)
    {
        string start_slave = string_printf("START SLAVE '%s';", new_settings.name.c_str());
        bool slave_started = execute_cmd_time_limit(start_slave, time_remaining, &error_msg);
        time_remaining -= timer.restart();
        if (slave_started)
        {
            success = true;
            MXS_NOTICE("%s created and started.", new_settings.to_string().c_str());
        }
        else
        {
            MXS_ERROR("%s could not be started: %s",
                      new_settings.to_string().c_str(), error_msg.c_str());
        }
    }
    else
    {
        // TODO: This may currently print out passwords.
        MXS_ERROR("%s could not be created: %s",
                  new_settings.to_string().c_str(), error_msg.c_str());
    }
    return success;
}

/**
 * Generate a CHANGE MASTER TO-query.
 *
 * @param conn_settings Existing slave connection settings to emulate
 * @return Generated query
 */
string MariaDBServer::generate_change_master_cmd(const SlaveStatus::Settings& conn_settings)
{
    string change_cmd;
    change_cmd += string_printf("CHANGE MASTER '%s' TO MASTER_HOST = '%s', MASTER_PORT = %i, ",
                                conn_settings.name.c_str(),
                                conn_settings.master_endpoint.host().c_str(),
                                conn_settings.master_endpoint.port());
    change_cmd += "MASTER_USE_GTID = current_pos, ";
    if (m_settings.replication_ssl)
    {
        change_cmd += "MASTER_SSL = 1, ";
    }
    change_cmd += string_printf("MASTER_USER = '%s', ", m_settings.replication_user.c_str());
    const char MASTER_PW[] = "MASTER_PASSWORD = '%s';";
#if defined (SS_DEBUG)
    string change_cmd_nopw = change_cmd;
    change_cmd_nopw += string_printf(MASTER_PW, "******");
    MXS_DEBUG("Change master command is '%s'.", change_cmd_nopw.c_str());
#endif
    change_cmd += string_printf(MASTER_PW, m_settings.replication_password.c_str());
    return change_cmd;
}

bool
MariaDBServer::redirect_existing_slave_conn(GeneralOpData& op, const SlaveStatus::Settings& conn_settings,
                                            const MariaDBServer* new_master)
{
    auto error_out = op.error_out;
    maxbase::Duration& time_remaining = op.time_remaining;
    StopWatch timer;
    bool success = false;

    // First, just stop the slave connection.
    string conn_name = conn_settings.name;
    bool stopped = stop_slave_conn(conn_name, StopMode::STOP_ONLY, time_remaining, error_out);
    time_remaining -= timer.restart();
    if (stopped)
    {
        SlaveStatus::Settings modified_settings = conn_settings;
        modified_settings.master_endpoint = EndPoint(new_master->server);
        string change_master = generate_change_master_cmd(modified_settings);

        string error_msg;
        bool changed = execute_cmd_time_limit(change_master, time_remaining, &error_msg);
        time_remaining -= timer.restart();
        if (changed)
        {
            string start = string_printf("START SLAVE '%s';", conn_name.c_str());
            bool started = execute_cmd_time_limit(start, time_remaining, &error_msg);
            time_remaining -= timer.restart();
            if (started)
            {
                success = true;
            }
            else
            {
                PRINT_MXS_JSON_ERROR(error_out,
                                     "%s could not be started: %s",
                                     modified_settings.to_string().c_str(), error_msg.c_str());
            }
        }
        else
        {
            // TODO: This may currently print out passwords.
            PRINT_MXS_JSON_ERROR(error_out,
                                 "%s could not be redirected to %s: %s",
                                 conn_settings.to_string().c_str(),
                                 modified_settings.master_endpoint.to_string().c_str(),
                                 error_msg.c_str());
        }
    }   // 'stop_slave_conn' prints its own errors
    return success;
}

bool MariaDBServer::update_enabled_events()
{
    string error_msg;
    // Get names of all enabled scheduled events on the server.
    auto event_info = execute_query("SELECT Event_schema, Event_name FROM information_schema.EVENTS WHERE "
                                    "Status = 'ENABLED';", &error_msg);
    if (event_info.get() == NULL)
    {
        MXS_ERROR("Could not query events of '%s': %s Event handling can be disabled by "
                  "setting '%s' to false.",
                  name(), error_msg.c_str(), CN_HANDLE_EVENTS);
        return false;
    }

    auto db_name_ind = 0;
    auto event_name_ind = 1;

    EventNameSet full_names;
    full_names.reserve(event_info->get_row_count());

    while (event_info->next_row())
    {
        string full_name = event_info->get_string(db_name_ind) + "." + event_info->get_string(event_name_ind);
        full_names.insert(full_name);   // Ignore duplicates, they shouldn't exists.
    }

    m_enabled_events = std::move(full_names);

    return true;
}

/**
 * Connect to and query/update a server.
 *
 * @param server The server to update
 */
void MariaDBServer::update_server(bool time_to_update_disk_space, bool first_tick)
{
    auto server = this;
    m_new_events.clear();
    MonitorServer* mon_srv = server;
    ConnectResult conn_status = mon_srv->ping_or_connect();

    if (mxs::Monitor::connection_is_ok(conn_status))
    {
        mon_srv->maybe_fetch_session_track();
        set_status(SERVER_RUNNING);
        const bool new_connection = (conn_status == ConnectResult::NEWCONN_OK);
        if (new_connection)
        {
            // Is a new connection or a reconnection. Check server version.
            update_server_version();
            clear_locks_info();     // Lock expired due to lost connection.
        }

        if (m_capabilities.basic_support)
        {
            // Check permissions if permissions failed last time or if this is a new connection.
            if (had_status(SERVER_AUTH_ERROR) || new_connection)
            {
                check_permissions();
            }

            // If permissions are ok, continue.
            if (!server->has_status(SERVER_AUTH_ERROR))
            {
                if (time_to_update_disk_space && mon_srv->can_update_disk_space_status())
                {
                    mon_srv->update_disk_space_status();
                }

                if (m_settings.server_locks_enabled)
                {
                    // Update lock status every tick. This is especially required for the secondary MaxScale,
                    // as it needs to quickly react if the primary dies.
                    update_locks_status();
                }

                // Query MariaDBServer specific data
                server->monitor_server();
            }
        }
    }
    else
    {
        /* The current server is not running. Clear some of the bits. User-set bits and some long-term bits
         * can stay. */
        server->clear_status(MonitorServer::SERVER_DOWN_CLEAR_BITS);
        clear_locks_info();

        if (conn_status == ConnectResult::ACCESS_DENIED)
        {
            server->set_status(SERVER_AUTH_ERROR);
        }

        /* Log connect failure only once, that is, if server was RUNNING or MAINTENANCE during last
<<<<<<< HEAD
         * iteration. If we failed to log in due to authentication failure, log that as well. */
        if (server->had_status(SERVER_RUNNING) || server->had_status(SERVER_MAINT)
=======
         * iteration. Always log on first tick. */
        if (first_tick || server->had_status(SERVER_RUNNING) || server->had_status(SERVER_MAINT)
>>>>>>> 3c9e6e5a
            || (conn_status == ConnectResult::ACCESS_DENIED && !server->had_status(SERVER_AUTH_ERROR)))
        {
            mon_srv->log_connect_error(conn_status);
        }
    }

    /** Increase or reset the error count of the server. */
    bool is_running = server->is_running();
    bool in_maintenance = server->is_in_maintenance();
    mon_srv->mon_err_count = (is_running || in_maintenance) ? 0 : mon_srv->mon_err_count + 1;
}


bool MariaDBServer::kick_out_super_users(GeneralOpData& op)
{
    bool error = false;
    Duration time_remaining = op.time_remaining;
    auto error_out = op.error_out;
    // Only select unique rows...
    string get_ids_query = "SELECT DISTINCT * FROM ("
        // select conn id and username from live connections ...
                           "SELECT P.id,P.user FROM information_schema.PROCESSLIST as P "
        // match with user information ...
                           "INNER JOIN mysql.user as U ON (U.user = P.user) WHERE "
        // where the user has super-privileges, is not replicating ...
                           "(U.Super_priv = 'Y' AND P.COMMAND != 'Binlog Dump' "
        // and is not the current user.
                           "AND P.id != (SELECT CONNECTION_ID()))) as I;";

    string error_msg;
    unsigned int error_num = 0;
    auto res = execute_query(get_ids_query, &error_msg, &error_num);
    if (res)
    {
        int id_col = 0;
        int user_col = 1;
        while (res->next_row())
        {
            auto conn_id = res->get_int(id_col);
            auto user = res->get_string(user_col);
            string kill_query = mxb::string_printf("KILL SOFT CONNECTION %li;", conn_id);
            StopWatch timer;
            if (execute_cmd_time_limit(kill_query, time_remaining, &error_msg))
            {
                MXB_WARNING("Killed connection id %lu to '%s' from super-user '%s' to prevent writes.",
                            conn_id, name(), user.c_str());
            }
            else
            {
                error = true;
                PRINT_MXS_JSON_ERROR(error_out, "Could not kill connection %lu from super-user '%s': %s",
                                     conn_id, user.c_str(), error_msg.c_str());
            }
            time_remaining -= timer.split();
        }
    }
    else
    {
        // If query failed because of insufficient rights, don't consider this an error, just print a warning.
        // Perhaps the user doesn't want the monitor doing this.
        if (error_num == ER_DBACCESS_DENIED_ERROR || error_num == ER_TABLEACCESS_DENIED_ERROR
            || error_num == ER_COLUMNACCESS_DENIED_ERROR)
        {
            MXB_WARNING("Insufficient rights to query logged in super-users for server '%s': %s Super-users "
                        "may perform writes during the cluster manipulation operation.",
                        name(), error_msg.c_str());
        }
        else
        {
            error = true;
            PRINT_MXS_JSON_ERROR(error_out, "Could not query connected super-users: %s", error_msg.c_str());
        }
    }
    return !error;
}

void MariaDBServer::update_locks_status()
{
    /* Read a lock status from a result row. */
    auto read_lock_status = [this](const QueryResult& is_used_row, int ind) {
            ServerLock rval;
            if (is_used_row.field_is_null(ind))
            {
                // null means the lock is free.
                rval.set_status(ServerLock::Status::FREE);
            }
            else
            {
                auto lock_owner_id = is_used_row.get_int(ind);
                // Either owned by this MaxScale or another.
                auto new_status = (lock_owner_id == conn_id()) ? ServerLock::Status::OWNED_SELF :
                    ServerLock::Status::OWNED_OTHER;
                rval.set_status(new_status, lock_owner_id);
            }
            return rval;
        };

    auto report_unexpected_lock = [this](ServerLock old_status, ServerLock new_status,
                                         const string& lock_name) {
            bool owned_lock = (old_status.status() == ServerLock::Status::OWNED_SELF);
            if (new_status.status() == ServerLock::Status::OWNED_SELF)
            {
                // This MaxScale has the lock. Print warning if it got the lock without knowing it.
                if (!owned_lock)
                {
                    MXB_WARNING("Acquired the lock '%s' on server '%s' without locking it.",
                                lock_name.c_str(), name());
                }
            }
            else
            {
                // Don't have the lock. Print a warning if lock was lost without releasing it.
                // This may happen if connection broke and was recreated.
                if (owned_lock)
                {
                    string msg = string_printf("Lost the lock '%s' on server '%s' without releasing it.",
                                               lock_name.c_str(), name());
                    if (new_status.status() == ServerLock::Status::OWNED_OTHER)
                    {
                        msg += string_printf(" The lock is now owned by connection %li.", new_status.owner());
                    }
                    MXB_WARNING("%s", msg.c_str());
                }
            }
        };

    // First, check who currently has the locks. If the query fails, assume that this MaxScale does not
    // have the locks. This is correct if connection failed.
    string cmd = string_printf("SELECT IS_USED_LOCK('%s'), IS_USED_LOCK('%s');",
                               SERVER_LOCK_NAME, MASTER_LOCK_NAME);
    string err_msg;
    ServerLock serverlock_status_new;
    ServerLock masterlock_status_new;
    auto res_is_used = execute_query(cmd, &err_msg);

    if (res_is_used && res_is_used->get_col_count() == 2 && res_is_used->next_row())
    {
        serverlock_status_new = read_lock_status(*res_is_used, 0);
        report_unexpected_lock(m_serverlock, serverlock_status_new, SERVER_LOCK_NAME);

        masterlock_status_new = read_lock_status(*res_is_used, 1);
        report_unexpected_lock(m_masterlock, masterlock_status_new, MASTER_LOCK_NAME);
        // Masterlock is not acquired here, only status is updated.
    }

    m_serverlock = serverlock_status_new;
    m_masterlock = masterlock_status_new;
    if (!err_msg.empty())
    {
        MXB_ERROR("Failed to update lock status of server '%s'. %s", name(), err_msg.c_str());
    }
}

/**
 * Release a server lock.
 *
 * @param lock_type Which lock to release
 * @return True if lock was released normally. False does not mean lock is held, as it may not have been
 * held to begin with.
 */
bool MariaDBServer::release_lock(LockType lock_type)
{
    bool normal_lock = (lock_type == LockType::SERVER);
    ServerLock* output = normal_lock ? &m_serverlock : &m_masterlock;
    const char* lockname = normal_lock ? SERVER_LOCK_NAME : MASTER_LOCK_NAME;

    // Try to release the lock.
    string cmd = string_printf("SELECT RELEASE_LOCK('%s')", lockname);
    string err_msg;
    ServerLock lock_result;
    bool rval = false;

    auto res_release_lock = execute_query(cmd, &err_msg);
    if (res_release_lock && res_release_lock->get_col_count() == 1 && res_release_lock->next_row())
    {
        if (res_release_lock->field_is_null(0))
        {
            // Lock did not exist and can be considered free.
            lock_result.set_status(ServerLock::Status::FREE);
        }
        else
        {
            auto res_num = res_release_lock->get_int(0);
            if (res_num == 1)
            {
                // Expected. Lock was owned by this connection and is released.
                lock_result.set_status(ServerLock::Status::FREE);
                rval = true;
            }
            else
            {
                // Lock was owned by another connection and was not freed. The owner is unknown.
                lock_result.set_status(ServerLock::Status::OWNED_OTHER);
            }
        }
    }
    else
    {
        MXS_ERROR("Failed to release lock on server '%s'. %s", name(), err_msg.c_str());
    }

    *output = lock_result;
    return rval;
}

bool MariaDBServer::get_lock(LockType lock_type)
{
    bool normal_lock = (lock_type == LockType::SERVER);
    ServerLock* output = normal_lock ? &m_serverlock : &m_masterlock;
    const char* lockname = normal_lock ? SERVER_LOCK_NAME : MASTER_LOCK_NAME;

    bool rval = false;
    string cmd = string_printf("SELECT GET_LOCK('%s', 0)", lockname);
    string err_msg;
    ServerLock lock_result;
    auto res_get_lock = execute_query(cmd, &err_msg);
    const int column = 0;

    if (res_get_lock && res_get_lock->get_col_count() == 1 && res_get_lock->next_row())
    {
        // If the result is NULL, an error occurred.
        if (!res_get_lock->field_is_null(column))
        {
            auto lock_res = res_get_lock->get_int(column);
            if (lock_res == 1)
            {
                // Got the lock.
                lock_result.set_status(ServerLock::Status::OWNED_SELF, con->thread_id);
                rval = true;
            }
            else
            {
                // Someone else got to it first. Owner unknown.
                lock_result.set_status(ServerLock::Status::OWNED_OTHER);
            }
        }
    }
    else
    {
        MXB_ERROR("Failed to acquire lock on server '%s'. %s", name(), err_msg.c_str());
    }

    *output = lock_result;
    return rval;
}

bool MariaDBServer::lock_owned(LockType lock_type)
{
    if (lock_type == LockType::SERVER)
    {
        return m_serverlock.status() == ServerLock::Status::OWNED_SELF;
    }
    else
    {
        return m_masterlock.status() == ServerLock::Status::OWNED_SELF;
    }
}

/**
 * Release both types of locks held on the server.
 *
 * @return How many locks were held and then released
 */
int MariaDBServer::release_all_locks()
{
    int normal_releases = 0;
    for (auto lock_type : {MariaDBServer::LockType::SERVER, MariaDBServer::LockType::MASTER})
    {
        if (lock_owned(lock_type))
        {
            normal_releases += release_lock(lock_type);
        }
    }
    return normal_releases;
}

int64_t MariaDBServer::conn_id() const
{
    return con ? con->thread_id : -1;
}

bool MariaDBServer::marked_as_master(string* why_not) const
{
    bool rval = true;
    if (m_masterlock.status() != ServerLock::Status::OWNED_OTHER)
    {
        rval = false;
        if (why_not)
        {
            *why_not = "it's not marked as master by the primary MaxScale";
        }
    }
    else if (!(m_masterlock == m_serverlock))
    {
        rval = false;
        if (why_not)
        {
            *why_not = "the normal lock and master lock are claimed by different connection id:s";
        }
    }
    return rval;
}

void MariaDBServer::clear_locks_info()
{
    m_serverlock.set_status(ServerLock::Status::UNKNOWN);
    m_masterlock.set_status(ServerLock::Status::UNKNOWN);
}

ServerLock MariaDBServer::masterlock_status() const
{
    return m_masterlock;
}

ServerLock MariaDBServer::serverlock_status() const
{
    return m_serverlock;
}

ServerLock MariaDBServer::lock_status(LockType locktype) const
{
    return (locktype == LockType::SERVER) ? m_serverlock : m_masterlock;
}

SERVER::VersionInfo::Type MariaDBServer::server_type() const
{
    return server->info().type();
}

void MariaDBServer::update_rlag_state(int64_t limit)
{
    mxb_assert(limit >= 0);
    using mxs::RLagState;
    auto rlag_now = m_replication_lag;
    // Only change the state if rlag could be read.
    if (rlag_now != mxs::Target::RLAG_UNDEFINED)
    {
        auto new_state = (rlag_now > limit) ? RLagState::ABOVE_LIMIT : RLagState::BELOW_LIMIT;
        if (new_state != m_rlag_state)
        {
            m_rlag_state = new_state;
            string new_event = (new_state == RLagState::ABOVE_LIMIT) ? "rlag_above" : "rlag_below";
            m_new_events.push_back(move(new_event));
        }
    }
}

const MonitorServer::EventList& MariaDBServer::new_custom_events() const
{
    return m_new_events;
}<|MERGE_RESOLUTION|>--- conflicted
+++ resolved
@@ -2265,13 +2265,9 @@
         }
 
         /* Log connect failure only once, that is, if server was RUNNING or MAINTENANCE during last
-<<<<<<< HEAD
-         * iteration. If we failed to log in due to authentication failure, log that as well. */
-        if (server->had_status(SERVER_RUNNING) || server->had_status(SERVER_MAINT)
-=======
-         * iteration. Always log on first tick. */
+         * iteration. Always log on first tick. If we failed to log in due to authentication failure,
+         * log that as well. */
         if (first_tick || server->had_status(SERVER_RUNNING) || server->had_status(SERVER_MAINT)
->>>>>>> 3c9e6e5a
             || (conn_status == ConnectResult::ACCESS_DENIED && !server->had_status(SERVER_AUTH_ERROR)))
         {
             mon_srv->log_connect_error(conn_status);
