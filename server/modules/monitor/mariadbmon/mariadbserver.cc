--- conflicted
+++ resolved
@@ -242,14 +242,9 @@
                 else
                 {
                     // Timed out because of max_statement_time.
-<<<<<<< HEAD
+                    auto& logged_query = complete_masked_cmd.empty() ? complete_cmd : complete_masked_cmd;
                     MXB_WARNING("Query '%s' timed out on '%s'. %s",
-                                command.c_str(), name(), retrying.c_str());
-=======
-                    auto& logged_query = complete_masked_cmd.empty() ? complete_cmd : complete_masked_cmd;
-                    MXS_WARNING("Query '%s' timed out on '%s'. %s",
                                 logged_query.c_str(), name(), retrying.c_str());
->>>>>>> ec1db3af
                 }
 
                 if (query_time < min_query_time)
@@ -2130,17 +2125,6 @@
     {
         cmd_begin += "MASTER_SSL = 1, ";    // Leave out if not set to preserve existing setting.
     }
-<<<<<<< HEAD
-    change_cmd += string_printf("MASTER_USER = '%s', ", m_settings.replication_user.c_str());
-    const char MASTER_PW[] = "MASTER_PASSWORD = '%s';";
-#if defined (SS_DEBUG)
-    string change_cmd_nopw = change_cmd;
-    change_cmd_nopw += string_printf(MASTER_PW, "******");
-    MXB_DEBUG("Change master command is '%s'.", change_cmd_nopw.c_str());
-#endif
-    change_cmd += string_printf(MASTER_PW, m_settings.replication_password.c_str());
-    return change_cmd;
-=======
 
     // Mask user & pw for the masked version.
     const char user_pw[] = "MASTER_USER = '%s', MASTER_PASSWORD = '%s';";
@@ -2155,7 +2139,6 @@
     rval.real_cmd = move(cleartext_cmd);
     rval.masked_cmd = move(masked_cmd);
     return rval;
->>>>>>> ec1db3af
 }
 
 bool
