--- conflicted
+++ resolved
@@ -308,16 +308,11 @@
 
 json_t* MariaDBMonitor::to_json() const
 {
-<<<<<<< HEAD
     json_t* rval = MonitorWorker::diagnostics_json();
-    json_object_set_new(rval, "master", m_master == NULL ? json_null() : json_string(m_master->name()));
-=======
-    json_t* rval = MonitorInstance::diagnostics_json();
 
     // The m_master-pointer can be modified during a tick, but the pointed object cannot be deleted.
     auto master = mxb::atomic::load(&m_master, mxb::atomic::RELAXED);
     json_object_set_new(rval, "master", master == nullptr ? json_null() : json_string(master->name()));
->>>>>>> 040562f7
     json_object_set_new(rval,
                         "master_gtid_domain_id",
                         m_master_gtid_domain == GTID_DOMAIN_UNKNOWN ? json_null() :
