--- conflicted
+++ resolved
@@ -41,7 +41,6 @@
  */
 typedef struct
 {
-<<<<<<< HEAD
     THREAD thread;                 /**< Monitor thread */
     int shutdown;                  /**< Flag to shutdown the monitor thread */
     int status;                    /**< Monitor status */
@@ -50,6 +49,7 @@
     bool detectStaleMaster;        /**< Monitor flag for MySQL replication Stale Master detection */
     bool detectStaleSlave;         /**< Monitor flag for MySQL replication Stale Master detection */
     bool multimaster;              /**< Detect and handle multi-master topologies */
+    bool ignore_external_masters;  /**< Ignore masters outside of the monitor configuration */
     int disableMasterFailback;     /**< Monitor flag for Galera Cluster Master failback */
     int availableWhenDonor;        /**< Monitor flag for Galera Cluster Donor availability */
     int disableMasterRoleSetting;  /**< Monitor flag to disable setting master role */
@@ -58,26 +58,6 @@
     char* script;                  /**< Script to call when state changes occur on servers */
     uint64_t events;               /**< enabled events */
     HASHTABLE *server_info;        /**< Contains server specific information */
-=======
-    SPINLOCK lock; /**< The monitor spinlock */
-    THREAD thread; /**< Monitor thread */
-    int shutdown; /**< Flag to shutdown the monitor thread */
-    int status; /**< Monitor status */
-    unsigned long id; /**< Monitor ID */
-    int replicationHeartbeat; /**< Monitor flag for MySQL replication heartbeat */
-    bool detectStaleMaster; /**< Monitor flag for MySQL replication Stale Master detection */
-    bool detectStaleSlave; /**< Monitor flag for MySQL replication Stale Master detection */
-    bool multimaster; /**< Detect and handle multi-master topologies */
-    bool ignore_external_masters; /**< Ignore masters outside of the monitor configuration */
-    int disableMasterFailback; /**< Monitor flag for Galera Cluster Master failback */
-    int availableWhenDonor; /**< Monitor flag for Galera Cluster Donor availability */
-    int disableMasterRoleSetting; /**< Monitor flag to disable setting master role */
-    bool mysql51_replication; /**< Use MySQL 5.1 replication */
-    MXS_MONITOR_SERVERS *master; /**< Master server for MySQL Master/Slave replication */
-    char* script; /*< Script to call when state changes occur on servers */
-    uint64_t events; /*< enabled events */
-    HASHTABLE *server_info; /**< Contains server specific information */
->>>>>>> 7ebd487e
     bool detect_standalone_master; /**< If standalone master are detected */
     int failcount;                 /**< How many monitoring cycles servers must be
                                       down before failover is initiated */
