--- conflicted
+++ resolved
@@ -782,15 +782,11 @@
         {
             // This keeps the row data in the mxs::Reply valid for the whole clientReply call even if the
             // buffer is freed by a router or a filter.
-<<<<<<< HEAD
-            GWBUF tmp_for_row_data(m_collect_rows ? stmt : GWBUF {});
-=======
             std::unique_ptr<GWBUF> sTmp_for_row_data;
             if (m_collect_rows)
             {
                 sTmp_for_row_data.reset(new GWBUF(*stmt));
             }
->>>>>>> eed7f8af
 
             thread_local mxs::ReplyRoute route;
             route.clear();
