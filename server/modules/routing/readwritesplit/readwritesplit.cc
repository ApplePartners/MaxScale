--- conflicted
+++ resolved
@@ -294,6 +294,12 @@
 
     bool rval = true;
 
+    if (m_service->config()->session_track_trx_state)
+    {
+        warn_and_disable(s_transaction_replay.name(), m_v.transaction_replay);
+        warn_and_disable(s_optimistic_trx.name(), m_v.optimistic_trx);
+    }
+
     if (m_v.master_reconnection && m_service->config()->disable_sescmd_history)
     {
         MXS_ERROR("Both 'master_reconnection' and 'disable_sescmd_history' are enabled: "
@@ -315,19 +321,7 @@
 
 RWSplit* RWSplit::create(SERVICE* service)
 {
-<<<<<<< HEAD
     return new RWSplit(service);
-=======
-    auto cnf = RWSConfig::create(*params);
-
-    if (service->config()->session_track_trx_state)
-    {
-        warn_and_disable(s_transaction_replay.name(), cnf.second.transaction_replay);
-        warn_and_disable(s_optimistic_trx.name(), cnf.second.optimistic_trx);
-    }
-
-    return cnf.first ? new RWSplit(service, cnf.second) : nullptr;
->>>>>>> e6cd1838
 }
 
 mxs::RouterSession* RWSplit::newSession(MXS_SESSION* session, const Endpoints& endpoints)
