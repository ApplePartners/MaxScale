/*
 * Copyright (c) 2018 MariaDB Corporation Ab
 *
 * Use of this software is governed by the Business Source License included
 * in the LICENSE.TXT file and at www.mariadb.com/bsl11.
 *
 * Change Date: 2026-01-04
 *
 * On the date above, in accordance with the Business Source License, use
 * of this software will be governed by version 2 or later of the General
 * Public License.
 */
#pragma once

#include <maxscale/ccdefs.hh>

#include <list>

#include <maxscale/buffer.hh>
#include <maxscale/utils.hh>
#include <maxscale/modutil.hh>
#include <maxscale/protocol/mariadb/rwbackend.hh>

// A transaction
class Trx
{
public:
    // A log of executed queries, for transaction replay
    typedef std::list<mxs::Buffer> TrxLog;

    Trx()
        : m_size(0)
        , m_target(nullptr)
    {
    }

    mxs::RWBackend* target() const
    {
        return m_target;
    }

    void set_target(mxs::RWBackend* tgt)
    {
        m_target = tgt;
    }

    /**
     * Add a statement to the transaction
     *
     * @param buf Statement to add
     */
    void add_stmt(mxs::RWBackend* target, GWBUF* buf)
    {
        mxb_assert_message(buf, "Trx::add_stmt: Buffer must not be empty");
        mxb_assert(target);

<<<<<<< HEAD
        MXS_INFO("Adding to trx: %s", maxbase::show_some(buf->get_sql(), 512).c_str());

=======
>>>>>>> d8bdb70d
        m_size += gwbuf_length(buf);
        m_log.emplace_back(buf);

        mxb_assert_message(target == m_target, "Target should be '%s', not '%s'",
                           m_target ? m_target->name() : "<no target>", target->name());
    }

    /**
     * Add a result to the transaction
     *
     * The result is used to update the checksum.
     *
     * @param buf Result to add
     */
    void add_result(GWBUF* buf)
    {
        m_checksum.update(buf);
    }

    /**
     * Releases the oldest statement in this transaction
     *
     * This reduces the size of the transaction by one and should only be used
     * to replay a transaction.
     *
     * @return The oldest statement in this transaction
     */
    GWBUF* pop_stmt()
    {
        mxb_assert(!m_log.empty());
        GWBUF* rval = m_log.front().release();
        m_log.pop_front();
        return rval;
    }

    /**
     * Finalize the transaction
     *
     * This function marks the transaction as completed be that by a COMMIT
     * or by a failure of the current server where the transaction was being
     * executed.
     */
    void finalize()
    {
        m_checksum.finalize();
    }

    /**
     * Check if transaction has statements
     *
     * @return True if transaction has statements
     *
     * @note This function should only be used when checking whether a transaction
     *       that is being replayed has ended. The empty() method can be used
     *       to check whether statements were added to the transaction.
     */
    bool have_stmts() const
    {
        return !m_log.empty();
    }

    /**
     * Check whether the transaction is empty
     *
     * @return True if no statements have been added to the transaction
     */
    bool empty() const
    {
        return m_size == 0;
    }

    /**
     * Get transaction size in bytes
     *
     * @return Size of the transaction in bytes
     */
    size_t size() const
    {
        return m_size;
    }

    /**
     * Close the transaction
     *
     * This clears out the stored statements and resets the checksum state.
     */
    void close()
    {
        m_checksum.reset();
        m_log.clear();
        m_size = 0;
        m_target = nullptr;
    }

    /**
     * Return the current checksum
     *
     * finalize() must be called before the return value of this function is used.
     *
     * @return The checksum of the transaction
     */
    const mxs::SHA1Checksum& checksum() const
    {
        return m_checksum;
    }

private:
    mxs::SHA1Checksum m_checksum;   /**< Checksum of the transaction */
    TrxLog            m_log;        /**< The transaction contents */
    size_t            m_size;       /**< Transaction size in bytes */
    mxs::RWBackend*   m_target;     /**< The target on which the transaction is done */
};<|MERGE_RESOLUTION|>--- conflicted
+++ resolved
@@ -54,11 +54,6 @@
         mxb_assert_message(buf, "Trx::add_stmt: Buffer must not be empty");
         mxb_assert(target);
 
-<<<<<<< HEAD
-        MXS_INFO("Adding to trx: %s", maxbase::show_some(buf->get_sql(), 512).c_str());
-
-=======
->>>>>>> d8bdb70d
         m_size += gwbuf_length(buf);
         m_log.emplace_back(buf);
 
