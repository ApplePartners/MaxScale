/*
 * Copyright (c) 2018 MariaDB Corporation Ab
 *
 * Use of this software is governed by the Business Source License included
 * in the LICENSE.TXT file and at www.mariadb.com/bsl11.
 *
 * Change Date: 2022-01-01
 *
 * On the date above, in accordance with the Business Source License, use
 * of this software will be governed by version 2 or later of the General
 * Public License.
 */
#pragma once

#include "readwritesplit.hh"
#include "trx.hh"

#include <string>
#include <deque>

#include <maxscale/buffer.hh>
#include <maxscale/modutil.hh>
#include <maxscale/queryclassifier.hh>
#include <maxscale/protocol/rwbackend.hh>

#define TARGET_IS_MASTER(t)       maxscale::QueryClassifier::target_is_master(t)
#define TARGET_IS_SLAVE(t)        maxscale::QueryClassifier::target_is_slave(t)
#define TARGET_IS_NAMED_SERVER(t) maxscale::QueryClassifier::target_is_named_server(t)
#define TARGET_IS_ALL(t)          maxscale::QueryClassifier::target_is_all(t)
#define TARGET_IS_RLAG_MAX(t)     maxscale::QueryClassifier::target_is_rlag_max(t)
#define TARGET_IS_LAST_USED(t)    maxscale::QueryClassifier::target_is_last_used(t)

typedef std::map<uint32_t, uint32_t> ClientHandleMap;   /** External ID to internal ID */

typedef std::unordered_set<std::string> TableSet;
typedef std::map<uint64_t, uint8_t>     ResponseMap;

/** List of slave responses that arrived before the master */
typedef std::list<std::pair<mxs::RWBackend*, uint8_t>> SlaveResponseList;

/** Map of COM_STMT_EXECUTE targets by internal ID */
typedef std::unordered_map<uint32_t, mxs::RWBackend*> ExecMap;

/**
 * The client session of a RWSplit instance
 */
class RWSplitSession : public mxs::RouterSession
                     , private mxs::QueryClassifier::Handler
{
    RWSplitSession(const RWSplitSession&) = delete;
    RWSplitSession& operator=(const RWSplitSession&) = delete;

public:
    enum
    {
        TARGET_UNDEFINED    = maxscale::QueryClassifier::TARGET_UNDEFINED,
        TARGET_MASTER       = maxscale::QueryClassifier::TARGET_MASTER,
        TARGET_SLAVE        = maxscale::QueryClassifier::TARGET_SLAVE,
        TARGET_NAMED_SERVER = maxscale::QueryClassifier::TARGET_NAMED_SERVER,
        TARGET_ALL          = maxscale::QueryClassifier::TARGET_ALL,
        TARGET_RLAG_MAX     = maxscale::QueryClassifier::TARGET_RLAG_MAX,
        TARGET_LAST_USED    = maxscale::QueryClassifier::TARGET_LAST_USED,
    };

    enum otrx_state
    {
        OTRX_INACTIVE,  // No open transactions
        OTRX_STARTING,  // Transaction starting on slave
        OTRX_ACTIVE,    // Transaction open on a slave server
        OTRX_ROLLBACK   // Transaction being rolled back on the slave server
    };

    enum wait_gtid_state
    {
        NONE,
        WAITING_FOR_HEADER,
        RETRYING_ON_MASTER,
        UPDATING_PACKETS
    };

    virtual ~RWSplitSession()
    {
    }

    /**
     * Create a new router session
     *
     * @param instance Router instance
     * @param session  The session object
     *
     * @return New router session
     */
    static RWSplitSession* create(RWSplit* router, MXS_SESSION* session);

    /**
     * Called when a client session has been closed.
     */
    void close();

    /**
     * Called when a packet being is routed to the backend. The router should
     * forward the packet to the appropriate server(s).
     *
     * @param pPacket A client packet.
     */
    int32_t routeQuery(GWBUF* pPacket);

    /**
     * Called when a packet is routed to the client. The router should
     * forward the packet to the client using `MXS_SESSION_ROUTE_REPLY`.
     *
     * @param pPacket  A client packet.
     * @param pBackend The backend the packet is coming from.
     */
    void clientReply(GWBUF* pPacket, DCB* pBackend);

    /**
     *
     * @param pMessage  The error message.
     * @param pProblem  The DCB on which the error occurred.
     * @param action    The context.
     * @param pSuccess  On output, if false, the session will be terminated.
     */
    void handleError(GWBUF* pMessage,
                     DCB* pProblem,
                     mxs_error_action_t action,
                     bool* pSuccess);

    mxs::QueryClassifier& qc()
    {
        return m_qc;
    }

private:
    RWSplitSession(RWSplit* instance, MXS_SESSION* session, mxs::SRWBackends backends);

    bool open_connections();
    void process_sescmd_response(mxs::RWBackend* backend, GWBUF** ppPacket);
    void compress_history(mxs::SSessionCommand& sescmd);

    void prune_to_position(uint64_t pos);
    bool route_session_write(GWBUF* querybuf, uint8_t command, uint32_t type);
    void continue_large_session_write(GWBUF* querybuf, uint32_t type);
    bool route_single_stmt(GWBUF* querybuf);
    bool route_stored_query();
    void close_stale_connections();

    int64_t         get_current_rank();
    mxs::RWBackend* get_hinted_backend(const char* name);
    mxs::RWBackend* get_slave_backend(int max_rlag);
    mxs::RWBackend* get_master_backend();
    mxs::RWBackend* get_last_used_backend();
    mxs::RWBackend* get_target_backend(backend_type_t btype, const char* name, int max_rlag);

    bool handle_target_is_all(route_target_t route_target,
                              GWBUF* querybuf,
                              int packet_type,
                              uint32_t qtype);
    mxs::RWBackend* handle_hinted_target(GWBUF* querybuf, route_target_t route_target);
    mxs::RWBackend* handle_slave_is_target(uint8_t cmd, uint32_t stmt_id);
    bool            handle_master_is_target(mxs::RWBackend** dest);
    bool            handle_got_target(GWBUF* querybuf, mxs::RWBackend* target, bool store);
    void            handle_connection_keepalive(mxs::RWBackend* target);
    bool            prepare_target(mxs::RWBackend* target, route_target_t route_target);
    bool            prepare_connection(mxs::RWBackend* target);
    bool            create_one_connection();
    void            retry_query(GWBUF* querybuf, int delay = 1);

    bool trx_is_starting();
    bool should_replace_master(mxs::RWBackend* target);
    void replace_master(mxs::RWBackend* target);
    bool should_migrate_trx(mxs::RWBackend* target);
    bool start_trx_migration(mxs::RWBackend* target, GWBUF* querybuf);
    void log_master_routing_failure(bool found,
                                    mxs::RWBackend* old_master,
                                    mxs::RWBackend* curr_master);

<<<<<<< HEAD
    GWBUF* handle_causal_read_reply(GWBUF* writebuf, mxs::RWBackend* backend);
=======
    // Send unknown prepared statement ID error to client
    bool send_unknown_ps_error(uint32_t stmt_id);

    GWBUF* handle_causal_read_reply(GWBUF* writebuf, mxs::SRWBackend& backend);
>>>>>>> 96a477ec
    GWBUF* add_prefix_wait_gtid(SERVER* server, GWBUF* origin);
    void   correct_packet_sequence(GWBUF* buffer);
    GWBUF* discard_master_wait_gtid_result(GWBUF* buffer);

    int             get_max_replication_lag();
    mxs::RWBackend* get_backend_from_dcb(DCB* dcb);

    void handle_error_reply_client(DCB* backend_dcb, GWBUF* errmsg);
    bool handle_error_new_connection(DCB* backend_dcb, GWBUF* errmsg);
    void manage_transactions(mxs::RWBackend* backend, GWBUF* writebuf);

    void trx_replay_next_stmt();

    // Do we have at least one open slave connection
    bool have_connected_slaves() const;

    /**
     * Start the replaying of the latest transaction
     *
     * @return True if the session can continue. False if the session must be closed.
     */
    bool start_trx_replay();

    /**
     * See if the transaction could be done on a slave
     *
     * @param route_target Target where the query is routed
     *
     * @return True if the query can be attempted on a slave
     */
    bool should_try_trx_on_slave(route_target_t route_target) const;

    /**
     * Track optimistic transaction status
     *
     * Tracks the progress of the optimistic transaction and starts the rollback
     * procedure if the transaction turns out to be one that modifies data.
     *
     * @param buffer     Current query
     *
     * @return Whether the current statement should be stored for the duration of the query
     */
    bool track_optimistic_trx(GWBUF** buffer);

private:
    // QueryClassifier::Handler
    bool lock_to_master();
    bool is_locked_to_master() const;
    bool supports_hint(HINT_TYPE hint_type) const;

    inline bool can_retry_query() const
    {
        /** Individual queries can only be retried if we are not inside
         * a transaction. If a query in a transaction needs to be retried,
         * the whole transaction must be replayed before the retrying is done.
         *
         * @see handle_trx_replay
         */
        return m_config.delayed_retry
               && m_retry_duration < m_config.delayed_retry_timeout
               && !session_trx_is_active(m_client->session);
    }

    // Whether a transaction replay can remain active
    inline bool can_continue_trx_replay() const
    {
        return m_is_replay_active && m_retry_duration < m_config.delayed_retry_timeout;
    }

    inline bool can_recover_servers() const
    {
        return !m_config.disable_sescmd_history || m_recv_sescmd == 0;
    }

    inline bool can_continue_session() const
    {
        return std::any_of(m_raw_backends.begin(), m_raw_backends.end(), [](mxs::RWBackend* b) {
                               return b->in_use();
                           });
    }

    inline bool is_large_query(GWBUF* buf)
    {
        uint32_t buflen = gwbuf_length(buf);

        // The buffer should contain at most (2^24 - 1) + 4 bytes ...
        mxb_assert(buflen <= MYSQL_HEADER_LEN + GW_MYSQL_MAX_PACKET_LEN);
        // ... and the payload should be buflen - 4 bytes
        mxb_assert(MYSQL_GET_PAYLOAD_LEN(GWBUF_DATA(buf)) == buflen - MYSQL_HEADER_LEN);

        return buflen == MYSQL_HEADER_LEN + GW_MYSQL_MAX_PACKET_LEN;
    }

    inline bool can_route_queries() const
    {
        return m_expected_responses == 0
               || m_qc.load_data_state() == mxs::QueryClassifier::LOAD_DATA_ACTIVE
               || m_qc.large_query();
    }

    inline mxs::QueryClassifier::current_target_t get_current_target() const
    {
        mxs::QueryClassifier::current_target_t current_target;

        if (m_target_node == NULL)
        {
            current_target = mxs::QueryClassifier::CURRENT_TARGET_UNDEFINED;
        }
        else if (m_target_node == m_current_master)
        {
            current_target = mxs::QueryClassifier::CURRENT_TARGET_MASTER;
        }
        else
        {
            current_target = mxs::QueryClassifier::CURRENT_TARGET_SLAVE;
        }

        return current_target;
    }

    void update_trx_statistics()
    {
        if (session_trx_is_ending(m_client->session))
        {
            mxb::atomic::add(m_qc.is_trx_still_read_only() ?
                             &m_router->stats().n_ro_trx :
                             &m_router->stats().n_rw_trx,
                             1,
                             mxb::atomic::RELAXED);
        }
    }

    mxs::SRWBackends m_backends;                /**< Mem. management, not for use outside RWSplitSession */
    mxs::PRWBackends m_raw_backends;            /**< Backend pointers for use in interfaces . */
    mxs::RWBackend*  m_current_master;          /**< Current master server */
    mxs::RWBackend*  m_target_node;             /**< The currently locked target node */
    mxs::RWBackend*  m_prev_target;             /**< The previous target where a query was sent */
    Config           m_config;                  /**< Configuration for this session */
    int              m_last_keepalive_check;    /**< When the last ping was done */
    int              m_nbackends;               /**< Number of backend servers (obsolete) */
    DCB*             m_client;                  /**< The client DCB */
    uint64_t         m_sescmd_count;            /**< Number of executed session commands (starts from 1) */
    int              m_expected_responses;      /**< Number of expected responses to the current
                                                 * query */
    std::deque<mxs::Buffer> m_query_queue;      /**< Queued commands waiting to be executed */
    RWSplit*                m_router;           /**< The router instance */
    mxs::SessionCommandList m_sescmd_list;      /**< List of executed session commands */
    ResponseMap             m_sescmd_responses; /**< Response to each session command */
    SlaveResponseList       m_slave_responses;  /**< Slaves that replied before the master */
    uint64_t                m_sent_sescmd;      /**< ID of the last sent session command*/
    uint64_t                m_recv_sescmd;      /**< ID of the most recently completed session
                                                 * command */
    ExecMap m_exec_map;                         /**< Map of COM_STMT_EXECUTE statement IDs to
                                                 * Backends */
    std::string          m_gtid_pos;            /**< Gtid position for causal read */
    wait_gtid_state      m_wait_gtid;           /**< State of MASTER_GTID_WAIT reply */
    uint32_t             m_next_seq;            /**< Next packet's sequence number */
    mxs::QueryClassifier m_qc;                  /**< The query classifier. */
    uint64_t             m_retry_duration;      /**< Total time spent retrying queries */
    mxs::Buffer          m_current_query;       /**< Current query being executed */
    Trx                  m_trx;                 /**< Current transaction */
    bool                 m_is_replay_active;    /**< Whether we are actively replaying a
                                                 * transaction */
    bool        m_can_replay_trx;               /**< Whether the transaction can be replayed */
    Trx         m_replayed_trx;                 /**< The transaction we are replaying */
    mxs::Buffer m_interrupted_query;            /**< Query that was interrupted mid-transaction. */
    Trx         m_orig_trx;                     /**< The backup of the transaction we're replaying */
    mxs::Buffer m_orig_stmt;                    /**< The backup of the statement that was interrupted */
    int64_t     m_num_trx_replays = 0;          /**< How many times trx replay has been attempted */

    otrx_state m_otrx_state = OTRX_INACTIVE;    /**< Optimistic trx state*/

    SrvStatMap& m_server_stats;     /**< The server stats local to this thread, cached in the session object.
                                     * This avoids the lookup involved in getting the worker-local value from
                                     * the worker's container.*/
};

/**
 * @brief Get the internal ID for the given binary prepared statement
 *
 * @param rses   Router client session
 * @param buffer Buffer containing a binary protocol statement other than COM_STMT_PREPARE
 *
 * @return The internal ID of the prepared statement that the buffer contents refer to
 */
uint32_t get_internal_ps_id(RWSplitSession* rses, GWBUF* buffer);

static inline const char* route_target_to_string(route_target_t target)
{
    if (TARGET_IS_MASTER(target))
    {
        return "TARGET_MASTER";
    }
    else if (TARGET_IS_SLAVE(target))
    {
        return "TARGET_SLAVE";
    }
    else if (TARGET_IS_NAMED_SERVER(target))
    {
        return "TARGET_NAMED_SERVER";
    }
    else if (TARGET_IS_ALL(target))
    {
        return "TARGET_ALL";
    }
    else if (TARGET_IS_RLAG_MAX(target))
    {
        return "TARGET_RLAG_MAX";
    }
    else if (TARGET_IS_LAST_USED(target))
    {
        return "TARGET_LAST_USED";
    }
    else
    {
        mxb_assert(!true);
        return "Unknown target value";
    }
}<|MERGE_RESOLUTION|>--- conflicted
+++ resolved
@@ -175,14 +175,10 @@
                                     mxs::RWBackend* old_master,
                                     mxs::RWBackend* curr_master);
 
-<<<<<<< HEAD
-    GWBUF* handle_causal_read_reply(GWBUF* writebuf, mxs::RWBackend* backend);
-=======
     // Send unknown prepared statement ID error to client
     bool send_unknown_ps_error(uint32_t stmt_id);
 
-    GWBUF* handle_causal_read_reply(GWBUF* writebuf, mxs::SRWBackend& backend);
->>>>>>> 96a477ec
+    GWBUF* handle_causal_read_reply(GWBUF* writebuf, mxs::RWBackend* backend);
     GWBUF* add_prefix_wait_gtid(SERVER* server, GWBUF* origin);
     void   correct_packet_sequence(GWBUF* buffer);
     GWBUF* discard_master_wait_gtid_result(GWBUF* buffer);
