/*
 * Copyright (c) 2016 MariaDB Corporation Ab
 *
 * Use of this software is governed by the Business Source License included
 * in the LICENSE.TXT file and at www.mariadb.com/bsl11.
 *
 * Change Date: 2025-12-13
 *
 * On the date above, in accordance with the Business Source License, use
 * of this software will be governed by version 2 or later of the General
 * Public License.
 */

#include "readwritesplit.hh"
#include "rwsplitsession.hh"

#include <stdint.h>
#include <stdlib.h>
#include <string.h>
#include <strings.h>

#include <mysqld_error.h>

#include <maxbase/alloc.h>
#include <maxscale/clock.hh>
#include <maxscale/modutil.hh>
#include <maxscale/modutil.hh>
#include <maxscale/router.hh>
#include <maxscale/server.hh>
#include <maxscale/utils.hh>
#include <maxscale/protocol/mariadb/protocol_classes.hh>

using std::chrono::seconds;
using maxscale::RWBackend;
using mariadb::QueryClassifier;
using RouteInfo = QueryClassifier::RouteInfo;

/**
 * The functions that support the routing of queries to back end
 * servers. All the functions in this module are internal to the read
 * write split router, and not intended to be called from anywhere else.
 */

bool RWSplitSession::prepare_connection(RWBackend* target)
{
    mxb_assert(!target->in_use());
    bool rval = target->connect();

    if (rval)
    {
        MXS_INFO("Connected to '%s'", target->name());
        mxb_assert(!target->is_waiting_result());
    }

    return rval;
}

bool RWSplitSession::prepare_target(RWBackend* target, route_target_t route_target)
{
    mxb_assert(target->in_use() || (!target->has_failed() && can_recover_servers()));
    return target->in_use() || prepare_connection(target);
}

void RWSplitSession::retry_query(GWBUF* querybuf, int delay)
{
    /**
     * Used to distinguish retried queries from new ones while we're doing transaction replay.
     * Not the cleanest way to do things but this will have to do for 2.3.
     *
     * TODO: Figure out a way to "cork" the client DCB as that would remove the need for this and be
     * architecturally more clear.
     */
    gwbuf_set_type(querybuf, GWBUF_TYPE_REPLAYED);

    // Route the query again later
    session_delay_routing(m_pSession, this, querybuf, delay);
    ++m_retry_duration;
}

bool RWSplitSession::have_connected_slaves() const
{
    return std::any_of(m_raw_backends.begin(), m_raw_backends.end(), [](auto b) {
                           return b->is_slave() && b->in_use();
                       });
}

bool RWSplitSession::should_try_trx_on_slave(route_target_t route_target) const
{
    return m_config.optimistic_trx                  // Optimistic transactions are enabled
           && !is_locked_to_master()                // Not locked to master
           && m_state == ROUTING                    // In normal routing mode
           && TARGET_IS_MASTER(route_target)        // The target type is master
           && have_connected_slaves()               // At least one connected slave
           && route_info().is_trx_still_read_only();// The start of the transaction is a read-only statement
}

void RWSplitSession::track_optimistic_trx(mxs::Buffer* buffer, const RoutingPlan& res)
{
    if (res.type == RoutingPlan::Type::OTRX_START)
    {
        mxb_assert(res.route_target == TARGET_SLAVE);
        m_state = OTRX_STARTING;
    }
    else if (res.type == RoutingPlan::Type::OTRX_END)
    {
        mxb_assert(res.route_target == TARGET_LAST_USED);

        if (trx_is_ending())
        {
            m_state = ROUTING;
        }
        else if (!route_info().is_trx_still_read_only())
        {
            // Not a plain SELECT, roll it back on the slave and start it on the master
            MXS_INFO("Rolling back current optimistic transaction");

            /**
             * Store the actual statement we were attempting to execute and
             * replace it with a ROLLBACK. The storing of the statement is
             * done here to avoid storage of the ROLLBACK.
             */
            m_current_query.reset(buffer->release());
            buffer->reset(modutil_create_query("ROLLBACK"));

            m_state = OTRX_ROLLBACK;
        }
    }
    else if (m_state == OTRX_STARTING)
    {
        mxb_assert(res.route_target == TARGET_LAST_USED);
        m_state = OTRX_ACTIVE;
    }
}

/**
 * Route query to all backends
 *
 * @param querybuf Query to route
 *
 * @return True if routing was successful
 */
bool RWSplitSession::handle_target_is_all(mxs::Buffer&& buffer, const RoutingPlan& res)
{
    const RouteInfo& info = route_info();
    bool result = false;

    if (route_info().large_query())
    {
        continue_large_session_write(buffer.get(), info.type_mask());
        result = true;
    }
    else if (route_session_write(buffer.release(), info.command(), info.type_mask()))
    {
        m_prev_plan = res;
        result = true;
        mxb::atomic::add(&m_router->stats().n_all, 1, mxb::atomic::RELAXED);
        mxb::atomic::add(&m_router->stats().n_queries, 1, mxb::atomic::RELAXED);
    }

    return result;
}

bool RWSplitSession::handle_routing_failure(mxs::Buffer&& buffer, const RoutingPlan& res)
{
    bool ok = true;
    auto next_master = get_master_backend();

    if (should_migrate_trx(next_master))
    {
        ok = start_trx_migration(next_master, buffer.get());

        // If the current master connection is still open, we must close it to prevent the transaction from
        // being accidentally committed whenever a new transaction is started on it.
        discard_master_connection("Closed due to transaction migration");
    }
    else if (can_retry_query() || can_continue_trx_replay())
    {
        MXS_INFO("Delaying routing: %s", buffer.get_sql().c_str());
        retry_query(buffer.release());
    }
    else if (m_config.master_failure_mode == RW_ERROR_ON_WRITE)
    {
        MXS_INFO("Sending read-only error, no valid target found for %s",
                 route_target_to_string(res.route_target));
        send_readonly_error();
        discard_master_connection("The original master is not available");
    }
    else if (res.route_target == TARGET_MASTER
             && (!m_config.delayed_retry || m_retry_duration >= m_config.delayed_retry_timeout.count()))
    {
        // Cannot retry the query, log a message that routing has failed
        log_master_routing_failure(res.target != nullptr, m_current_master, res.target);
        ok = false;
    }

    else
    {
        MXS_ERROR("Could not find valid server for target type %s (%s: %s), closing connection.\n%s",
                  route_target_to_string(res.route_target), STRPACKETTYPE(buffer.data()[4]),
                  buffer.get_sql().c_str(), get_verbose_status().c_str());
        ok = false;
    }

    return ok;
}

void RWSplitSession::send_readonly_error()
{
    auto err = modutil_create_mysql_err_msg(1, 0, ER_OPTION_PREVENTS_STATEMENT, "HY000",
                                            "The MariaDB server is running with the --read-only"
                                            " option so it cannot execute this statement");
    mxs::ReplyRoute route;
    RouterSession::clientReply(err, route, mxs::Reply());
}

bool RWSplitSession::query_not_supported(GWBUF* querybuf)
{
    const RouteInfo& info = route_info();
    route_target_t route_target = info.target();
    GWBUF* err = nullptr;

    if (mxs_mysql_is_ps_command(info.command()) && info.stmt_id() == 0)
    {
        if (mxs_mysql_command_will_respond(info.command()))
        {
            // Unknown PS ID, can't route this query
            std::stringstream ss;
            ss << "Unknown prepared statement handler (" << extract_binary_ps_id(querybuf)
               << ") for " << STRPACKETTYPE(info.command()) << " given to MaxScale";
            err = modutil_create_mysql_err_msg(1, 0, ER_UNKNOWN_STMT_HANDLER, "HY000", ss.str().c_str());
        }
        else
        {
            // The command doesn't expect a response which means we mustn't send one. Sending an unexpected
            // error will cause the client to go out of sync.
            return true;
        }
    }
    else if (TARGET_IS_ALL(route_target) && (TARGET_IS_MASTER(route_target) || TARGET_IS_SLAVE(route_target)))
    {
        // Conflicting routing targets. Return an error to the client.
        MXS_ERROR("Can't route %s '%s'. SELECT with session data modification is not "
                  "supported with `use_sql_variables_in=all`.",
                  STRPACKETTYPE(info.command()), querybuf->get_sql().c_str());

        err = modutil_create_mysql_err_msg(1, 0, 1064, "42000",
                                           "Routing query to backend failed. "
                                           "See the error log for further details.");
    }

    if (err)
    {
        mxs::ReplyRoute route;
        RouterSession::clientReply(err, route, mxs::Reply());
    }

    return err != nullptr;
}

bool RWSplitSession::reuse_prepared_stmt(const mxs::Buffer& buffer)
{
    const RouteInfo& info = route_info();

    if (info.command() == MXS_COM_STMT_PREPARE)
    {
        auto it = m_ps_cache.find(buffer.get_sql());

        if (it != m_ps_cache.end())
        {
            mxs::ReplyRoute route;
            RouterSession::clientReply(gwbuf_deep_clone(it->second.get()), route, mxs::Reply());
            return true;
        }
    }
    else if (info.command() == MXS_COM_STMT_CLOSE)
    {
        return true;
    }

    return false;
}

/**
 * Routes a buffer containing a single packet
 *
 * @param buffer The buffer to route
 *
 * @return True if routing succeed or if it failed due to unsupported query.
 *         false if backend failure was encountered.
 */
bool RWSplitSession::route_stmt(mxs::Buffer&& buffer, const RoutingPlan& res)
{
    const RouteInfo& info = route_info();
    route_target_t route_target = info.target();
    mxb_assert_message(m_state != OTRX_ROLLBACK, "OTRX_ROLLBACK should never happen when routing queries");

    if (m_config.reuse_ps && reuse_prepared_stmt(buffer))
    {
        mxb::atomic::add(&m_router->stats().n_ps_reused, 1, mxb::atomic::RELAXED);
        return true;
    }

    if (query_not_supported(buffer.get()))
    {
        return true;
    }
    else if (TARGET_IS_ALL(route_target))
    {
        return handle_target_is_all(std::move(buffer), res);
    }
    else
    {
        return route_single_stmt(std::move(buffer), res);
    }
}

bool RWSplitSession::route_single_stmt(mxs::Buffer&& buffer, const RoutingPlan& res)
{
    bool ok = true;
    auto target = res.target;

    if (res.route_target == TARGET_MASTER && target != m_current_master)
    {
        if (should_replace_master(target))
        {
            MXS_INFO("Replacing old master '%s' with new master '%s'",
                     m_current_master ? m_current_master->name() : "<no previous master>",
                     target->name());
            replace_master(target);
        }
        else
        {
            target = nullptr;
        }
    }

    if (target)
    {
        update_statistics(res);

        track_optimistic_trx(&buffer, res);

        // We have a valid target, reset retry duration
        m_retry_duration = 0;

        if (!prepare_target(target, res.route_target))
        {
            // The connection to target was down and we failed to reconnect
            ok = false;
        }
        else
        {
            // If delayed query retry is enabled, we need to store the current statement
            bool store_stmt = m_state != OTRX_ROLLBACK
                && (m_config.delayed_retry
                    || (TARGET_IS_SLAVE(res.route_target) && m_config.retry_failed_reads));

            if (handle_got_target(std::move(buffer), target, store_stmt))
            {
                // Target server was found and is in the correct state. Store the original routing plan but
                // set the target as the actual target we routed it to.
                ok = true;
                m_prev_plan = res;
                m_prev_plan.target = target;

                mxb::atomic::add(&m_router->stats().n_queries, 1, mxb::atomic::RELAXED);
                m_server_stats[target->target()].inc_total();
            }
        }
    }
    else
    {
        ok = handle_routing_failure(std::move(buffer), res);
    }

    return ok;
}

RWBackend* RWSplitSession::get_target(const mxs::Buffer& buffer, route_target_t route_target)
{
    RWBackend* rval = nullptr;
    const RouteInfo& info = route_info();

    // We can't use a switch here as the route_target is a bitfield where multiple values are set at one time.
    // Mostly this happens when the type is TARGET_NAMED_SERVER and TARGET_SLAVE due to a routing hint.
    if (TARGET_IS_NAMED_SERVER(route_target) || TARGET_IS_RLAG_MAX(route_target))
    {
        // If transaction replay is enabled and a transaction is open, hints must be ignored. This prevents
        // them from overriding the transaction target which is what would otherwise happen and which causes
        // problems.
        if (m_config.transaction_replay && trx_is_open() && m_trx.target())
        {
            MXS_INFO("Transaction replay is enabled, ignoring routing hint while inside a transaction.");
        }
        else
        {
            return handle_hinted_target(buffer.get(), route_target);
        }
    }

    if (TARGET_IS_LAST_USED(route_target))
    {
        rval = get_last_used_backend();
    }
    else if (TARGET_IS_SLAVE(route_target))
    {
        rval = handle_slave_is_target(info.command(), info.stmt_id());
    }
    else if (TARGET_IS_MASTER(route_target))
    {
        rval = handle_master_is_target();
    }
    else
    {
        MXS_ERROR("Unexpected target type: %s", route_target_to_string(route_target));
        mxb_assert(!true);
    }

    return rval;
}

RWSplitSession::RoutingPlan RWSplitSession::resolve_route(const mxs::Buffer& buffer, const RouteInfo& info)
{
    RoutingPlan rval;
    rval.route_target = info.target();

    if (info.large_query())
    {
        /** We're processing a large query that's split across multiple packets.
         * Route it to the same backend where we routed the previous packet. */
        rval.route_target = TARGET_LAST_USED;
    }
    else if (trx_is_starting() && !trx_is_read_only() && should_try_trx_on_slave(rval.route_target))
    {
        // A normal transaction is starting and it qualifies for speculative routing
        rval.type = RoutingPlan::Type::OTRX_START;
        rval.route_target = TARGET_SLAVE;
    }
    else if (m_state == OTRX_STARTING || m_state == OTRX_ACTIVE)
    {
        if (trx_is_ending() || !info.is_trx_still_read_only())
        {
            rval.type = RoutingPlan::Type::OTRX_END;
        }

        rval.route_target = TARGET_LAST_USED;
    }

    if (rval.route_target != TARGET_ALL)
    {
        rval.target = get_target(buffer, rval.route_target);
    }

    return rval;
}

bool RWSplitSession::write_session_command(RWBackend* backend, mxs::Buffer buffer, uint8_t cmd)
{
    bool ok = true;
    mxs::Backend::response_type type = mxs::Backend::NO_RESPONSE;

    if (mxs_mysql_command_will_respond(cmd))
    {
        type = backend == m_sescmd_replier ? mxs::Backend::EXPECT_RESPONSE : mxs::Backend::IGNORE_RESPONSE;
    }

    if (backend->write(buffer.release(), type))
    {
        m_server_stats[backend->target()].inc_total();
        m_server_stats[backend->target()].inc_read();
        MXS_INFO("Route query to %s: %s", backend->is_master() ? "master" : "slave", backend->name());
    }
    else
    {
        MXS_ERROR("Failed to execute session command in %s", backend->name());
        backend->close();

        if (m_config.master_failure_mode == RW_FAIL_INSTANTLY && backend == m_current_master)
        {
            ok = false;
        }
    }

    return ok;
}

/**
 * Execute in backends used by current router session.
 * Save session variable commands to router session property
 * struct. Thus, they can be replayed in backends which are
 * started and joined later.
 *
 * Suppress redundant OK packets sent by backends.
 *
 * The first OK packet is replied to the client.
 *
 * @param querybuf      GWBUF including the query to be routed
 * @param inst          Router instance
 * @param packet_type       Type of MySQL packet
 * @param qtype         Query type from query_classifier
 *
 * @return True if at least one backend is used and routing succeed to all
 * backends being used, otherwise false.
 *
 */
bool RWSplitSession::route_session_write(GWBUF* querybuf, uint8_t command, uint32_t type)
{
    MXS_INFO("Session write, routing to all servers.");
    mxs::Buffer buffer(querybuf);
    bool ok = true;
    std::ostringstream error;

    if (!have_open_connections())
    {
        if (command == MXS_COM_QUIT)
        {
            // We have no open connections and opening one just to close it is pointless.
            return true;
        }
        else if (can_recover_servers())
        {
            // No connections are open, create one and execute the session command on it
            create_one_connection_for_sescmd();
        }
    }

    // Pick a new replier for each new session command. This allows the source server to change over
    // the course of the session. The replier will usually be the current master server.
    m_sescmd_replier = nullptr;

    for (RWBackend* backend : m_raw_backends)
    {
        if (backend->in_use())
        {
            if (!m_sescmd_replier || backend == m_current_master)
            {
                // Return the result from this backend to the client
                m_sescmd_replier = backend;
            }
        }
    }

    if (m_sescmd_replier)
    {
        for (RWBackend* backend : m_raw_backends)
        {
            if (backend->in_use() && !write_session_command(backend, buffer, command))
            {
                ok = false;
            }
        }

        if (ok)
        {
            if (command == MXS_COM_STMT_CLOSE)
            {
                // Remove the command from the PS mapping
                m_qc.ps_erase(buffer.get());
                m_exec_map.erase(route_info().stmt_id());
            }
            else if (qc_query_is_type(type, QUERY_TYPE_PREPARE_NAMED_STMT)
                     || qc_query_is_type(type, QUERY_TYPE_PREPARE_STMT))
            {
                mxb_assert(buffer.id() != 0 || qc_query_is_type(type, QUERY_TYPE_PREPARE_NAMED_STMT));
                m_qc.ps_store(buffer.get(), buffer.id());
            }
            else if (qc_query_is_type(type, QUERY_TYPE_DEALLOC_PREPARE))
            {
                mxb_assert(!mxs_mysql_is_ps_command(route_info().command()));
                m_qc.ps_erase(buffer.get());
            }

            m_router->update_max_sescmd_sz(protocol_data()->history.size());

            m_current_query = std::move(buffer);

            if (mxs_mysql_command_will_respond(command))
            {
                m_expected_responses++;
                mxb_assert(m_expected_responses == 1);
                MXS_INFO("Will return response from '%s' to the client", m_sescmd_replier->name());
            }

            if (m_config.transaction_replay)
            {
                if (trx_is_open() && !m_trx.target())
                {
                    mxb_assert(trx_is_starting());
                    m_trx.set_target(m_sescmd_replier);
                }
                else
                {
                    mxb_assert(!trx_is_open() || m_trx.target() == m_sescmd_replier);
                }
            }
        }
        else
        {
<<<<<<< HEAD
            MXS_ERROR("Could not route session command `%s`. Connection status: %s",
                      buffer.get_sql().c_str(), get_verbose_status().c_str());
=======
            error << "Could not route session command "
                  << "(" << STRPACKETTYPE(command) << ": " << mxs::extract_sql(buffer) << "). "
                  << "Connection status: " << get_verbose_status();
>>>>>>> a5d50e16
        }
    }
    else
    {
<<<<<<< HEAD
        MXS_ERROR("No valid candidates for session command `%s`. Connection status: %s",
                  buffer.get_sql().c_str(), get_verbose_status().c_str());
=======
        error << "No valid candidates for session command "
              << "(" << STRPACKETTYPE(command) << ": " << mxs::extract_sql(buffer) << "). "
              << "Connection status: " << get_verbose_status();
>>>>>>> a5d50e16
        ok = false;
    }

    if (!ok)
    {
        if (can_retry_query() || can_continue_trx_replay())
        {
            MXS_INFO("Delaying routing: %s", mxs::extract_sql(buffer).c_str());
            retry_query(buffer.release());
            ok = true;
        }
        else
        {
            MXS_ERROR("%s", error.str().c_str());
        }
    }

    return ok;
}

RWBackend* RWSplitSession::get_hinted_backend(const char* name)
{
    RWBackend* rval = nullptr;

    for (auto it = m_raw_backends.begin(); it != m_raw_backends.end(); it++)
    {
        auto& backend = *it;

        /** The server must be a valid slave, relay server, or master */
        if ((backend->in_use() || (can_recover_servers() && backend->can_connect()))
            && strcasecmp(name, backend->name()) == 0)
        {
            rval = backend;
            break;
        }
    }

    return rval;
}

RWBackend* RWSplitSession::get_master_backend()
{
    RWBackend* rval = nullptr;

    if (RWBackend* master = get_root_master())
    {
        if (is_valid_for_master(master))
        {
            rval = master;
        }
    }

    return rval;
}

RWBackend* RWSplitSession::get_last_used_backend()
{
    return m_prev_plan.target ? m_prev_plan.target : get_master_backend();
}

/**
 * Provide the router with a reference to a suitable backend
 *
 * @param rses     Pointer to router client session
 * @param btype    Backend type
 * @param name     Name of the requested backend. May be NULL if any name is accepted.
 * @param max_rlag Maximum replication lag
 * @param target   The target backend
 *
 * @return True if a backend was found
 */
RWBackend* RWSplitSession::get_target_backend(backend_type_t btype,
                                              const char* name,
                                              int max_rlag)
{
    /** Check whether using target_node as target SLAVE */
    if (m_target_node && trx_is_read_only())
    {
        return m_target_node;
    }

    RWBackend* rval = nullptr;
    if (name)
    {
        // Choose backend by name from a hint
        rval = get_hinted_backend(name);
    }
    else if (btype == BE_SLAVE)
    {
        rval = get_slave_backend(max_rlag);
    }
    else if (btype == BE_MASTER)
    {
        rval = get_master_backend();
    }
    return rval;
}

/**
 * @brief Get the maximum replication lag for this router
 *
 * @param   rses    Router client session
 * @return  Replication lag from configuration or very large number
 */
int RWSplitSession::get_max_replication_lag()
{
    int conf_max_rlag = mxs::Target::RLAG_UNDEFINED;

    /** if there is no configured value, then longest possible int is used */
    if (m_config.max_slave_replication_lag.count() > 0)
    {
        conf_max_rlag = m_config.max_slave_replication_lag.count();
    }

    return conf_max_rlag;
}

/**
 * @brief Handle hinted target query
 *
 * One of the possible types of handling required when a request is routed
 *
 *  @param ses          Router session
 *  @param querybuf     Buffer containing query to be routed
 *  @param route_target Target for the query
 *  @param target_dcb   DCB for the target server
 *
 *  @return bool - true if succeeded, false otherwise
 */
RWBackend* RWSplitSession::handle_hinted_target(const GWBUF* querybuf, route_target_t route_target)
{
    const char rlag_hint_tag[] = "max_slave_replication_lag";
    const int comparelen = sizeof(rlag_hint_tag);
    int config_max_rlag = get_max_replication_lag();    // From router configuration.
    RWBackend* target = nullptr;

    const auto& hints = querybuf->hints;
    for (auto it = hints.begin(); !target && it != hints.end(); it++)
    {
        const Hint& hint = *it;
        if (hint.type == Hint::Type::ROUTE_TO_NAMED_SERVER)
        {
            // Set the name of searched backend server.
            const char* named_server = hint.data.c_str();
            MXS_INFO("Hint: route to server '%s'.", named_server);
            target = get_target_backend(BE_UNDEFINED, named_server, config_max_rlag);
            if (!target)
            {
                // Target may differ from the requested name if the routing target is locked, e.g. by a trx.
                // Target is null only if not locked and named server was not found or was invalid.
                if (mxb_log_should_log(LOG_INFO))
                {
                    std::string status;
                    for (const auto& a : m_backends)
                    {
                        if (strcmp(a->target()->name(), named_server) == 0)
                        {
                            status = a->target()->status_string();
                            break;
                        }
                    }
                    MXS_INFO("Was supposed to route to named server %s but couldn't find the server in a "
                             "suitable state. Server state: %s",
                             named_server, !status.empty() ? status.c_str() : "Could not find server");
                }
            }
        }
        else if (hint.type == Hint::Type::PARAMETER
                 && (strncasecmp(hint.data.c_str(), rlag_hint_tag, comparelen) == 0))
        {
            const char* str_val = hint.value.c_str();
            int hint_max_rlag = (int)strtol(str_val, nullptr, 10);
            if (hint_max_rlag != 0 || errno == 0)
            {
                MXS_INFO("Hint: %s=%d", rlag_hint_tag, hint_max_rlag);
                target = get_target_backend(BE_SLAVE, nullptr, hint_max_rlag);
                if (!target)
                {
                    MXS_INFO("Was supposed to route to server with replication lag "
                             "at most %d but couldn't find such a slave.", hint_max_rlag);
                }
            }
            else
            {
                MXS_ERROR("Hint: Could not parse value of %s: '%s' is not a valid number.",
                          rlag_hint_tag, str_val);
            }
        }
    }

    if (!target)
    {
        // If no target so far, pick any available. TODO: should this be error instead?
        // Erroring here is more appropriate when namedserverfilter allows setting multiple target types
        // e.g. target=server1,->slave

        backend_type_t btype = route_target & TARGET_SLAVE ? BE_SLAVE : BE_MASTER;
        target = get_target_backend(btype, NULL, config_max_rlag);
    }
    return target;
}

/**
 * Handle slave target type
 *
 * @param cmd     Command being executed
 * @param stmt_id Prepared statement ID
 *
 * @return The target backend if one was found
 */
RWBackend* RWSplitSession::handle_slave_is_target(uint8_t cmd, uint32_t stmt_id)
{
    int rlag_max = get_max_replication_lag();
    RWBackend* target = nullptr;

    if (route_info().is_ps_continuation())
    {
        ExecMap::iterator it = m_exec_map.find(stmt_id);

        if (it != m_exec_map.end() && it->second.target)
        {
            auto prev_target = it->second.target;

            if (prev_target->in_use())
            {
                target = prev_target;
                MXS_INFO("%s on %s", STRPACKETTYPE(cmd), target->name());
            }
            else
            {
                MXS_ERROR("Old COM_STMT_EXECUTE target %s not in use, cannot "
                          "proceed with %s", prev_target->name(), STRPACKETTYPE(cmd));
            }
        }
        else
        {
            MXS_WARNING("Unknown statement ID %u used in %s", stmt_id, STRPACKETTYPE(cmd));
        }
    }
    else
    {
        target = get_target_backend(BE_SLAVE, NULL, rlag_max);
    }

    if (!target)
    {
        MXS_INFO("Was supposed to route to slave but finding suitable one failed.");
    }

    return target;
}

/**
 * @brief Log master write failure
 */
void RWSplitSession::log_master_routing_failure(bool found,
                                                RWBackend* old_master,
                                                RWBackend* curr_master)
{
    char errmsg[1024 * 2 + 100];        // Extra space for error message

    if (m_config.delayed_retry && m_retry_duration >= m_config.delayed_retry_timeout.count())
    {
        sprintf(errmsg, "'delayed_retry_timeout' exceeded before a master could be found");
    }
    else if (!found)
    {
        sprintf(errmsg, "Could not find a valid master connection");
    }
    else if (old_master && curr_master && old_master->in_use())
    {
        /** We found a master but it's not the same connection */
        mxb_assert(old_master != curr_master);
        sprintf(errmsg,
                "Master server changed from '%s' to '%s'",
                old_master->name(),
                curr_master->name());
    }
    else if (old_master && old_master->in_use())
    {
        // TODO: Figure out if this is an impossible situation
        mxb_assert(!curr_master);
        /** We have an original master connection but we couldn't find it */
        sprintf(errmsg,
                "The connection to master server '%s' is not available",
                old_master->name());
    }
    else
    {
        /** We never had a master connection, the session must be in read-only mode */
        if (m_config.master_failure_mode != RW_FAIL_INSTANTLY)
        {
            sprintf(errmsg,
                    "Session is in read-only mode because it was created "
                    "when no master was available");
        }
        else
        {
            mxb_assert(old_master && !old_master->in_use());
            sprintf(errmsg,
                    "Was supposed to route to master but the master connection is %s",
                    old_master->is_closed() ? "closed" : "not in a suitable state");
            mxb_assert(old_master->is_closed());
        }
    }

    MXS_WARNING("[%s] Write query received from %s@%s. %s. Closing client connection.",
                m_router->service()->name(),
                m_pSession->user().c_str(),
                m_pSession->client_remote().c_str(),
                errmsg);
}

bool RWSplitSession::trx_is_starting() const
{
    return m_pSession->protocol_data()->is_trx_starting();
}

bool RWSplitSession::trx_is_read_only() const
{
    return m_pSession->protocol_data()->is_trx_read_only();
}

bool RWSplitSession::trx_is_open() const
{
    return m_pSession->protocol_data()->is_trx_active();
}

bool RWSplitSession::trx_is_ending() const
{
    return m_pSession->protocol_data()->is_trx_ending();
}

bool RWSplitSession::should_replace_master(RWBackend* target)
{
    return m_config.master_reconnection
           &&   // We have a target server and it's not the current master
           target && target != m_current_master
           &&   // We are not inside a transaction (also checks for autocommit=1)
           (!trx_is_open() || trx_is_starting() || m_state == TRX_REPLAY)
           &&   // We are not locked to the old master
           !is_locked_to_master();
}

void RWSplitSession::discard_master_connection(const std::string& error)
{
    if (m_current_master && m_current_master->in_use())
    {
        m_current_master->close();
        m_current_master->set_close_reason(error);
        m_qc.master_replaced();
    }
}

void RWSplitSession::replace_master(RWBackend* target)
{
    discard_master_connection("The original master is not available");
    m_current_master = target;
}

bool RWSplitSession::should_migrate_trx(RWBackend* target)
{
    bool migrate = false;

    if (m_config.transaction_replay
        && m_state != TRX_REPLAY// Transaction replay is not active
        && trx_is_open()        // We have an open transaction
        && m_can_replay_trx)    // The transaction can be replayed
    {
        if (target && target != m_current_master)
        {
            // We have a target server and it's not the current master
            migrate = true;
        }
        else if (!target && (!m_current_master || !m_current_master->is_master()))
        {
            // We don't have a target but our current master is no longer usable
            migrate = true;
        }
    }

    return migrate;
}

bool RWSplitSession::start_trx_migration(RWBackend* target, GWBUF* querybuf)
{
    if (target)
    {
        MXS_INFO("Starting transaction migration to '%s'", target->name());
    }

    /**
     * Stash the current query so that the transaction replay treats
     * it as if the query was interrupted.
     */
    m_current_query.copy_from(querybuf);

    /**
     * After the transaction replay has been started, the rest of
     * the query processing needs to be skipped. This is done to avoid
     * the error logging done when no valid target is found for a query
     * as well as to prevent retrying of queries in the wrong order.
     */
    return start_trx_replay();
}

/**
 * @brief Handle master is the target
 *
 * One of the possible types of handling required when a request is routed
 *
 *  @param inst         Router instance
 *  @param ses          Router session
 *  @param target_dcb   DCB for the target server
 *
 *  @return bool - true if succeeded, false otherwise
 */
RWBackend* RWSplitSession::handle_master_is_target()
{
    RWBackend* target = get_target_backend(BE_MASTER, NULL, mxs::Target::RLAG_UNDEFINED);

    if (!m_locked_to_master && m_target_node == m_current_master)
    {
        // Reset the forced node as we're not permanently locked to it
        m_target_node = nullptr;
    }

    return target;
}

/**
 * @brief Handle writing to a target server
 *
 *  @return True on success
 */
bool RWSplitSession::handle_got_target(mxs::Buffer&& buffer, RWBackend* target, bool store)
{
    mxb_assert_message(target->in_use(), "Target must be in use before routing to it");

    MXS_INFO("Route query to %s: %s <", target->is_master() ? "master" : "slave", target->name());

    if (!m_target_node && trx_is_read_only())
    {
        // Lock the session to this node until the read-only transaction ends
        m_target_node = target;
    }

    uint8_t cmd = mxs_mysql_get_command(buffer.get());

    bool attempting_causal_read = false;

    if (route_info().large_query() || route_info().loading_data())
    {
        // Never store multi-packet queries or data sent during LOAD DATA LOCAL INFILE
        store = false;
    }
    else if (!is_locked_to_master())
    {
        mxb_assert(!mxs_mysql_is_ps_command(cmd)
                   || extract_binary_ps_id(buffer.get()) == route_info().stmt_id()
                   || extract_binary_ps_id(buffer.get()) == MARIADB_PS_DIRECT_EXEC_ID);

        // Attempt a causal read only when the query is routed to a slave
        attempting_causal_read = target->is_slave()
            && ((m_config.causal_reads == CausalReads::LOCAL && !m_gtid_pos.empty())
                || m_config.causal_reads == CausalReads::GLOBAL);

        if (cmd == MXS_COM_QUERY && attempting_causal_read)
        {
            GWBUF* tmp = buffer.release();
            buffer = add_prefix_wait_gtid(tmp);
            store = false;      // The storage for causal reads is done inside add_prefix_wait_gtid
        }
        else if (m_config.causal_reads != CausalReads::NONE && target->is_master())
        {
            gwbuf_set_type(buffer.get(), GWBUF_TYPE_TRACK_STATE);
        }

        if (target->is_slave() && (cmd == MXS_COM_QUERY || cmd == MXS_COM_STMT_EXECUTE))
        {
            target->select_started();
        }

        if (cmd == MXS_COM_STMT_EXECUTE || cmd == MXS_COM_STMT_SEND_LONG_DATA)
        {
            // Track the targets of the COM_STMT_EXECUTE statements. This information is used to route all
            // COM_STMT_FETCH commands to the same server where the COM_STMT_EXECUTE was done.
            auto& info = m_exec_map[route_info().stmt_id()];
            info.target = target;
            MXS_INFO("%s on %s", STRPACKETTYPE(cmd), target->name());
        }
    }
    else if (cmd == MXS_COM_STMT_PREPARE)
    {
        // This is here to avoid a debug assertion in the ps_store_response call that is hit when we're locked
        // to the master due to strict_multi_stmt or strict_sp_calls and the user executes a prepared
        // statement. The previous PS ID is tracked in ps_store and asserted to be the same in
        // ps_store_result.
        m_qc.ps_store(buffer.get(), buffer.id());
    }

    if (store)
    {
        m_current_query.copy_from(buffer);
    }

    mxs::Backend::response_type response = mxs::Backend::NO_RESPONSE;

    if (route_info().expecting_response())
    {
        mxb_assert(!route_info().large_query());

        ++m_expected_responses;     // The server will reply to this command
        response = mxs::Backend::EXPECT_RESPONSE;
    }

    if (m_config.transaction_replay && trx_is_open())
    {
        mxb_assert(!m_trx.target() || m_trx.target() == target);

        if (!m_trx.target())
        {
            MXS_INFO("Transaction starting on '%s'", target->name());
            m_trx.set_target(target);
        }
    }

    if (attempting_causal_read && cmd == MXS_COM_STMT_EXECUTE)
    {
        send_sync_query(target);
    }

    return target->write(buffer.release(), response);
}<|MERGE_RESOLUTION|>--- conflicted
+++ resolved
@@ -596,26 +596,16 @@
         }
         else
         {
-<<<<<<< HEAD
-            MXS_ERROR("Could not route session command `%s`. Connection status: %s",
-                      buffer.get_sql().c_str(), get_verbose_status().c_str());
-=======
             error << "Could not route session command "
                   << "(" << STRPACKETTYPE(command) << ": " << mxs::extract_sql(buffer) << "). "
                   << "Connection status: " << get_verbose_status();
->>>>>>> a5d50e16
         }
     }
     else
     {
-<<<<<<< HEAD
-        MXS_ERROR("No valid candidates for session command `%s`. Connection status: %s",
-                  buffer.get_sql().c_str(), get_verbose_status().c_str());
-=======
         error << "No valid candidates for session command "
               << "(" << STRPACKETTYPE(command) << ": " << mxs::extract_sql(buffer) << "). "
               << "Connection status: " << get_verbose_status();
->>>>>>> a5d50e16
         ok = false;
     }
 
