/*
 * Copyright (c) 2016 MariaDB Corporation Ab
 *
 * Use of this software is governed by the Business Source License included
 * in the LICENSE.TXT file and at www.mariadb.com/bsl11.
 *
 * Change Date: 2025-03-24
 *
 * On the date above, in accordance with the Business Source License, use
 * of this software will be governed by version 2 or later of the General
 * Public License.
 */

#include "readwritesplit.hh"
#include "rwsplitsession.hh"

#include <stdint.h>
#include <stdlib.h>
#include <string.h>
#include <strings.h>

#include <mysqld_error.h>

#include <maxbase/alloc.h>
#include <maxscale/clock.h>
#include <maxscale/modutil.hh>
#include <maxscale/modutil.hh>
#include <maxscale/router.hh>
#include <maxscale/server.hh>
#include <maxscale/utils.hh>
#include <maxscale/protocol/mariadb/protocol_classes.hh>

using std::chrono::seconds;
using maxscale::RWBackend;
using mariadb::QueryClassifier;
using RouteInfo = QueryClassifier::RouteInfo;

/**
 * The functions that support the routing of queries to back end
 * servers. All the functions in this module are internal to the read
 * write split router, and not intended to be called from anywhere else.
 */

bool RWSplitSession::prepare_connection(RWBackend* target)
{
    mxb_assert(!target->in_use());
    bool rval = target->connect();

    if (rval)
    {
        MXS_INFO("Connected to '%s'", target->name());
        mxb_assert(!target->is_waiting_result());
    }

    return rval;
}

bool RWSplitSession::prepare_target(RWBackend* target, route_target_t route_target)
{
    mxb_assert(target->in_use() || (target->can_connect() && can_recover_servers()));
    return target->in_use() || prepare_connection(target);
}

void RWSplitSession::retry_query(GWBUF* querybuf, int delay)
{
    /**
     * Used to distinguish retried queries from new ones while we're doing transaction replay.
     * Not the cleanest way to do things but this will have to do for 2.3.
     *
     * TODO: Figure out a way to "cork" the client DCB as that would remove the need for this and be
     * architecturally more clear.
     */
    gwbuf_set_type(querybuf, GWBUF_TYPE_REPLAYED);

    // Route the query again later
    session_delay_routing(m_pSession, this, querybuf, delay);
    ++m_retry_duration;
}

bool RWSplitSession::have_connected_slaves() const
{
    return std::any_of(m_raw_backends.begin(), m_raw_backends.end(), [](auto b) {
                           return b->is_slave() && b->in_use();
                       });
}

bool RWSplitSession::should_try_trx_on_slave(route_target_t route_target) const
{
    return m_config.optimistic_trx                  // Optimistic transactions are enabled
           && !is_locked_to_master()                // Not locked to master
           && m_state == ROUTING                    // In normal routing mode
           && TARGET_IS_MASTER(route_target)        // The target type is master
           && have_connected_slaves()               // At least one connected slave
           && route_info().is_trx_still_read_only();// The start of the transaction is a read-only statement
}

void RWSplitSession::track_optimistic_trx(mxs::Buffer* buffer, const RoutingPlan& res)
{
    if (res.type == RoutingPlan::Type::OTRX_START)
    {
        mxb_assert(res.route_target == TARGET_SLAVE);
        m_state = OTRX_STARTING;
    }
    else if (res.type == RoutingPlan::Type::OTRX_END)
    {
        mxb_assert(res.route_target == TARGET_LAST_USED);

        if (trx_is_ending())
        {
            m_state = ROUTING;
        }
        else if (!route_info().is_trx_still_read_only())
        {
            // Not a plain SELECT, roll it back on the slave and start it on the master
            MXS_INFO("Rolling back current optimistic transaction");

            /**
             * Store the actual statement we were attempting to execute and
             * replace it with a ROLLBACK. The storing of the statement is
             * done here to avoid storage of the ROLLBACK.
             */
            m_current_query.reset(buffer->release());
            buffer->reset(modutil_create_query("ROLLBACK"));

            m_state = OTRX_ROLLBACK;
        }
    }
    else if (m_state == OTRX_STARTING)
    {
        mxb_assert(res.route_target == TARGET_LAST_USED);
        m_state = OTRX_ACTIVE;
    }
}

/**
 * Route query to all backends
 *
 * @param querybuf Query to route
 *
 * @return True if routing was successful
 */
bool RWSplitSession::handle_target_is_all(mxs::Buffer&& buffer, const RoutingPlan& res)
{
    const RouteInfo& info = route_info();
    bool result = false;

    if (route_info().large_query())
    {
        continue_large_session_write(buffer.get(), info.type_mask());
        result = true;
    }
    else if (route_session_write(buffer.release(), info.command(), info.type_mask()))
    {
        m_prev_plan = res;
        result = true;
        mxb::atomic::add(&m_router->stats().n_all, 1, mxb::atomic::RELAXED);
        mxb::atomic::add(&m_router->stats().n_queries, 1, mxb::atomic::RELAXED);
    }

    return result;
}

bool RWSplitSession::handle_routing_failure(mxs::Buffer&& buffer, const RoutingPlan& res)
{
    bool ok = true;
    auto next_master = get_master_backend();

    if (should_migrate_trx(next_master))
    {
        ok = start_trx_migration(next_master, buffer.get());

        // If the current master connection is still open, we must close it to prevent the transaction from
        // being accidentally committed whenever a new transaction is started on it.
        if (m_current_master && m_current_master->in_use())
        {
            m_current_master->close();
            m_current_master->set_close_reason("Closed due to transaction migration");
        }
    }
    else if (can_retry_query() || can_continue_trx_replay())
    {
        MXS_INFO("Delaying routing: %s", mxs::extract_sql(buffer.get()).c_str());
        retry_query(buffer.release());
    }
    else if (m_config.master_failure_mode == RW_ERROR_ON_WRITE)
    {
        MXS_INFO("Sending read-only error, no valid target found for %s",
                 route_target_to_string(res.route_target));
        send_readonly_error();

        if (m_current_master && m_current_master->in_use())
        {
            m_current_master->close();
            m_current_master->set_close_reason("The original master is not available");
        }
    }
    else if (res.route_target == TARGET_MASTER
             && (!m_config.delayed_retry || m_retry_duration >= m_config.delayed_retry_timeout.count()))
    {
        // Cannot retry the query, log a message that routing has failed
        log_master_routing_failure(res.target != nullptr, m_current_master, res.target);
        ok = false;
    }

    else
    {
        MXS_ERROR("Could not find valid server for target type %s (%s: %s), closing connection.\n%s",
                  route_target_to_string(res.route_target), STRPACKETTYPE(buffer.data()[4]),
                  mxs::extract_sql(buffer.get()).c_str(), get_verbose_status().c_str());
        ok = false;
    }

    return ok;
}

void RWSplitSession::send_readonly_error()
{
    auto err = modutil_create_mysql_err_msg(1, 0, ER_OPTION_PREVENTS_STATEMENT, "HY000",
                                            "The MariaDB server is running with the --read-only"
                                            " option so it cannot execute this statement");
    mxs::ReplyRoute route;
    RouterSession::clientReply(err, route, mxs::Reply());
}

bool RWSplitSession::query_not_supported(GWBUF* querybuf)
{
    const RouteInfo& info = route_info();
    route_target_t route_target = info.target();
    GWBUF* err = nullptr;

    if (mxs_mysql_is_ps_command(info.command()) && info.stmt_id() == 0)
    {
        if (mxs_mysql_command_will_respond(info.command()))
        {
            // Unknown PS ID, can't route this query
            std::stringstream ss;
            ss << "Unknown prepared statement handler (" << extract_binary_ps_id(querybuf)
               << ") given to MaxScale";
            err = modutil_create_mysql_err_msg(1, 0, ER_UNKNOWN_STMT_HANDLER, "HY000", ss.str().c_str());
        }
        else
        {
            // The command doesn't expect a response which means we mustn't send one. Sending an unexpected
            // error will cause the client to go out of sync.
            return true;
        }
    }
    else if (TARGET_IS_ALL(route_target) && (TARGET_IS_MASTER(route_target) || TARGET_IS_SLAVE(route_target)))
    {
        // Conflicting routing targets. Return an error to the client.
        MXS_ERROR("Can't route %s '%s'. SELECT with session data modification is not "
                  "supported with `use_sql_variables_in=all`.",
                  STRPACKETTYPE(info.command()), mxs::extract_sql(querybuf).c_str());

        err = modutil_create_mysql_err_msg(1, 0, 1064, "42000",
                                           "Routing query to backend failed. "
                                           "See the error log for further details.");
    }

    if (err)
    {
        mxs::ReplyRoute route;
        RouterSession::clientReply(err, route, mxs::Reply());
    }

    return err != nullptr;
}

bool RWSplitSession::reuse_prepared_stmt(const mxs::Buffer& buffer)
{
    const RouteInfo& info = route_info();

    if (info.command() == MXS_COM_STMT_PREPARE)
    {
        auto it = m_ps_cache.find(mxs::extract_sql(buffer));

        if (it != m_ps_cache.end())
        {
            mxs::ReplyRoute route;
            RouterSession::clientReply(gwbuf_deep_clone(it->second.get()), route, mxs::Reply());
            return true;
        }
    }
    else if (info.command() == MXS_COM_STMT_CLOSE)
    {
        return true;
    }

    return false;
}

/**
 * Routes a buffer containing a single packet
 *
 * @param buffer The buffer to route
 *
 * @return True if routing succeed or if it failed due to unsupported query.
 *         false if backend failure was encountered.
 */
bool RWSplitSession::route_stmt(mxs::Buffer&& buffer, const RoutingPlan& res)
{
    const RouteInfo& info = route_info();
    route_target_t route_target = info.target();
    mxb_assert_message(m_state != OTRX_ROLLBACK, "OTRX_ROLLBACK should never happen when routing queries");

    if (m_config.reuse_ps && reuse_prepared_stmt(buffer))
    {
        mxb::atomic::add(&m_router->stats().n_ps_reused, 1, mxb::atomic::RELAXED);
        return true;
    }

    if (query_not_supported(buffer.get()))
    {
        return true;
    }
    else if (TARGET_IS_ALL(route_target))
    {
        return handle_target_is_all(std::move(buffer), res);
    }
    else
    {
        return route_single_stmt(std::move(buffer), res);
    }
}

bool RWSplitSession::route_single_stmt(mxs::Buffer&& buffer, const RoutingPlan& res)
{
    bool ok = true;
    auto target = res.target;

    if (res.route_target == TARGET_MASTER && target != m_current_master)
    {
        if (should_replace_master(target))
        {
            MXS_INFO("Replacing old master '%s' with new master '%s'",
                     m_current_master ? m_current_master->name() : "<no previous master>",
                     target->name());
            replace_master(target);
        }
        else
        {
            target = nullptr;
        }
    }

    if (target)
    {
        update_statistics(res);

        track_optimistic_trx(&buffer, res);

        // We have a valid target, reset retry duration
        m_retry_duration = 0;

        if (!prepare_target(target, res.route_target))
        {
            // The connection to target was down and we failed to reconnect
            ok = false;
        }
        else
        {
            // If delayed query retry is enabled, we need to store the current statement
            bool store_stmt = m_state != OTRX_ROLLBACK
                && (m_config.delayed_retry
                    || (TARGET_IS_SLAVE(res.route_target) && m_config.retry_failed_reads));

            if (handle_got_target(std::move(buffer), target, store_stmt))
            {
                // Target server was found and is in the correct state. Store the original routing plan but
                // set the target as the actual target we routed it to.
                ok = true;
                m_prev_plan = res;
                m_prev_plan.target = target;
            }
        }
    }
    else
    {
        ok = handle_routing_failure(std::move(buffer), res);
    }

    return ok;
}

RWBackend* RWSplitSession::get_target(const mxs::Buffer& buffer, route_target_t route_target)
{
    RWBackend* rval = nullptr;
    const RouteInfo& info = route_info();

    // We can't use a switch here as the route_target is a bitfield where multiple values are set at one time.
    // Mostly this happens when the type is TARGET_NAMED_SERVER and TARGET_SLAVE due to a routing hint.
    if (TARGET_IS_NAMED_SERVER(route_target) || TARGET_IS_RLAG_MAX(route_target))
    {
        rval = handle_hinted_target(buffer.get(), route_target);
    }
    else if (TARGET_IS_LAST_USED(route_target))
    {
        rval = get_last_used_backend();
    }
    else if (TARGET_IS_SLAVE(route_target))
    {
        rval = handle_slave_is_target(info.command(), info.stmt_id());
    }
    else if (TARGET_IS_MASTER(route_target))
    {
        rval = handle_master_is_target();
    }
    else
    {
        MXS_ERROR("Unexpected target type: %s", route_target_to_string(route_target));
        mxb_assert(!true);
    }

    return rval;
}

RWSplitSession::RoutingPlan RWSplitSession::resolve_route(const mxs::Buffer& buffer, const RouteInfo& info)
{
    RoutingPlan rval;
    rval.route_target = info.target();

    if (info.large_query())
    {
        /** We're processing a large query that's split across multiple packets.
         * Route it to the same backend where we routed the previous packet. */
        rval.route_target = TARGET_LAST_USED;
    }
    else if (trx_is_starting() && !trx_is_read_only() && should_try_trx_on_slave(rval.route_target))
    {
        // A normal transaction is starting and it qualifies for speculative routing
        rval.type = RoutingPlan::Type::OTRX_START;
        rval.route_target = TARGET_SLAVE;
    }
    else if (m_state == OTRX_STARTING || m_state == OTRX_ACTIVE)
    {
        if (trx_is_ending() || !info.is_trx_still_read_only())
        {
            rval.type = RoutingPlan::Type::OTRX_END;
        }

        rval.route_target = TARGET_LAST_USED;
    }

    if (rval.route_target != TARGET_ALL)
    {
        rval.target = get_target(buffer, rval.route_target);
    }

    return rval;
}

bool RWSplitSession::write_session_command(RWBackend* backend, mxs::Buffer buffer, uint8_t cmd)
{
    bool ok = true;
    mxs::Backend::response_type type = mxs::Backend::NO_RESPONSE;

    if (mxs_mysql_command_will_respond(cmd))
    {
        type = backend == m_sescmd_replier ? mxs::Backend::EXPECT_RESPONSE : mxs::Backend::IGNORE_RESPONSE;
    }

    if (backend->write(buffer.release(), type))
    {
        m_server_stats[backend->target()].inc_total();
        m_server_stats[backend->target()].inc_read();
        MXS_INFO("Route query to %s: %s", backend->is_master() ? "master" : "slave", backend->name());
    }
    else
    {
        MXS_ERROR("Failed to execute session command in %s", backend->name());
        backend->close();

        if (m_config.master_failure_mode == RW_FAIL_INSTANTLY && backend == m_current_master)
        {
            ok = false;
        }
    }

    return ok;
}

/**
 * Execute in backends used by current router session.
 * Save session variable commands to router session property
 * struct. Thus, they can be replayed in backends which are
 * started and joined later.
 *
 * Suppress redundant OK packets sent by backends.
 *
 * The first OK packet is replied to the client.
 *
 * @param querybuf      GWBUF including the query to be routed
 * @param inst          Router instance
 * @param packet_type       Type of MySQL packet
 * @param qtype         Query type from query_classifier
 *
 * @return True if at least one backend is used and routing succeed to all
 * backends being used, otherwise false.
 *
 */
bool RWSplitSession::route_session_write(GWBUF* querybuf, uint8_t command, uint32_t type)
{
    MXS_INFO("Session write, routing to all servers.");
    mxs::Buffer buffer(querybuf);
    bool ok = true;

    // If no connections are open, create one and execute the session command on it
    if (can_recover_servers() && !have_open_connections())
    {
        create_one_connection_for_sescmd();
    }

    // Pick a new replier for each new session command. This allows the source server to change over
    // the course of the session. The replier will usually be the current master server.
    m_sescmd_replier = nullptr;

    for (RWBackend* backend : m_raw_backends)
    {
        if (backend->in_use())
        {
            if (!m_sescmd_replier || backend == m_current_master)
            {
                // Return the result from this backend to the client
                m_sescmd_replier = backend;
            }
        }
    }

    if (m_sescmd_replier)
    {
        for (RWBackend* backend : m_raw_backends)
        {
            if (backend->in_use() && !write_session_command(backend, buffer, command))
            {
                ok = false;
            }
        }

        if (ok)
        {
            if (command == MXS_COM_STMT_CLOSE)
            {
                // Remove the command from the PS mapping
                m_qc.ps_erase(buffer.get());
                m_exec_map.erase(route_info().stmt_id());
            }
            else if (qc_query_is_type(type, QUERY_TYPE_PREPARE_NAMED_STMT)
                     || qc_query_is_type(type, QUERY_TYPE_PREPARE_STMT))
            {
                mxb_assert(buffer.id() != 0 || qc_query_is_type(type, QUERY_TYPE_PREPARE_NAMED_STMT));
                m_qc.ps_store(buffer.get(), buffer.id());
            }
            else if (qc_query_is_type(type, QUERY_TYPE_DEALLOC_PREPARE))
            {
                mxb_assert(!mxs_mysql_is_ps_command(route_info().command()));
                m_qc.ps_erase(buffer.get());
            }

            m_router->update_max_sescmd_sz(protocol_data()->history.size());

            m_current_query = std::move(buffer);

            if (mxs_mysql_command_will_respond(command))
            {
                m_expected_responses++;
                mxb_assert(m_expected_responses == 1);
                MXS_INFO("Will return response from '%s' to the client", m_sescmd_replier->name());
            }
        }
        else
        {
            MXS_ERROR("Could not route session command `%s`. Connection status: %s",
                      mxs::extract_sql(buffer).c_str(), get_verbose_status().c_str());
        }
    }
    else
    {
        MXS_ERROR("No valid candidates for session command `%s`. Connection status: %s",
                  mxs::extract_sql(buffer).c_str(), get_verbose_status().c_str());
    }

    return ok;
}

RWBackend* RWSplitSession::get_hinted_backend(const char* name)
{
    RWBackend* rval = nullptr;

    for (auto it = m_raw_backends.begin(); it != m_raw_backends.end(); it++)
    {
        auto& backend = *it;

        /** The server must be a valid slave, relay server, or master */
        if ((backend->in_use() || (can_recover_servers() && backend->can_connect()))
            && strcasecmp(name, backend->name()) == 0)
        {
            rval = backend;
            break;
        }
    }

    return rval;
}

RWBackend* RWSplitSession::get_master_backend()
{
    RWBackend* rval = nullptr;

    if (RWBackend* master = get_root_master())
    {
        if (is_valid_for_master(master))
        {
            rval = master;
        }
    }

    return rval;
}

RWBackend* RWSplitSession::get_last_used_backend()
{
    return m_prev_plan.target ? m_prev_plan.target : get_master_backend();
}

/**
 * Provide the router with a reference to a suitable backend
 *
 * @param rses     Pointer to router client session
 * @param btype    Backend type
 * @param name     Name of the requested backend. May be NULL if any name is accepted.
 * @param max_rlag Maximum replication lag
 * @param target   The target backend
 *
 * @return True if a backend was found
 */
RWBackend* RWSplitSession::get_target_backend(backend_type_t btype,
                                              const char* name,
                                              int max_rlag)
{
    /** Check whether using target_node as target SLAVE */
    if (m_target_node && trx_is_read_only())
    {
        return m_target_node;
    }

    RWBackend* rval = nullptr;
    if (name)
    {
        // Choose backend by name from a hint
        rval = get_hinted_backend(name);
    }
    else if (btype == BE_SLAVE)
    {
        rval = get_slave_backend(max_rlag);
    }
    else if (btype == BE_MASTER)
    {
        rval = get_master_backend();
    }
    return rval;
}

/**
 * @brief Get the maximum replication lag for this router
 *
 * @param   rses    Router client session
 * @return  Replication lag from configuration or very large number
 */
int RWSplitSession::get_max_replication_lag()
{
    int conf_max_rlag = mxs::Target::RLAG_UNDEFINED;

    /** if there is no configured value, then longest possible int is used */
    if (m_config.max_slave_replication_lag.count() > 0)
    {
        conf_max_rlag = m_config.max_slave_replication_lag.count();
    }

    return conf_max_rlag;
}

/**
 * @brief Handle hinted target query
 *
 * One of the possible types of handling required when a request is routed
 *
 *  @param ses          Router session
 *  @param querybuf     Buffer containing query to be routed
 *  @param route_target Target for the query
 *  @param target_dcb   DCB for the target server
 *
 *  @return bool - true if succeeded, false otherwise
 */
RWBackend* RWSplitSession::handle_hinted_target(const GWBUF* querybuf, route_target_t route_target)
{
    const char rlag_hint_tag[] = "max_slave_replication_lag";
    const int comparelen = sizeof(rlag_hint_tag);
    int config_max_rlag = get_max_replication_lag();    // From router configuration.
    RWBackend* target = nullptr;

    for (HINT* hint = querybuf->hint; !target && hint; hint = hint->next)
    {
        if (hint->type == HINT_ROUTE_TO_NAMED_SERVER)
        {
            // Set the name of searched backend server.
            const char* named_server = (char*)hint->data;
            MXS_INFO("Hint: route to server '%s'.", named_server);
            target = get_target_backend(BE_UNDEFINED, named_server, config_max_rlag);
            if (!target)
            {
                // Target may differ from the requested name if the routing target is locked, e.g. by a trx.
                // Target is null only if not locked and named server was not found or was invalid.
                if (mxb_log_is_priority_enabled(LOG_INFO))
                {
                    std::string status;
                    for (const auto& a : m_backends)
                    {
                        if (strcmp(a->target()->name(), named_server) == 0)
                        {
                            status = a->target()->status_string();
                            break;
                        }
                    }
                    MXS_INFO("Was supposed to route to named server %s but couldn't find the server in a "
                             "suitable state. Server state: %s",
                             named_server, !status.empty() ? status.c_str() : "Could not find server");
                }
            }
        }
        else if (hint->type == HINT_PARAMETER
                 && (strncasecmp((char*)hint->data, rlag_hint_tag, comparelen) == 0))
        {
            const char* str_val = (char*)hint->value;
            int hint_max_rlag = (int)strtol(str_val, (char**)NULL, 10);
            if (hint_max_rlag != 0 || errno == 0)
            {
                MXS_INFO("Hint: %s=%d", rlag_hint_tag, hint_max_rlag);
                target = get_target_backend(BE_SLAVE, nullptr, hint_max_rlag);
                if (!target)
                {
                    MXS_INFO("Was supposed to route to server with replication lag "
                             "at most %d but couldn't find such a slave.", hint_max_rlag);
                }
            }
            else
            {
                MXS_ERROR("Hint: Could not parse value of %s: '%s' is not a valid number.",
                          rlag_hint_tag, str_val);
            }
        }
    }

    if (!target)
    {
        // If no target so far, pick any available. TODO: should this be error instead?
        // Erroring here is more appropriate when namedserverfilter allows setting multiple target types
        // e.g. target=server1,->slave

        backend_type_t btype = route_target & TARGET_SLAVE ? BE_SLAVE : BE_MASTER;
        target = get_target_backend(btype, NULL, config_max_rlag);
    }
    return target;
}

/**
 * Handle slave target type
 *
 * @param cmd     Command being executed
 * @param stmt_id Prepared statement ID
 *
 * @return The target backend if one was found
 */
RWBackend* RWSplitSession::handle_slave_is_target(uint8_t cmd, uint32_t stmt_id)
{
    int rlag_max = get_max_replication_lag();
    RWBackend* target = nullptr;

    if (route_info().is_ps_continuation())
    {
        ExecMap::iterator it = m_exec_map.find(stmt_id);

        if (it != m_exec_map.end() && it->second.target)
        {
            auto prev_target = it->second.target;

            if (prev_target->in_use())
            {
                target = prev_target;
                MXS_INFO("%s on %s", STRPACKETTYPE(cmd), target->name());
            }
            else
            {
                MXS_ERROR("Old COM_STMT_EXECUTE target %s not in use, cannot "
                          "proceed with %s", prev_target->name(), STRPACKETTYPE(cmd));
            }
        }
        else
        {
            MXS_WARNING("Unknown statement ID %u used in %s", stmt_id, STRPACKETTYPE(cmd));
        }
    }
    else
    {
        target = get_target_backend(BE_SLAVE, NULL, rlag_max);
    }

    if (!target)
    {
        MXS_INFO("Was supposed to route to slave but finding suitable one failed.");
    }

    return target;
}

/**
 * @brief Log master write failure
 */
void RWSplitSession::log_master_routing_failure(bool found,
                                                RWBackend* old_master,
                                                RWBackend* curr_master)
{
    char errmsg[1024 * 2 + 100];        // Extra space for error message

    if (m_config.delayed_retry && m_retry_duration >= m_config.delayed_retry_timeout.count())
    {
        sprintf(errmsg, "'delayed_retry_timeout' exceeded before a master could be found");
    }
    else if (!found)
    {
        sprintf(errmsg, "Could not find a valid master connection");
    }
    else if (old_master && curr_master && old_master->in_use())
    {
        /** We found a master but it's not the same connection */
        mxb_assert(old_master != curr_master);
        sprintf(errmsg,
                "Master server changed from '%s' to '%s'",
                old_master->name(),
                curr_master->name());
    }
    else if (old_master && old_master->in_use())
    {
        // TODO: Figure out if this is an impossible situation
        mxb_assert(!curr_master);
        /** We have an original master connection but we couldn't find it */
        sprintf(errmsg,
                "The connection to master server '%s' is not available",
                old_master->name());
    }
    else
    {
        /** We never had a master connection, the session must be in read-only mode */
        if (m_config.master_failure_mode != RW_FAIL_INSTANTLY)
        {
            sprintf(errmsg,
                    "Session is in read-only mode because it was created "
                    "when no master was available");
        }
        else
        {
            mxb_assert(old_master && !old_master->in_use());
            sprintf(errmsg,
                    "Was supposed to route to master but the master connection is %s",
                    old_master->is_closed() ? "closed" : "not in a suitable state");
            mxb_assert(old_master->is_closed());
        }
    }

    MXS_WARNING("[%s] Write query received from %s@%s. %s. Closing client connection.",
                m_router->service()->name(),
                m_pSession->user().c_str(),
                m_pSession->client_remote().c_str(),
                errmsg);
}

bool RWSplitSession::trx_is_starting() const
{
    return m_pSession->protocol_data()->is_trx_starting();
}

bool RWSplitSession::trx_is_read_only() const
{
    return m_pSession->protocol_data()->is_trx_read_only();
}

bool RWSplitSession::trx_is_open() const
{
    return m_pSession->protocol_data()->is_trx_active();
}

bool RWSplitSession::trx_is_ending() const
{
    return m_pSession->protocol_data()->is_trx_ending();
}

bool RWSplitSession::should_replace_master(RWBackend* target)
{
    return m_config.master_reconnection
           &&   // We have a target server and it's not the current master
           target && target != m_current_master
           &&   // We are not inside a transaction (also checks for autocommit=1)
           (!trx_is_open() || trx_is_starting() || m_state == TRX_REPLAY)
           &&   // We are not locked to the old master
           !is_locked_to_master();
}

void RWSplitSession::replace_master(RWBackend* target)
{
    m_current_master = target;

    m_qc.master_replaced();
}

bool RWSplitSession::should_migrate_trx(RWBackend* target)
{
<<<<<<< HEAD
    return m_config.transaction_replay
           &&   // We have a target server and it's not the current master
           target && target != m_current_master
           &&   // Transaction replay is not active (replay is only attempted once)
           m_state != TRX_REPLAY
           &&   // We have an open transaction
           trx_is_open()
           &&   // The transaction can be replayed
           m_can_replay_trx;
=======
    bool migrate = false;

    if (m_config.transaction_replay
        && !m_is_replay_active  // Transaction replay is not active
        && trx_is_open()        // We have an open transaction
        && m_can_replay_trx)    // The transaction can be replayed
    {
        if (target && target != m_current_master)
        {
            // We have a target server and it's not the current master
            migrate = true;
        }
        else if (!target && (!m_current_master || !m_current_master->is_master()))
        {
            // We don't have a target but our current master is no longer usable
            migrate = true;
        }
    }

    return migrate;
>>>>>>> 1d3edfcb
}

bool RWSplitSession::start_trx_migration(RWBackend* target, GWBUF* querybuf)
{
    if (target)
    {
        MXS_INFO("Starting transaction migration to '%s'", target->name());
    }

    /**
     * Stash the current query so that the transaction replay treats
     * it as if the query was interrupted.
     */
    m_current_query.copy_from(querybuf);

    /**
     * After the transaction replay has been started, the rest of
     * the query processing needs to be skipped. This is done to avoid
     * the error logging done when no valid target is found for a query
     * as well as to prevent retrying of queries in the wrong order.
     */
    return start_trx_replay();
}

/**
 * @brief Handle master is the target
 *
 * One of the possible types of handling required when a request is routed
 *
 *  @param inst         Router instance
 *  @param ses          Router session
 *  @param target_dcb   DCB for the target server
 *
 *  @return bool - true if succeeded, false otherwise
 */
RWBackend* RWSplitSession::handle_master_is_target()
{
    RWBackend* target = get_target_backend(BE_MASTER, NULL, mxs::Target::RLAG_UNDEFINED);

    if (!m_locked_to_master && m_target_node == m_current_master)
    {
        // Reset the forced node as we're not permanently locked to it
        m_target_node = nullptr;
    }

    return target;
}

void RWSplitSession::process_stmt_execute(mxs::Buffer* buf, uint32_t id, RWBackend* target)
{
    mxb_assert(buf->is_contiguous());
    mxb_assert(mxs_mysql_get_command(buf->get()) == MXS_COM_STMT_EXECUTE);
    auto params = m_qc.get_param_count(id);

    if (params > 0)
    {
        size_t types_offset = MYSQL_HEADER_LEN + 1 + 4 + 1 + 4 + ((params + 7) / 8);
        uint8_t* ptr = buf->data() + types_offset;

        if (*ptr)
        {
            ++ptr;
            // Store the metadata, two bytes per parameter, for later use
            m_exec_map[id].metadata.assign(ptr, ptr + (params * 2));
        }
        else
        {
            auto it = m_exec_map.find(id);

            if (it == m_exec_map.end())
            {
                MXS_WARNING("Malformed COM_STMT_EXECUTE (ID %u): could not find previous "
                            "execution with metadata and current execution doesn't contain it", id);
                mxb_assert(!true);
            }
            else if (it->second.metadata_sent.count(target) == 0)
            {
                const auto& info = it->second;
                mxb_assert(!info.metadata.empty());
                mxs::Buffer newbuf(buf->length() + info.metadata.size());
                auto data = newbuf.data();

                memcpy(data, buf->data(), types_offset);
                data += types_offset;

                // Set to 1, we are sending the types
                mxb_assert(*ptr == 0);
                *data++ = 1;

                // Splice the metadata into COM_STMT_EXECUTE
                memcpy(data, info.metadata.data(), info.metadata.size());
                data += info.metadata.size();

                // Copy remaining data that is being sent and update the packet length
                mxb_assert(buf->length() > types_offset + 1);
                memcpy(data, buf->data() + types_offset + 1, buf->length() - types_offset - 1);
                gw_mysql_set_byte3(newbuf.data(), newbuf.length() - MYSQL_HEADER_LEN);
                buf->reset(newbuf.release());
            }
        }
    }
}

/**
 * @brief Handle writing to a target server
 *
 *  @return True on success
 */
bool RWSplitSession::handle_got_target(mxs::Buffer&& buffer, RWBackend* target, bool store)
{
    mxb_assert_message(target->in_use(), "Target must be in use before routing to it");

    MXS_INFO("Route query to %s: %s <", target->is_master() ? "master" : "slave", target->name());

    if (!m_target_node && trx_is_read_only())
    {
        // Lock the session to this node until the read-only transaction ends
        m_target_node = target;
    }

    mxs::Backend::response_type response = mxs::Backend::NO_RESPONSE;
    uint8_t cmd = mxs_mysql_get_command(buffer.get());

    if (cmd == MXS_COM_QUERY && target->is_slave()
        && ((m_config.causal_reads == CausalReads::LOCAL && !m_gtid_pos.empty())
            || m_config.causal_reads == CausalReads::GLOBAL))
    {
        // Perform the causal read only when the query is routed to a slave
        auto tmp = add_prefix_wait_gtid(m_router->service()->get_version(SERVICE_VERSION_MIN),
                                        buffer.release());
        buffer.reset(tmp);
        m_wait_gtid = WAITING_FOR_HEADER;

        // The storage for causal reads is done inside add_prefix_wait_gtid
        store = false;
    }
    else if (m_config.causal_reads != CausalReads::NONE && target->is_master())
    {
        gwbuf_set_type(buffer.get(), GWBUF_TYPE_TRACK_STATE);
    }

    if (route_info().expecting_response())
    {
        response = mxs::Backend::EXPECT_RESPONSE;
    }

    uint32_t orig_id = 0;

    if (!is_locked_to_master() && mxs_mysql_is_ps_command(cmd) && !route_info().large_query())
    {
        // Store the original ID in case routing fails
        orig_id = extract_binary_ps_id(buffer.get());
        // Replace the ID with our internal one, the backends will replace it with their own ID
        auto new_id = route_info().stmt_id();
        replace_binary_ps_id(buffer.get(), new_id);

        if (cmd == MXS_COM_STMT_EXECUTE)
        {
            // The metadata in COM_STMT_EXECUTE is optional. If the statement contains the metadata, store it
            // for later use. If it doesn't, add it if the current target has never gotten it.
            process_stmt_execute(&buffer, new_id, target);
        }
    }

    /**
     * If we are starting a new query, we use RWBackend::write, otherwise we use
     * RWBackend::continue_write to continue an ongoing query. RWBackend::write
     * will do the replacement of PS IDs which must not be done if we are
     * continuing an ongoing query.
     */
    bool success = target->write(gwbuf_clone(buffer.get()), response);

    if (orig_id)
    {
        // Put the original ID back in case we try to route the query again
        replace_binary_ps_id(buffer.get(), orig_id);
    }

    if (success)
    {
        if (store)
        {
            m_current_query.copy_from(buffer);
        }

        mxb::atomic::add(&m_router->stats().n_queries, 1, mxb::atomic::RELAXED);
        m_server_stats[target->target()].inc_total();

        if (TARGET_IS_SLAVE(route_info().target())
            && (cmd == MXS_COM_QUERY || cmd == MXS_COM_STMT_EXECUTE))
        {
            target->select_started();
        }

        if (!route_info().large_query() && response == mxs::Backend::EXPECT_RESPONSE)
        {
            /** The server will reply to this command */
            m_expected_responses++;
        }

        if (m_config.transaction_replay && trx_is_open())
        {
            if (!m_trx.target())
            {
                MXS_INFO("Transaction starting on '%s'", target->name());
                m_trx.set_target(target);
            }
            else
            {
                mxb_assert(m_trx.target() == target);
            }
        }
    }
    else
    {
        MXS_ERROR("Routing query failed.");
    }

    if (success && !is_locked_to_master()
        && (cmd == MXS_COM_STMT_EXECUTE || cmd == MXS_COM_STMT_SEND_LONG_DATA))
    {
        /** Track the targets of the COM_STMT_EXECUTE statements. This
         * information is used to route all COM_STMT_FETCH commands
         * to the same server where the COM_STMT_EXECUTE was done. */
        auto& info = m_exec_map[route_info().stmt_id()];
        info.target = target;
        info.metadata_sent.insert(target);
        MXS_INFO("%s on %s", STRPACKETTYPE(cmd), target->name());
    }

    return success;
}<|MERGE_RESOLUTION|>--- conflicted
+++ resolved
@@ -913,21 +913,10 @@
 
 bool RWSplitSession::should_migrate_trx(RWBackend* target)
 {
-<<<<<<< HEAD
-    return m_config.transaction_replay
-           &&   // We have a target server and it's not the current master
-           target && target != m_current_master
-           &&   // Transaction replay is not active (replay is only attempted once)
-           m_state != TRX_REPLAY
-           &&   // We have an open transaction
-           trx_is_open()
-           &&   // The transaction can be replayed
-           m_can_replay_trx;
-=======
     bool migrate = false;
 
     if (m_config.transaction_replay
-        && !m_is_replay_active  // Transaction replay is not active
+        && m_state != TRX_REPLAY  // Transaction replay is not active
         && trx_is_open()        // We have an open transaction
         && m_can_replay_trx)    // The transaction can be replayed
     {
@@ -944,7 +933,6 @@
     }
 
     return migrate;
->>>>>>> 1d3edfcb
 }
 
 bool RWSplitSession::start_trx_migration(RWBackend* target, GWBUF* querybuf)
