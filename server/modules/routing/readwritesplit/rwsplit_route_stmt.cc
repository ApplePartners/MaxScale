--- conflicted
+++ resolved
@@ -1137,31 +1137,21 @@
 
     if (m_config.transaction_replay && trx_is_open())
     {
-        mxb_assert(!m_trx.target() || m_trx.target() == target);
-
         if (!m_trx.target())
         {
-<<<<<<< HEAD
             MXS_INFO("Transaction starting on '%s'", target->name());
             m_trx.set_target(target);
-=======
-            if (!m_trx.target())
-            {
-                MXS_INFO("Transaction starting on '%s'", target->name());
-                m_trx.set_target(target);
-            }
-            else if (trx_is_starting())
-            {
-                MXS_INFO("Transaction did not finish on '%s' before a new one started on '%s'",
-                         m_trx.target()->name(), target->name());
-                m_trx.close();
-                m_trx.set_target(target);
-            }
-            else
-            {
-                mxb_assert(m_trx.target() == target);
-            }
->>>>>>> 3c9e6e5a
+        }
+        else if (trx_is_starting())
+        {
+            MXS_INFO("Transaction did not finish on '%s' before a new one started on '%s'",
+                     m_trx.target()->name(), target->name());
+            m_trx.close();
+            m_trx.set_target(target);
+        }
+        else
+        {
+            mxb_assert(m_trx.target() == target);
         }
     }
 
