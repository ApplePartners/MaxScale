--- conflicted
+++ resolved
@@ -2044,19 +2044,13 @@
 
         if (ncolumns != create.columns.size() || !all_bits_set(col_present, ncolumns))
         {
-<<<<<<< HEAD
-            MXB_ERROR("Row event and table map event have different column "
-                      "counts for table %s, only full row image is currently "
-                      "supported.", create.id().c_str());
-=======
             if (create.warn_partial_image)
             {
-                MXS_ERROR("Row event and table map event have different column "
+                MXB_ERROR("Row event and table map event have different column "
                           "counts for table %s, only full row image is currently "
                           "supported.", create.id().c_str());
                 create.warn_partial_image = false;
             }
->>>>>>> 7c833918
         }
         else if (m_handler->prepare_table(create))
         {
