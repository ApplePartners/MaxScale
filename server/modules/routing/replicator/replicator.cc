/*
 * Copyright (c) 2019 MariaDB Corporation Ab
 *
 * Use of this software is governed by the Business Source License included
 * in the LICENSE.TXT file and at www.mariadb.com/bsl11.
 *
 * Change Date: 2025-08-17
 *
 * On the date above, in accordance with the Business Source License, use
 * of this software will be governed by version 2 or later of the General
 * Public License.
 */

#include "replicator.hh"

#include <atomic>
#include <chrono>
#include <fstream>
#include <sstream>
#include <thread>
#include <tuple>
#include <vector>
#include <mutex>
#include <condition_variable>

#include <mariadb_rpl.h>
#include <errmsg.h>

#include <maxscale/query_classifier.hh>
#include <maxscale/buffer.hh>
#include <maxscale/routingworker.hh>

// Private headers
#include "sql.hh"


using std::chrono::duration_cast;
using Clock = std::chrono::steady_clock;
using Timepoint = Clock::time_point;
using std::chrono::milliseconds;
using std::chrono::seconds;

namespace
{
std::vector<cdc::Server> service_to_servers(SERVICE* service)
{
    std::vector<cdc::Server> servers;

    // Since this isn't a worker thread, execute it on one
    mxs::RoutingWorker::get(mxs::RoutingWorker::MAIN)->call(
        [&]() {
            for (auto s : service->reachable_servers())
            {
                if (s->is_master())
                {
                    // TODO: per-server credentials aren't exposed in the public class
                    const auto& cfg = *service->config();
                    servers.push_back({s->address(), s->port(), cfg.user, cfg.password});
                }
            }
        }, mxs::RoutingWorker::EXECUTE_AUTO);

    return servers;
}
}

namespace cdc
{


// A very small daemon. The main class that drives the whole replication process
class Replicator::Imp
{
public:
    Imp& operator=(Imp&) = delete;
    Imp(Imp&) = delete;

    // Flag used in GTID events to signal statements that perform an implicit commit
    static constexpr int IMPLICIT_COMMIT_FLAG = 0x1;

    // Creates a new replication stream and starts it
    Imp(const Config& cnf, SRowEventHandler handler);

    // Check if the replicator is still OK
    bool ok() const;

    ~Imp();

private:
    using GtidList = std::map<uint64_t, gtid_pos_t>;

    static const std::string STATEFILE_DIR;
    static const std::string STATEFILE_NAME;
    static const std::string STATEFILE_TMP_SUFFIX;

    bool connect();
    void process_events();
    void update_gtid();
    bool process_one_event(SQL::Event& event);
    bool load_gtid_state();
    void save_gtid_state() const;
    bool is_owner() const;
    void wait();

    static GtidList    parse_gtid_list(const std::string& gtid_list_str);
    static std::string gtid_list_to_string(const GtidList& gtid_list);

    Config               m_cnf;                     // The configuration the stream was started with
    std::unique_ptr<SQL> m_sql;                     // Database connection
    std::atomic<bool>    m_running {true};          // Whether the stream is running
    std::atomic<bool>    m_should_stop {false};     // Set to true when doing a controlled shutdown
    std::atomic<bool>    m_safe_to_stop {false};    // Whether it safe to stop the processing
    GtidList             m_gtid_position;           // Committed GTID position
    gtid_pos_t           m_current_gtid;            // GTID of the transaction being processed
    bool                 m_implicit_commit {false}; // Commit after next query event
    Rpl                  m_rpl;                     // Class that handles the replicated events

    std::mutex              m_lock;
    std::condition_variable m_cv;

    // NOTE: must be declared last
    std::thread m_thr;      // Thread that receives the replication events
};

const std::string Replicator::Imp::STATEFILE_DIR = "./";
const std::string Replicator::Imp::STATEFILE_NAME = "current_gtid.txt";
const std::string Replicator::Imp::STATEFILE_TMP_SUFFIX = ".tmp";

Replicator::Imp::Imp(const Config& cnf, SRowEventHandler handler)
    : m_cnf(cnf)
    , m_gtid_position(parse_gtid_list(cnf.gtid))    // The config value could contain multiple gtids.
    , m_rpl(cnf.service, std::move(handler), cnf.match, cnf.exclude)
    , m_thr(std::thread(&Imp::process_events, this))
{
}

bool Replicator::Imp::ok() const
{
    return m_running;
}

bool Replicator::Imp::connect()
{
    cdc::Server old_server = {};
    auto servers = service_to_servers(m_cnf.service);

    if (m_sql)
    {
        old_server = m_sql->server();

        if (!m_sql->errnum())
        {
            for (const auto& a : servers)
            {
                if (a.host == old_server.host && a.port == old_server.port)
                {
                    // We already have a connection
                    return true;
                }
            }
        }

        m_sql.reset();
    }

    bool rval = false;
    std::string err;

    std::tie(err, m_sql) = SQL::connect(servers, m_cnf.timeout, m_cnf.timeout);

    if (!err.empty())
    {
        if (!servers.empty())
        {
            // We had a valid master candidate but we couldn't connect to it
            MXB_ERROR("%s", err.c_str());
        }
    }
    else
    {
        mxb_assert(m_sql);
        std::string gtid_list_str = gtid_list_to_string(m_gtid_position);
        std::string gtid_start_pos = "SET @slave_connect_state='" + gtid_list_str + "'";

        // Queries required to start GTID replication
        std::vector<std::string> queries =
        {
            "SET @master_heartbeat_period=1000000000",
            "SET @master_binlog_checksum = @@global.binlog_checksum",
            "SET @mariadb_slave_capability=4",
            gtid_start_pos,
            "SET @slave_gtid_strict_mode=1",
            "SET @slave_gtid_ignore_duplicates=1",
            "SET NAMES latin1"
        };

        if (!m_sql->query(queries))
        {
            MXB_ERROR("Failed to prepare connection: %s", m_sql->error().c_str());
        }
        else if (!m_sql->replicate(m_cnf.server_id))
        {
            MXB_ERROR("Failed to open replication channel: %s", m_sql->error().c_str());
        }
        else
        {
            if (old_server.host != m_sql->server().host || old_server.port != m_sql->server().port)
            {
                MXB_NOTICE("Started replicating from [%s]:%d at GTID '%s'", m_sql->server().host.c_str(),
                           m_sql->server().port, gtid_list_str.c_str());
            }
            rval = true;

            m_rpl.set_server(m_sql->server());
        }
    }

    if (!rval)
    {
        m_sql.reset();
    }

    return rval;
}

void Replicator::Imp::update_gtid()
{
<<<<<<< HEAD
    auto gtid = m_rpl.load_gtid();
=======
    pthread_setname_np(m_thr.native_handle(), "cdc::Replicator");

    // Load the stored GTID to continue where MaxScale previously left off.
    if (!load_gtid_state())
    {
        m_running = false;
    }

    qc_thread_init(QC_INIT_BOTH);

    m_rpl.load_metadata(m_cnf.statedir);

    // This allows the concrete implementation to load a custom GTID (e.g. from Kafka)
    auto impl_gtid = m_rpl.load_gtid();
>>>>>>> ef5c8661

    if (!impl_gtid.empty())
    {
        // Implementation loaded a GTID, discard the one read from file.
        m_rpl.set_gtid(impl_gtid);
        m_gtid_position = parse_gtid_list(impl_gtid.to_string());
    }
    else if (!m_gtid_position.empty())
    {
        // Implementation did not provide a GTID, use the stored one. Rpl only tracks one domain.
        m_rpl.set_gtid(m_gtid_position.begin()->second);
    }
}

bool Replicator::Imp::is_owner() const
{
    bool is_owner = true;

    if (m_cnf.cooperate)
    {
        mxs::MainWorker::get()->call(
            [&]() {
                if (const auto* cluster = m_cnf.service->cluster())
                {
                    is_owner = cluster->is_running() && cluster->is_cluster_owner();
                }
            }, mxs::MainWorker::EXECUTE_AUTO);
    }

    return is_owner;
}

void Replicator::Imp::wait()
{
    std::unique_lock<std::mutex> guard(m_lock);
    m_cv.wait_for(guard, seconds(5));
}

void Replicator::Imp::process_events()
{
    bool was_active = true;
    pthread_setname_np(m_thr.native_handle(), "cdc::Replicator");

    if (!load_gtid_state())
    {
        m_running = false;
    }

    qc_thread_init(QC_INIT_BOTH);

    m_rpl.load_metadata(m_cnf.statedir);
    update_gtid();

    while (m_running)
    {
        if (!is_owner())
        {
            if (was_active)
            {
                was_active = false;
                MXB_NOTICE("Cluster used by service '%s' lost ownership.", m_cnf.service->name());
            }

            m_sql.reset();
            wait();
            continue;
        }

        if (!was_active)
        {
            // Update the latest GTID position and reconnect to the database
            update_gtid();
            m_sql.reset();
            was_active = true;
            MXB_NOTICE("Cluster used by service '%s' gained ownership.", m_cnf.service->name());
        }

        if (!connect())
        {
            if (m_should_stop)
            {
                break;
            }

            // We failed to connect to any of the servers, try again in a few seconds
            wait();
            continue;
        }

        auto event = m_sql->fetch_event();

        if (event)
        {
            if (!process_one_event(event))
            {
                /**
                 * Fatal error encountered. Fixing it might require manual intervention so
                 * the safest thing to do is to stop processing data.
                 */
                m_running = false;
            }
        }
        else if (m_sql->errnum() == CR_SERVER_LOST)
        {
            if (m_should_stop)
            {
                auto it = m_gtid_position.find(m_current_gtid.domain);
                if (it != m_gtid_position.end() && m_current_gtid.is_equal(it->second))
                {
                    /**
                     * The latest committed GTID points to the current GTID being processed,
                     * no transaction in progress.
                     */
                    m_safe_to_stop = true;
                }
                else
                {
                    MXB_WARNING("Lost connection to server '%s:%d' when processing GTID '%s' while a "
                                "controlled shutdown was in progress. Attempting to roll back partial "
                                "transactions.", m_sql->server().host.c_str(), m_sql->server().port,
                                m_current_gtid.to_string().c_str());
                    m_running = false;
                }
            }

            // The network error will be detected at the start of the next round
        }
        else
        {
            // If we don't have an error, the server stopped the replication stream with an EOF packet.
            if (m_sql->errnum())
            {
                MXB_ERROR("Failed to read replicated event: %d, %s", m_sql->errnum(), m_sql->error().c_str());
            }

            // Close the connection and reconnect after waiting for a while.
            m_sql.reset();
            wait();
        }

        if (m_safe_to_stop)
        {
            MXB_NOTICE("Stopped at GTID '%s'", gtid_list_to_string(m_gtid_position).c_str());
            break;
        }
    }

    qc_thread_end(QC_INIT_BOTH);
}

std::string to_gtid_string(const MARIADB_RPL_EVENT& event)
{
    std::stringstream ss;
    ss << event.event.gtid.domain_id << '-' << event.server_id << '-' << event.event.gtid.sequence_nr;
    return ss.str();
}

bool Replicator::Imp::load_gtid_state()
{
    bool rval = false;
    std::string filename = m_cnf.statedir + "/" + STATEFILE_NAME;
    std::ifstream statefile(filename);
    std::string gtid;
    statefile >> gtid;

    if (statefile)
    {
        rval = true;

        if (!gtid.empty())
        {
            m_gtid_position = parse_gtid_list(gtid);
            MXB_NOTICE("Continuing from GTID '%s'", gtid_list_to_string(m_gtid_position).c_str());
        }
    }
    else
    {
        if (errno == ENOENT || errno == 0)
        {
            //  No GTID file or empty file, use the GTID provided in the configuration
            rval = true;
        }
        else
        {
            MXB_ERROR("Failed to load current GTID state from file '%s': %d, %s",
                      filename.c_str(), errno, mxb_strerror(errno));
        }
    }

    return rval;
}

void Replicator::Imp::save_gtid_state() const
{
    std::ofstream statefile(m_cnf.statedir + "/" + STATEFILE_NAME);
    statefile << gtid_list_to_string(m_gtid_position) << std::endl;

    if (!statefile)
    {
        MXB_ERROR("Failed to store current GTID state inside '%s': %d, %s",
                  m_cnf.statedir.c_str(), errno, mxb_strerror(errno));
    }
}

bool Replicator::Imp::process_one_event(SQL::Event& event)
{
    bool commit = false;

    switch (event->event_type)
    {
    case ROTATE_EVENT:
        if (m_should_stop)
        {
            // Rotating to a new binlog file, a safe place to stop
            m_safe_to_stop = true;
        }
        break;

    case GTID_EVENT:
        if (m_should_stop)
        {
            // Start of a new transaction, a safe place to stop
            m_safe_to_stop = true;
            break;
        }
        else if (event->event.gtid.flags & IMPLICIT_COMMIT_FLAG)
        {
            m_implicit_commit = true;
        }

        m_current_gtid.parse(to_gtid_string(*event).c_str());
        MXB_INFO("GTID: %s", m_current_gtid.to_string().c_str());
        break;

    case XID_EVENT:
        commit = true;
        MXB_INFO("XID for GTID '%s': %lu",
                 m_current_gtid.to_string().c_str(), event->event.xid.transaction_nr);

        if (m_should_stop)
        {
            // End of a transaction, a safe place to stop
            m_safe_to_stop = true;
        }
        break;

    case QUERY_EVENT:
        if (strncasecmp(event->event.query.statement.str, "commit",
                        event->event.query.statement.length) == 0)
        {
            commit = true;
        }

    /* fallthrough */
    case USER_VAR_EVENT:
        if (m_implicit_commit)
        {
            m_implicit_commit = false;
            commit = true;
        }
        break;

    case HEARTBEAT_EVENT:
        if (m_should_stop)
        {
            m_safe_to_stop = true;
        }
        break;

    default:
        // Ignore the event
        break;
    }

    bool rval = true;
    REP_HEADER hdr;
    uint8_t* ptr = m_sql->event_data() + 20;

    MARIADB_RPL_EVENT& ev = *event;
    hdr.event_size = ev.event_length + (m_rpl.have_checksums() ? 4 : 0);
    hdr.event_type = ev.event_type;
    hdr.flags = ev.flags;
    hdr.next_pos = ev.next_event_pos;
    hdr.ok = ev.ok;
    hdr.payload_len = hdr.event_size + 4;
    hdr.seqno = 0;
    hdr.serverid = ev.server_id;
    hdr.timestamp = ev.timestamp;

    m_rpl.handle_event(hdr, ptr);

    if (commit)
    {
        m_rpl.flush();
        m_gtid_position[m_current_gtid.domain] = m_current_gtid;
        save_gtid_state();
    }

    return rval;
}

Replicator::Imp::~Imp()
{
    m_should_stop = true;
    m_cv.notify_one();
    m_thr.join();
}

Replicator::Imp::GtidList Replicator::Imp::parse_gtid_list(const std::string& gtid_list_str)
{
    GtidList rval;
    auto elems = mxb::strtok(gtid_list_str, ",");
    for (const auto& elem : elems)
    {
        auto trimmed = mxb::trimmed_copy(elem);
        if (!trimmed.empty())
        {
            auto gtid = gtid_pos_t::from_string(trimmed);
            rval[gtid.domain] = gtid;
        }
    }
    return rval;
}

std::string Replicator::Imp::gtid_list_to_string(const GtidList& gtid_list)
{
    std::string rval;
    std::string sep;
    for (const auto& it : gtid_list)
    {
        rval += sep + it.second.to_string();
        sep = ",";
    }
    return rval;
}

//
// The public API
//

// static
std::unique_ptr<Replicator> Replicator::start(const Config& cnf, SRowEventHandler handler)
{
    return std::unique_ptr<Replicator>(new Replicator(cnf, std::move(handler)));
}

bool Replicator::ok() const
{
    return m_imp->ok();
}

Replicator::~Replicator()
{
}

Replicator::Replicator(const Config& cnf, SRowEventHandler handler)
    : m_imp(new Imp(cnf, std::move(handler)))
{
}
}<|MERGE_RESOLUTION|>--- conflicted
+++ resolved
@@ -225,24 +225,8 @@
 
 void Replicator::Imp::update_gtid()
 {
-<<<<<<< HEAD
-    auto gtid = m_rpl.load_gtid();
-=======
-    pthread_setname_np(m_thr.native_handle(), "cdc::Replicator");
-
-    // Load the stored GTID to continue where MaxScale previously left off.
-    if (!load_gtid_state())
-    {
-        m_running = false;
-    }
-
-    qc_thread_init(QC_INIT_BOTH);
-
-    m_rpl.load_metadata(m_cnf.statedir);
-
     // This allows the concrete implementation to load a custom GTID (e.g. from Kafka)
     auto impl_gtid = m_rpl.load_gtid();
->>>>>>> ef5c8661
 
     if (!impl_gtid.empty())
     {
@@ -286,6 +270,7 @@
     bool was_active = true;
     pthread_setname_np(m_thr.native_handle(), "cdc::Replicator");
 
+    // Load the stored GTID to continue where MaxScale previously left off.
     if (!load_gtid_state())
     {
         m_running = false;
