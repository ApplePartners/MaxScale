--- conflicted
+++ resolved
@@ -227,19 +227,6 @@
 
 void Replicator::Imp::update_gtid()
 {
-<<<<<<< HEAD
-=======
-    // Load the stored GTID to continue where MaxScale previously left off.
-    if (!load_gtid_state())
-    {
-        m_running = false;
-    }
-
-    qc_thread_init(QC_INIT_BOTH);
-
-    m_rpl.load_metadata(m_cnf.statedir);
-
->>>>>>> e297a3a6
     // This allows the concrete implementation to load a custom GTID (e.g. from Kafka)
     auto impl_gtid = m_rpl.load_gtid();
 
