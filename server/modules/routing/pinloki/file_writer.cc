/*
 * Copyright (c) 2020 MariaDB Corporation Ab
 * Copyright (c) 2023 MariaDB plc, Finnish Branch
 *
 * Use of this software is governed by the Business Source License included
 * in the LICENSE.TXT file and at www.mariadb.com/bsl11.
 *
 * Change Date: 2027-05-22
 *
 * On the date above, in accordance with the Business Source License, use
 * of this software will be governed by version 2 or later of the General
 * Public License.
 */

#include "pinloki.hh"
#include "file_writer.hh"
#include "file_reader.hh"
#include "config.hh"

#include <maxscale/protocol/mariadb/mysql.hh>
#include <mariadb_rpl.h>
#include <iostream>
#include <iomanip>

namespace
{

/** The next file name has the same base name as the file from the master, but
 *    the counter portion is generated here.  By using the master base_name the
 *    event length stays the same, which means the 'next_pos' in the events do
 *    not have to be modifed.
 */
std::string next_file_name(const std::string& master, const std::string& prev)
{
    using namespace  std;

    auto base_name = master.substr(0, master.find_last_of('.'));

    auto num = 1;
    if (!prev.empty())
    {
        auto num_str = prev.substr(prev.find_last_of(".") + 1);
        num = 1 + atoi(num_str.c_str());
    }

    return MAKE_STR(base_name << '.' << setfill('0') << setw(6) << num);
}
}

namespace pinloki
{
FileWriter::FileWriter(InventoryWriter* inv, const Writer& writer)
    : m_inventory(*inv)
    , m_writer(writer)
{
}

void FileWriter::begin_txn()
{
    mxb_assert(m_in_transaction == false);
    m_in_transaction = true;
}

void FileWriter::commit_txn()
{
    mxb_assert(m_in_transaction == true);
    m_in_transaction = false;
    flush_buffer();
}

void FileWriter::store_in_buffer(maxsql::RplEvent& rpl_event)
{
    if (m_encrypt)
    {
        std::vector<char> plaintext(rpl_event.pBuffer(), rpl_event.pEnd());
        uint32_t current_pos = m_current_pos.write_pos + m_tx_buffer.size();
        auto encrypted = m_encrypt->encrypt_event(plaintext, current_pos);
        m_tx_buffer.insert(m_tx_buffer.end(), encrypted.begin(), encrypted.end());
    }
    else
    {
        m_tx_buffer.insert(m_tx_buffer.end(), rpl_event.pBuffer(), rpl_event.pEnd());
    }
}

void FileWriter::flush_buffer()
{
    m_current_pos.file.seekp(m_current_pos.write_pos);
    m_current_pos.file.write(m_tx_buffer.data(), m_tx_buffer.size());

    m_current_pos.write_pos = m_current_pos.file.tellp();
    m_current_pos.file.flush();

    m_tx_buffer.clear();

    if (!m_current_pos.file.good())
    {
        MXB_THROW(BinlogWriteError, "Could not write event to " << m_current_pos.name);
    }
}

void FileWriter::rollback_txn()
{
    mxb_assert(m_in_transaction == true);
    m_in_transaction = false;
    m_tx_buffer.clear();
}

void FileWriter::add_event(maxsql::RplEvent& rpl_event)     // FIXME, move into here
{
    auto etype = rpl_event.event_type();

    if (etype == HEARTBEAT_LOG_EVENT)
    {
        // Heartbeat event, don't process it
    }
    else if (etype == ROTATE_EVENT)
    {
        // Regardless if this is steady state or pinloki just started to run there
        // will be an initial ROTATE_EVENT followed by a FORMAT_DESCRIPTION_EVENT
        // which is when the actual rotate will be performed, unless it has already
        // been performed. In the latter case events will be appended to an existing file.
        m_rotate = rpl_event.rotate();
    }
    else
    {
        if (etype == FORMAT_DESCRIPTION_EVENT)
        {
            mxb_assert(m_in_transaction == false);
            mxb_assert(m_rotate.file_name.empty() == false);

            if (!open_for_appending(m_rotate, rpl_event))
            {
                perform_rotate(m_rotate);
            }

            m_rotate.file_name.clear();
        }

        m_ignore_preamble = m_ignore_preamble
            && (rpl_event.event_type() == GTID_LIST_EVENT
                || rpl_event.event_type() == FORMAT_DESCRIPTION_EVENT
                || rpl_event.event_type() == BINLOG_CHECKPOINT_EVENT);


        if (!m_ignore_preamble)
        {
            rpl_event.set_next_pos(m_current_pos.write_pos + rpl_event.buffer_size()
                                   + m_tx_buffer.size());

            if (m_in_transaction)
            {
                store_in_buffer(rpl_event);
            }
            else if (etype == GTID_LIST_EVENT)
            {
                write_gtid_list();
            }
            else if (etype != STOP_EVENT && etype != ROTATE_EVENT && etype != BINLOG_CHECKPOINT_EVENT)
            {
                write_to_file(rpl_event);
            }
        }
    }
}

bool FileWriter::open_for_appending(const maxsql::Rotate& rotate, const maxsql::RplEvent& fmt_event)
{
    if (!m_newborn)
    {
        return false;
    }

    m_newborn = false;

    const auto& file_names = m_inventory.file_names();

    if (file_names.empty())
    {
        return false;
    }

    auto last_file_name = last_string(file_names);

    if (open_binlog(last_file_name, &fmt_event))
    {
        m_ignore_preamble = true;
    }

    return m_ignore_preamble;
}

bool FileWriter::open_binlog(const std::string& file_name, const maxsql::RplEvent* ev)
{
    std::ifstream log_file(file_name);

    if (!log_file)
    {
        return false;
    }

    // Read the first event which is always a format event
    long file_pos = pinloki::PINLOKI_MAGIC.size();
    maxsql::RplEvent event = maxsql::RplEvent::read_event(log_file, &file_pos);
    bool rv = false;

    if (event.event_type() == FORMAT_DESCRIPTION_EVENT
        && (!ev || memcmp(ev->pHeader(), event.pHeader(), mxq::RPL_HEADER_LEN) == 0))
    {
        rv = true;
        m_current_pos.name = file_name;
        m_current_pos.file.open(m_current_pos.name, std::ios_base::in | std::ios_base::out
                                | std::ios_base::binary);
        m_current_pos.file.seekp(0, std::ios_base::end);
        m_current_pos.write_pos = m_current_pos.file.tellp();

        if (auto encrypt = maxsql::RplEvent::read_event(log_file, &file_pos))
        {
            // File has more events after the FDE.
            if (encrypt.event_type() == START_ENCRYPTION_EVENT)
            {
                const auto& cnf = m_inventory.config();
                m_encrypt = mxq::create_encryption_ctx(cnf.key_id(), cnf.encryption_cipher(),
                                                       m_current_pos.name, encrypt);
            }
        }
    }

    return rv;
}

void FileWriter::perform_rotate(const maxsql::Rotate& rotate)
{
    auto master_file_name = rotate.file_name;
    auto last_file_name = last_string(m_inventory.file_names());

    auto new_file_name = next_file_name(master_file_name, last_file_name);
    auto file_name = m_inventory.config().path(new_file_name);

    if (m_current_pos.file.is_open())
    {
        write_rotate(file_name);
    }
    else if (!last_file_name.empty())
    {
        write_stop(last_file_name);
    }

    if (m_current_pos.file.is_open())
    {
        m_current_pos.file.close();

        if (!m_current_pos.file.good())
        {
            MXB_THROW(BinlogWriteError,
                      "File " << m_current_pos.name
                              << " did not close (flush) properly during rotate: "
                              << errno << ", " << mxb_strerror(errno));
        }
    }

    m_current_pos.name = file_name;
    m_current_pos.file.open(m_current_pos.name, std::ios_base::out | std::ios_base::binary);
    m_current_pos.file.write(PINLOKI_MAGIC.data(), PINLOKI_MAGIC.size());
    m_current_pos.write_pos = PINLOKI_MAGIC.size();
    m_current_pos.file.flush();

<<<<<<< HEAD
    m_inventory.push_back(m_current_pos.name);
}
=======
    m_inventory.config().set_binlogs_dirty();
>>>>>>> 5f2cc7e7

void FileWriter::write_to_file(maxsql::RplEvent& rpl_event)
{
    const std::string& key_id = m_inventory.config().key_id();

    if (rpl_event.event_type() == FORMAT_DESCRIPTION_EVENT && !key_id.empty())
    {
        // Reset the encryption context for every new binlog. Both the FORMAT_DESCRIPTION and the
        // START_ENCRYPTION events must be unencrypted even if the previous file was also encrypted.
        m_encrypt.reset();

        write_plain_to_file(rpl_event.pBuffer(), rpl_event.buffer_size());

        if (auto key_manager = mxs::key_manager())
        {
            auto [ok, vers, key] = key_manager->get_key(key_id);

            if (ok)
            {
                maxsql::RplEvent event(
                    mxq::create_start_encryption_event(rpl_event.server_id(), vers, m_current_pos.write_pos));

                write_plain_to_file(event.pBuffer(), event.buffer_size());

                auto start_encryption = event.start_encryption_event();
                const auto cipher = m_inventory.config().encryption_cipher();
                m_encrypt = std::make_unique<mxq::EncryptCtx>(cipher, key, start_encryption.iv);
            }
            else
            {
                MXB_THROW(mxq::EncryptionError, "Failed to open encryption key '" << key_id << "'.");
            }
        }
        else
        {
            MXB_THROW(mxq::EncryptionError,
                      "Encryption key ID is set to '" << key_id << "' but key manager is not enabled. "
                                                      << "Cannot write encrypted binlog files.");
        }
    }
    else if (m_encrypt)
    {
        // All other events in the binlog are encrypted
        mxb_assert(!key_id.empty());

        std::vector<char> plaintext(rpl_event.pBuffer(), rpl_event.pEnd());
        auto encrypted = m_encrypt->encrypt_event(plaintext, m_current_pos.write_pos);
        write_plain_to_file(encrypted.data(), encrypted.size());
    }
    else
    {
        write_plain_to_file(rpl_event.pBuffer(), rpl_event.buffer_size());
    }
}

void FileWriter::write_plain_to_file(const char* ptr, size_t bytes)
{
    m_current_pos.file.seekp(m_current_pos.write_pos);
    m_current_pos.file.write(ptr, bytes);

    m_current_pos.write_pos = m_current_pos.file.tellp();
    m_current_pos.file.flush();

    if (!m_current_pos.file.good())
    {
        MXB_THROW(BinlogWriteError, "Could not write event to " << m_current_pos.name);
    }
}

void FileWriter::write_stop(const std::string& file_name)
{
    MXB_SINFO("write stop to " << file_name);
    mxb_assert(!m_current_pos.file.is_open());

    if (!open_binlog(file_name) || !m_current_pos.file.good())
    {
        MXB_THROW(BinlogWriteError,
                  "Could not open " << file_name << " for  STOP_EVENT addition");
    }

    constexpr int HEADER_LEN = 19;
    const size_t EVENT_LEN = HEADER_LEN + 4;        // header plus crc

    std::vector<char> data(EVENT_LEN);
    uint8_t* ptr = (uint8_t*)&data[0];

    // Zero timestamp
    mariadb::set_byte4(ptr, 0);
    ptr += 4;

    // A stop event
    *ptr++ = STOP_EVENT;

    // server id
    mariadb::set_byte4(ptr, m_inventory.config().server_id());
    ptr += 4;

    // Event length
    mariadb::set_byte4(ptr, EVENT_LEN);
    ptr += 4;

    // Next position
    mariadb::set_byte4(ptr, m_current_pos.write_pos + EVENT_LEN);
    ptr += 4;

    // No flags (this is a real event)
    mariadb::set_byte2(ptr, 0);
    ptr += 2;

    // Checksum
    mariadb::set_byte4(ptr, crc32(0, (uint8_t*)data.data(), data.size() - 4));

    mxq::RplEvent event(std::move(data));
    write_to_file(event);
}

void FileWriter::write_rotate(const std::string& to_file_name)
{
    auto vec = maxsql::create_rotate_event(basename(to_file_name.c_str()),
                                           m_inventory.config().server_id(),
                                           m_current_pos.write_pos,
                                           mxq::Kind::Real);

    mxq::RplEvent event(std::move(vec));
    write_to_file(event);
}

void FileWriter::write_gtid_list()
{
    constexpr int HEADER_LEN = 19;
    auto gtid_list = m_writer.get_gtid_io_pos();
    const auto NUM_GTIDS = gtid_list.gtids().size();
    const size_t EVENT_LEN = HEADER_LEN + 4 + NUM_GTIDS * (4 + 4 + 8) + 4;

    std::vector<char> data(EVENT_LEN);
    uint8_t* ptr = (uint8_t*)&data[0];

    // Zero timestamp
    mariadb::set_byte4(ptr, 0);
    ptr += 4;

    // The event
    *ptr++ = GTID_LIST_EVENT;

    // server id
    mariadb::set_byte4(ptr, m_inventory.config().server_id());
    ptr += 4;

    // Event length
    mariadb::set_byte4(ptr, EVENT_LEN);
    ptr += 4;

    // Next position
    mariadb::set_byte4(ptr, m_current_pos.write_pos + EVENT_LEN);
    ptr += 4;

    // No flags (this is a real event)
    mariadb::set_byte2(ptr, 0);
    ptr += 2;

    // Number of gtids to follow:
    mariadb::set_byte4(ptr, NUM_GTIDS);
    ptr += 4;
    // Gtids:
    for (const auto& gtid : gtid_list.gtids())
    {
        mariadb::set_byte4(ptr, gtid.domain_id());
        ptr += 4;
        mariadb::set_byte4(ptr, gtid.server_id());
        ptr += 4;
        mariadb::set_byte8(ptr, gtid.sequence_nr());
        ptr += 8;
    }


    // Checksum
    mariadb::set_byte4(ptr, crc32(0, (uint8_t*)data.data(), data.size() - 4));

    mxq::RplEvent event(std::move(data));
    write_to_file(event);
}
}<|MERGE_RESOLUTION|>--- conflicted
+++ resolved
@@ -265,12 +265,8 @@
     m_current_pos.write_pos = PINLOKI_MAGIC.size();
     m_current_pos.file.flush();
 
-<<<<<<< HEAD
-    m_inventory.push_back(m_current_pos.name);
-}
-=======
     m_inventory.config().set_binlogs_dirty();
->>>>>>> 5f2cc7e7
+}
 
 void FileWriter::write_to_file(maxsql::RplEvent& rpl_event)
 {
