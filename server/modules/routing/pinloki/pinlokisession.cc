/*
 * Copyright (c) 2018 MariaDB Corporation Ab
 * Copyright (c) 2023 MariaDB plc, Finnish Branch
 *
 * Use of this software is governed by the Business Source License included
 * in the LICENSE.TXT file and at www.mariadb.com/bsl11.
 *
 * Change Date: 2027-08-18
 *
 * On the date above, in accordance with the Business Source License, use
 * of this software will be governed by version 2 or later of the General
 * Public License.
 */

#include "pinlokisession.hh"
#include "rpl_event.hh"

#include <maxscale/modutil.hh>
#include <maxscale//protocol/mariadb/resultset.hh>
#include <maxscale/protocol/mariadb/mysql.hh>
#include <maxbase/string.hh>

using std::chrono::duration_cast;
using std::chrono::seconds;
using std::chrono::steady_clock;

namespace
{

// Some common constants usually queried by various client libraries and monitoring solutions. The values were
// extracted from MariaDB 10.5.10 with minor modifications, namely @@license and @@sql_mode.
const std::map<std::string, std::string> constant_variables =
{
    {"@@session.auto_increment_increment", "1"                 },
    {"@@character_set_client",             "utf8"              },
    {"@@character_set_connection",         "utf8"              },
    {"@@character_set_results",            "utf8"              },
    {"@@character_set_server",             "utf8mb4"           },
    {"@@collation_server",                 "utf8mb4_general_ci"},
    {"@@collation_connection",             "utf8_general_ci"   },
    {"@@init_connect",                     ""                  },
    {"@@interactive_timeout",              "28800"             },
    {"@@license",                          "BSL"               },
    {"@@lower_case_table_names",           "0"                 },
    {"@@max_allowed_packet",               "16777216"          },
    {"@@net_write_timeout",                "60"                },
    {"@@performance_schema",               "0"                 },
    {"@@query_cache_size",                 "1048576"           },
    {"@@query_cache_type",                 "OFF"               },
    {"@@sql_mode",                         ""                  },
    {"@@system_time_zone",                 "UTC"               },
    {"@@time_zone",                        "SYSTEM"            },
    {"@@tx_isolation",                     "REPEATABLE-READ"   },
    {"@@wait_timeout",                     "28800"             },
};

GWBUF* create_resultset(const std::vector<std::string>& columns, const std::vector<std::string>& row)
{
    auto rset = ResultSet::create(columns);

    if (!row.empty())
    {
        rset->add_row(row);
    }

    return rset->as_buffer().release();
}

GWBUF* create_slave_running_error()
{
    return mariadb::create_error_packet_ptr(
        1, 1198, "HY000",
        "This operation cannot be performed as you have a running replica; run STOP SLAVE first");
}

GWBUF* create_select_master_error()
{
    return mariadb::create_error_packet_ptr(
        1, 1198, "HY000",
        "Manual master configuration is not possible when `select_master=true` is used.");
}

GWBUF* create_change_master_error(const std::string& err)
{
    return mariadb::create_error_packet_ptr(
        1, 1198, "HY000",
        err.c_str());
}
}

namespace pinloki
{
PinlokiSession::PinlokiSession(MXS_SESSION* pSession, Pinloki* router)
    : mxs::RouterSession(pSession)
    , m_router(router)
{
    pSession->client_dcb->add_callback(DCB::Reason::HIGH_WATER, high_water_mark_reached, this);
    pSession->client_dcb->add_callback(DCB::Reason::LOW_WATER, low_water_mark_reached, this);
}

PinlokiSession::~PinlokiSession()
{
    if (m_mgw_dcid)
    {
        m_pSession->cancel_dcall(m_mgw_dcid);
    }
}

bool PinlokiSession::routeQuery(GWBUF* pPacket)
{
    int rval = 0;
    GWBUF* response = nullptr;
    mxs::Buffer buf(pPacket);
    auto cmd = mxs_mysql_get_command(buf.get());

    switch (cmd)
    {
    case MXS_COM_REGISTER_SLAVE:
        // Register slave (maybe grab the slave's server_id if we need it)
        MXB_INFO("COM_REGISTER_SLAVE");
        response = modutil_create_ok();
        break;

    case MXS_COM_XPAND_REPL:
        send(mariadb::create_error_packet_ptr(1, 1236, "HY000",
                                              "XPand replication is not supported."));
        rval = 1;
        break;

    case MXS_COM_BINLOG_DUMP:
        // Start dumping binlogs
        MXB_INFO("COM_BINLOG_DUMP");
        try
        {
            pinloki::SendCallback send_cb = [this](const mxq::RplEvent& event) {
                return send_event(event);
            };
            pinloki::WorkerCallback worker_cb = [this]() -> mxb::Worker& {
                return *m_pSession->worker();
            };
            pinloki::AbortCallback abort_cb = [this](){
                this->m_pSession->kill();
            };

            m_reader = std::make_unique<Reader>(
                send_cb, worker_cb, abort_cb, m_router->inventory()->config(),
                m_gtid_list, std::chrono::seconds(m_heartbeat_period));
            m_reader->start();
            rval = 1;
        }
        catch (const GtidNotFoundError& err)
        {
            MXB_SINFO("Could not find GTID: " << err.what());
            send(mariadb::create_error_packet_ptr(1, 1236, "HY000", err.what()));
            rval = 1;
        }
        catch (const BinlogReadError& err)
        {
            MXB_ERROR("Binlog read error: %s", err.what());
        }
        catch (const mxq::EncryptionError& err)
        {
            MXB_ERROR("Encryption error: %s", err.what());
        }
        break;

    case MXS_COM_QUERY:
        try
        {
            const auto& sql = buf.get()->get_sql();
            MXB_DEBUG("COM_QUERY: %s", sql.c_str());
            parser::parse(sql, this);
            rval = 1;
        }
        catch (const BinlogWriteError& err)
        {
            MXB_ERROR("Binlog write error: %s", err.what());
        }
        break;

    case COM_QUIT:
        rval = 1;
        break;

    case MXS_COM_PING:
        response = modutil_create_ok();
        break;

    default:
        MXB_ERROR("Unrecognized command %i", cmd);
    }

    if (response)
    {
        set_response(response);
        rval = 1;
    }

    return rval;
}

bool PinlokiSession::clientReply(GWBUF* pPacket, const mxs::ReplyRoute& down, const mxs::Reply& reply)
{
    mxb_assert_message(!true, "This should not happen");
    return 0;
}

bool PinlokiSession::handleError(mxs::ErrorType type, GWBUF* pMessage,
                                 mxs::Endpoint* pProblem, const mxs::Reply& pReply)
{
    mxb_assert_message(!true, "This should not happen");
    return false;
}

mxs::Buffer PinlokiSession::make_buffer(Prefix prefix, const uint8_t* ptr, size_t size)
{
    mxs::Buffer buffer(MYSQL_HEADER_LEN + size + prefix);

    mariadb::set_byte3(buffer.data(), size + prefix);
    buffer.data()[3] = m_seq++;
    if (prefix == PREFIX_OK)
    {
        buffer.data()[MYSQL_HEADER_LEN] = 0;
    }

    if (size)
    {
        memcpy(buffer.data() + MYSQL_HEADER_LEN + prefix, ptr, size);
    }

    return buffer;
}

void PinlokiSession::send_event(const maxsql::RplEvent& event)
{
    const uint8_t* ptr = reinterpret_cast<const uint8_t*>(event.pBuffer());
    long size = event.buffer_size();
    Prefix prefix = PREFIX_OK;

    while (size > 0)
    {
        size_t payload_len = std::min(size, GW_MYSQL_MAX_PACKET_LEN - prefix);
        send(make_buffer(prefix, ptr, payload_len).release());

        if (size == GW_MYSQL_MAX_PACKET_LEN - prefix)
        {
            send(make_buffer(PREFIX_NONE, nullptr, 0).release());
        }

        prefix = PREFIX_NONE;
        ptr += payload_len;
        size -= payload_len;
    }
}

void PinlokiSession::send(GWBUF* buffer)
{
    const mxs::ReplyRoute down;
    const mxs::Reply reply;
    mxs::RouterSession::clientReply(buffer, down, reply);
}

int PinlokiSession::high_water_mark_reached(DCB* dcb, DCB::Reason reason, void* userdata)
{
    PinlokiSession* pSession = static_cast<PinlokiSession*>(userdata);
    pSession->m_reader->set_in_high_water(true);
    return 0;
}

int PinlokiSession::low_water_mark_reached(DCB* dcb, DCB::Reason reason, void* userdata)
{
    PinlokiSession* pSession = static_cast<PinlokiSession*>(userdata);
    pSession->m_reader->set_in_high_water(false);

    auto callback = [pSession, ref = pSession->m_reader->get_ref()]() {
        if (auto r = ref.lock())
        {
            pSession->m_reader->send_events();
        }
    };

    pSession->m_pSession->worker()->execute(callback, mxs::RoutingWorker::EXECUTE_QUEUED);

    return 0;
}

void PinlokiSession::select(const std::vector<std::string>& fields, const std::vector<std::string>& aliases)
{
    static const std::set<std::string> gtid_pos_sel_var =
    {
        "@@gtid_slave_pos",
        "@@global.gtid_slave_pos",
        "@@gtid_current_pos",
        "@@global.gtid_current_pos",
        "@@gtid_binlog_pos",
        "@@global.gtid_binlog_pos"
    };

    static const std::set<std::string> version_vars =
    {
        "version()",
        "@@version",
        "@@global.version"
    };

    static const std::set<std::string> server_id_vars =
    {
        "@@server_id",
        "@@global.server_id"
    };

    auto values = fields;

    for (auto& a : values)
    {
        auto val = mxb::lower_case_copy(a);
        if (val == "unix_timestamp()")
        {
            a = std::to_string(time(nullptr));
        }
        else if (version_vars.count(val))
        {
            a = m_pSession->service->version_string();
        }
        else if (val == "@@version_comment")
        {
            a = "pinloki";      // Helps detect when something is replicating from pinloki.
        }
        else if (val == "@@read_only")
        {
            a = "1";    // Always in read-only mode
        }
        else if (val == "@@global.gtid_domain_id")
        {
            // Note: The slave that requests this doesn't use it for anything. It's only used
            //       to check whether the variable exists. Return the default domain 0.
            a = "0";
        }
        else if (val == "@master_binlog_checksum")
        {
            // TODO: Store the master's response to this (Connector-C doesn't
            //       seem to work without replication checksums).
            a = "CRC32";
        }
        else if (server_id_vars.count(val))
        {
            a = std::to_string(m_router->config().server_id());
        }
        else if (gtid_pos_sel_var.count(val))
        {
            a = m_router->gtid_io_pos().to_string();
        }
        else
        {
            auto it = constant_variables.find(val);

            if (it != constant_variables.end())
            {
                a = it->second;
            }
        }
    }

    send(create_resultset(aliases, values));
}

void PinlokiSession::set(const std::string& key, const std::string& value)
{
    GWBUF* buf = nullptr;

    if (key == "@slave_connect_state")
    {
        auto gtid_list = mxq::GtidList::from_string(value);

        if (!gtid_list.is_valid())
        {
            const char* const msg = "Replica trying to connect with "
                                    "invalid GTID (@@slave_connect_state)";
            MXB_WARNING(msg);
            buf = mariadb::create_error_packet_ptr(1, 1941, "HY000", msg);
        }
        else
        {
            m_gtid_list = std::move(gtid_list);
            buf = modutil_create_ok();
        }
    }
    else if (key == "@master_heartbeat_period")
    {
        m_heartbeat_period = strtol(value.c_str(), nullptr, 10) / 1000000000;
        buf = modutil_create_ok();
    }
    else if (key == "gtid_slave_pos")
    {
        mxq::GtidList gtid_list = mxq::GtidList::from_string(value);

        if (!gtid_list.is_valid())
        {
            buf = mariadb::create_error_packet_ptr(1, 1941, "HY000",
                                                   "Could not parse GTID");
        }
        else if (m_router->is_slave_running())
        {
            buf = mariadb::create_error_packet_ptr(
                1, 1198, "HY000",
                "This operation cannot be performed as you have a running replica;"
                " run STOP SLAVE first");
        }
        else
        {
            m_router->set_gtid_slave_pos(gtid_list);
            buf = modutil_create_ok();
        }
    }
    else
    {
        MXB_SINFO("Ignore set " << key << " = " << value);
        buf = modutil_create_ok();
    }

    send(buf);
}

void PinlokiSession::change_master_to(const parser::ChangeMasterValues& values)
{
    GWBUF* buf = nullptr;

    if (m_router->is_slave_running())
    {
        buf = create_slave_running_error();
    }
    else
    {
        auto err_str = m_router->change_master(values);
        if (err_str.empty())
        {
            buf = modutil_create_ok();
        }
        else
        {
            buf = create_change_master_error(err_str);
        }
    }

    send(buf);
}

void PinlokiSession::start_slave()
{
    GWBUF* buf = nullptr;

    std::string err_str = m_router->start_slave();

    if (err_str.empty())
    {
        buf = modutil_create_ok();
    }
    else
    {
        // Slave not configured
        buf = mariadb::create_error_packet_ptr(
            1, 1200, "HY000",
            err_str.c_str());
    }

    send(buf);
}

void PinlokiSession::stop_slave()
{
    if (m_router->is_slave_running())
    {
        m_router->stop_slave();
    }

    send(modutil_create_ok());
}

void PinlokiSession::reset_slave()
{
    GWBUF* buf = nullptr;

    if (m_router->is_slave_running())
    {
        buf = create_slave_running_error();
    }
    else if (m_router->config().select_master())
    {
        buf = create_select_master_error();
    }
    else
    {
        m_router->reset_slave();
        buf = modutil_create_ok();
    }

    send(buf);
}

void PinlokiSession::show_slave_status(bool all)
{
    send(m_router->show_slave_status(all));
}

void PinlokiSession::show_master_status()
{
    auto files = m_router->inventory()->file_names();
    auto rset = ResultSet::create({"File", "Position", "Binlog_Do_DB", "Binlog_Ignore_DB"});

    if (!files.empty())
    {
        auto a = get_file_name_and_size(files.back());
        rset->add_row({a.first, a.second, "", ""});
    }

    send(rset->as_buffer().release());
}

void PinlokiSession::show_binlogs()
{
    auto rset = ResultSet::create({"Log_name", "File_size"});

    for (const auto& file : m_router->inventory()->file_names())
    {
        auto a = get_file_name_and_size(file);
        rset->add_row({a.first, a.second});
    }

    send(rset->as_buffer().release());
}

void PinlokiSession::show_variables(const std::string& like)
{
    static const std::set<std::string> gtid_pos_var = {
        "gtid_slave_pos", "gtid_current_pos", "gtid_binlog_pos"
    };

    std::vector<std::string> values;

    auto val = mxb::lower_case_copy(like);

    if (val == "server_id")
    {
        values = {like, std::to_string(m_router->config().server_id())};
    }
    else if (gtid_pos_var.count(val))
    {
        values = {like, m_router->gtid_io_pos().to_string()};
    }

    send(create_resultset({"Variable_name", "Value"}, values));
}

void PinlokiSession::master_gtid_wait(const std::string& gtid, int timeout)
{
    mxb_assert(m_mgw_dcid == 0);
    auto header = "master_gtid_wait('" + gtid + "', " + std::to_string(timeout) + ")";
    auto target = mxq::GtidList::from_string(gtid);
    auto start = steady_clock::now();

    auto cb = [this, start, target, timeout, header]() {
        bool again = false;

        if (m_router->gtid_io_pos().is_included(target))
        {
            send(create_resultset({header}, {"0"}));
            m_mgw_dcid = 0;
        }
        else if (duration_cast<seconds>(steady_clock::now() - start).count() > timeout)
        {
            send(create_resultset({header}, {"-1"}));
            m_mgw_dcid = 0;
        }
        else
        {
            again = true;
        }

        return again;
    };

    if (target.is_valid())
    {
        if (cb())
        {
            m_mgw_dcid = m_pSession->dcall(1000ms, cb);
        }
    }
    else
    {
        send(create_resultset({header}, {"-1"}));
    }
}

void PinlokiSession::purge_logs(const std::string& up_to)
{
    switch (purge_binlogs(m_router->inventory(), up_to))
    {
    case PurgeResult::Ok:
        send(modutil_create_ok());
        break;

    case PurgeResult::PartialPurge:
        MXB_SINFO("Could not purge all requested binlogs");
        send(modutil_create_ok());
        break;

    case PurgeResult::UpToFileNotFound:
        auto buf = mariadb::create_error_packet_ptr(1, 1373, "HY000",
                                                    MAKE_STR("Target log " << up_to
                                                             << " not found in binlog index").c_str());
        send(buf);
    }
}

void PinlokiSession::error(const std::string& err)
{
<<<<<<< HEAD
    send(mariadb::create_error_packet_ptr(1, 1064, "42000", err.c_str()));
=======
    mxb_assert(!err.empty());
    send(modutil_create_mysql_err_msg(1, 0, 1064, "42000", err.c_str()));
>>>>>>> 40371a78
}
}<|MERGE_RESOLUTION|>--- conflicted
+++ resolved
@@ -615,11 +615,7 @@
 
 void PinlokiSession::error(const std::string& err)
 {
-<<<<<<< HEAD
+    mxb_assert(!err.empty());
     send(mariadb::create_error_packet_ptr(1, 1064, "42000", err.c_str()));
-=======
-    mxb_assert(!err.empty());
-    send(modutil_create_mysql_err_msg(1, 0, 1064, "42000", err.c_str()));
->>>>>>> 40371a78
 }
 }