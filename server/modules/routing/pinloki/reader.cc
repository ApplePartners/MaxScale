/*
 * Copyright (c) 2020 MariaDB Corporation Ab
 *
 * Use of this software is governed by the Business Source License included
 * in the LICENSE.TXT file and at www.mariadb.com/bsl11.
 *
 * Change Date: 2026-01-04
 *
 * On the date above, in accordance with the Business Source License, use
 * of this software will be governed by version 2 or later of the General
 * Public License.
 */

#include "reader.hh"

#include <sys/epoll.h>
#include <maxbase/hexdump.hh>
#include <maxbase/log.hh>
#include <maxscale/routingworker.hh>

#include <iostream>
#include <iomanip>

// TODO The reader is single domain. Keep it that way until most other things
// are in place. I have a feeling, that instantiating one reader per domain
// will be the cleanest implementation. See comments in file_reader.cc

// This is setup for a single slave/reader for testing, PinlokiSession will actually instantiate Readers
namespace pinloki
{

Reader::PollData::PollData(Reader* reader, mxb::Worker* worker)
    : POLL_DATA{Reader::epoll_update, worker}
    , reader(reader)
{
}

Reader::Reader(SendCallback cb, WorkerCallback worker_cb,
               const Config& conf,
               const maxsql::GtidList& start_gl,
               const std::chrono::seconds& heartbeat_interval)
    : m_send_callback(cb)
    , m_get_worker(worker_cb)
    , m_inventory(conf)
    , m_start_gtid_list(start_gl)
    , m_heartbeat_interval(heartbeat_interval)
    , m_last_event(std::chrono::steady_clock::now())
{
}

void Reader::start()
{
    auto gtid_list = m_inventory.rpl_state();

    if (gtid_list.is_included(m_start_gtid_list))
    {
        start_reading();
    }
    else
    {
        MXB_SINFO("ReplSYNC: reader waiting for primary to synchronize "
                  << "primary: " << gtid_list << ", replica: " << m_start_gtid_list);
        m_startup_poll_dcid = m_get_worker().delayed_call(1000, &Reader::poll_start_reading, this);
    }
}

void Reader::start_reading()
{
    m_sFile_reader.reset(new FileReader(m_start_gtid_list, &m_inventory));
    m_reader_poll_data = PollData(this, &m_get_worker());
    m_get_worker().add_fd(m_sFile_reader->fd(), EPOLLIN, &m_reader_poll_data);

    send_events();

    if (m_heartbeat_interval.count())
    {
        m_heartbeat_dcid = m_get_worker().delayed_call(1000, &Reader::generate_heartbeats, this);
    }
}

bool Reader::poll_start_reading(mxb::Worker::Call::action_t action)
{
    // This version waits for ever.
    // Is there reason to timeout and send an error message?
    bool continue_poll = true;
    if (action == mxb::Worker::Call::EXECUTE)
    {
        auto gtid_list = m_inventory.rpl_state();
        if (gtid_list.is_included(maxsql::GtidList({m_start_gtid_list})))
        {
            MXB_SINFO("ReplSYNC: Primary synchronized, start file_reader");

            try
            {
                start_reading();
                continue_poll = false;
            }
            catch (const mxb::Exception& err)
            {
                MXS_ERROR("Failed to start reading: %s", err.what());
            }
        }
        else
        {
            if (m_timer.alarm())
            {
                MXB_SINFO("ReplSYNC: Reader waiting for primary to sync. "
                          << "primary: " << gtid_list << ", replica: " << m_start_gtid_list);
            }
        }
    }

    if (!continue_poll)
    {
        m_startup_poll_dcid = 0;
    }

    return continue_poll;
}

Reader::~Reader()
{
    if (m_startup_poll_dcid)
    {
        m_get_worker().cancel_delayed_call(m_startup_poll_dcid);
    }

    if (m_heartbeat_dcid)
    {
        m_get_worker().cancel_delayed_call(m_heartbeat_dcid);
    }
}

<<<<<<< HEAD
uint32_t Reader::epoll_update(mxb::POLL_DATA* data, mxb::WORKER* worker, uint32_t events)
=======
void Reader::set_in_high_water(bool in_high_water)
{
    m_in_high_water = in_high_water;
}

uint32_t Reader::epoll_update(MXB_POLL_DATA* data, MXB_WORKER* worker, uint32_t events)
>>>>>>> 42f2bd6a
{
    Reader* self = static_cast<PollData*>(data)->reader;
    self->notify_concrete_reader(events);

    return 0;
}

void Reader::notify_concrete_reader(uint32_t events)
{
    m_sFile_reader->fd_notify(events);
    send_events();
}

void Reader::send_events()
{
    maxsql::RplEvent event;
    maxbase::Timer timer(1ms);
    bool timer_alarm = false;
    while (!m_in_high_water && (event = m_sFile_reader->fetch_event()) && !(timer_alarm = timer.alarm()))
    {
        m_send_callback(event);
        m_last_event = maxbase::Clock::now();
    }

    if (timer_alarm)
    {
        auto callback = [this]() {
                send_events();
            };

        m_get_worker().execute(callback, mxs::RoutingWorker::EXECUTE_QUEUED);
    }
}

bool Reader::generate_heartbeats(mxb::Worker::Call::action_t action)
{
    auto now = maxbase::Clock::now();

    // Only send heartbeats if the connection is idle
    if (action == mxb::Worker::Call::EXECUTE
        && !m_in_high_water
        && now - m_last_event >= m_heartbeat_interval)
    {
        m_send_callback(m_sFile_reader->create_heartbeat_event());
        m_last_event = now;
    }

    return true;
}
}<|MERGE_RESOLUTION|>--- conflicted
+++ resolved
@@ -30,7 +30,7 @@
 {
 
 Reader::PollData::PollData(Reader* reader, mxb::Worker* worker)
-    : POLL_DATA{Reader::epoll_update, worker}
+    : mxb::POLL_DATA{Reader::epoll_update, worker}
     , reader(reader)
 {
 }
@@ -131,16 +131,12 @@
     }
 }
 
-<<<<<<< HEAD
-uint32_t Reader::epoll_update(mxb::POLL_DATA* data, mxb::WORKER* worker, uint32_t events)
-=======
 void Reader::set_in_high_water(bool in_high_water)
 {
     m_in_high_water = in_high_water;
 }
 
-uint32_t Reader::epoll_update(MXB_POLL_DATA* data, MXB_WORKER* worker, uint32_t events)
->>>>>>> 42f2bd6a
+uint32_t Reader::epoll_update(struct mxb::POLL_DATA* data, mxb::WORKER* worker, uint32_t events)
 {
     Reader* self = static_cast<PollData*>(data)->reader;
     self->notify_concrete_reader(events);
