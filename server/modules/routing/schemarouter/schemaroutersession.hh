--- conflicted
+++ resolved
@@ -156,13 +156,9 @@
     Stats                  m_stats;         /**< Statistics for this router */
     uint64_t               m_sent_sescmd;   /**< The latest session command being executed */
     uint64_t               m_replied_sescmd;/**< The last session command reply that was sent to the client */
-<<<<<<< HEAD
     mxs::Target*           m_load_target;   /**< Target for LOAD DATA LOCAL INFILE */
     SRBackend*             m_sescmd_replier {nullptr};
     int                    m_num_init_db = 0;
-=======
-    SERVER*                m_load_target;   /**< Target for LOAD DATA LOCAL INFILE */
     uint32_t               m_dcid {0};
->>>>>>> 3a05c222
 };
 }