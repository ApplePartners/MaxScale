--- conflicted
+++ resolved
@@ -932,15 +932,11 @@
         }
     }
 
-<<<<<<< HEAD
     token_age = std::min(token_age, mxs::Config::get().admin_jwt_max_age.count());
 
-    auto token = mxs::jwt::create(TOKEN_ISSUER, m_user, token_age);
-=======
     mxb_assert(m_account != mxs::USER_ACCOUNT_UNKNOWN);
     const char* type = m_account == mxs::USER_ACCOUNT_ADMIN ? CN_ADMIN : CN_BASIC;
     auto token = mxs::jwt::create(TOKEN_ISSUER, m_user, token_age, {{"account", type}});
->>>>>>> bdf6c6a3
 
     if (request.get_option("persist") == "yes")
     {
