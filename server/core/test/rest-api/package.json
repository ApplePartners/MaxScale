{
  "name": "rest-api-tests",
  "version": "1.0.0",
  "repository": "https://github.com/mariadb-corporation/MaxScale",
  "description": "MaxScale REST API tests",
  "scripts": {
    "test": "mocha --exit --timeout 30000 --slow 10000"
  },
  "author": "",
  "license": "SEE LICENSE IN ../../../../LICENSE.txt",
  "dependencies": {
    "ajv": "^5.5.2",
    "chai": "^3.5.0",
    "chai-as-promised": "^6.0.0",
<<<<<<< HEAD
    "mariadb": "^2.0.1-beta",
    "mocha": "^7.1.1",
=======
    "mariadb": "^2.5.5",
    "mocha": "^5.2.0",
>>>>>>> 740d1daa
    "request": "^2.87.0",
    "request-promise-native": "^1.0.5"
  }
}<|MERGE_RESOLUTION|>--- conflicted
+++ resolved
@@ -12,13 +12,8 @@
     "ajv": "^5.5.2",
     "chai": "^3.5.0",
     "chai-as-promised": "^6.0.0",
-<<<<<<< HEAD
-    "mariadb": "^2.0.1-beta",
-    "mocha": "^7.1.1",
-=======
     "mariadb": "^2.5.5",
-    "mocha": "^5.2.0",
->>>>>>> 740d1daa
+    "mocha": "^9.2.0",
     "request": "^2.87.0",
     "request-promise-native": "^1.0.5"
   }
