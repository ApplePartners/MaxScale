--- conflicted
+++ resolved
@@ -250,7 +250,23 @@
 };
 
 thread_local RateLimit rate_limit;
-<<<<<<< HEAD
+thread_local std::vector<std::string> listen_errors;
+
+static bool redirect_listener_errors(int level, std::string_view msg)
+{
+    // Lower is more severe. Include warnings as they bring context to the automatic re-bind to IPv4 that is
+    // done if the IPv6 binding fails.
+    if (level < LOG_NOTICE)
+    {
+        // The suppression message should not be included in the actual message. This would look really odd if
+        // shown to the client. If it's not found, the substr() call ends up just copying the whole string.
+        auto pos = msg.find(" (subsequent similar messages");
+        listen_errors.emplace_back(msg.substr(0, pos));
+        return true;
+    }
+
+    return false;
+}
 
 // Helper function for extracting the best candidate server from a set of servers based on a set of status
 // bits. The status bits given as template parameters are in increasing priority, that is, the worst candidate
@@ -283,24 +299,6 @@
     }
 
     return rval;
-=======
-thread_local std::vector<std::string> listen_errors;
-
-static bool redirect_listener_errors(int level, const std::string& msg)
-{
-    // Lower is more severe. Include warnings as they bring context to the automatic re-bind to IPv4 that is
-    // done if the IPv6 binding fails.
-    if (level < LOG_NOTICE)
-    {
-        // The suppression message should not be included in the actual message. This would look really odd if
-        // shown to the client. If it's not found, the substr() call ends up just copying the whole string.
-        auto pos = msg.find(" (subsequent similar messages");
-        listen_errors.push_back(msg.substr(0, pos));
-        return true;
-    }
-
-    return false;
->>>>>>> 501ea2ee
 }
 }
 
@@ -1207,9 +1205,10 @@
     return false;
 }
 
-bool Listener::open_unique_listener(mxs::RoutingWorker& worker)
-{
-<<<<<<< HEAD
+bool Listener::open_unique_listener(mxs::RoutingWorker& worker, std::mutex& lock, std::vector<std::string>& errors)
+{
+    mxb::LogRedirect redirect(redirect_listener_errors);
+    mxb::LogScope scope(name());
     bool rval = false;
     int fd = start_listening(address(), port());
 
@@ -1226,56 +1225,31 @@
         }
     }
 
+    if (!rval)
+    {
+        std::lock_guard<std::mutex> guard(lock);
+
+        for (auto&& msg : listen_errors)
+        {
+            if (std::find(errors.begin(), errors.end(), msg) == errors.end())
+            {
+                errors.emplace_back(std::move(msg));
+            }
+        }
+
+        listen_errors.clear();
+    }
+
     return rval;
 }
 
 bool Listener::listen_unique()
 {
-    auto open_socket = [this]() {
-        mxb::LogScope scope(name());
-        return open_unique_listener(*mxs::RoutingWorker::get_current());
-=======
     std::mutex lock;
     std::vector<std::string> errors;
-
     auto open_socket = [&]() {
-        mxb::LogRedirect redirect(redirect_listener_errors);
         mxb::LogScope scope(name());
-        bool rval = false;
-        int fd = start_listening(address(), port());
-
-        if (fd != -1)
-        {
-            // Set the worker-local fd to the unique value
-            *m_local_fd = fd;
-            if (mxs::RoutingWorker::get_current()->add_pollable(EPOLLIN, this))
-            {
-                rval = true;
-            }
-            else
-            {
-                *m_local_fd = -1;
-                close(fd);
-            }
-        }
-
-        if (!rval)
-        {
-            std::lock_guard<std::mutex> guard(lock);
-
-            for (auto&& msg : listen_errors)
-            {
-                if (std::find(errors.begin(), errors.end(), msg) == errors.end())
-                {
-                    errors.emplace_back(std::move(msg));
-                }
-            }
-
-            listen_errors.clear();
-        }
-
-        return rval;
->>>>>>> 501ea2ee
+        return open_unique_listener(*mxs::RoutingWorker::get_current(), lock, errors);
     };
 
     bool rval = execute_and_check(open_socket);
@@ -1301,18 +1275,31 @@
 
     if (m_state == STARTED)
     {
+        std::mutex lock;
+        std::vector<std::string> errors;
         rval = false;
 
-        auto open_socket = [this, &worker, &rval]() {
+        auto open_socket = [&]() {
             mxb_assert(*m_local_fd == -1);
             mxb::LogScope scope(name());
-            rval = open_unique_listener(worker);
+            rval = open_unique_listener(worker, lock, errors);
         };
 
         if (!worker.call(open_socket))
         {
             MXB_ERROR("Could not call worker thread; it will not start listening "
                       "on listener socket.");
+        }
+        
+        if (!rval)
+        {
+            std::lock_guard<std::mutex> guard(lock);
+            mxb_assert_message(!errors.empty(), "Failure to listen should cause an error to be logged");
+
+            for (const auto& msg : errors)
+            {
+                MXB_ERROR("%s", msg.c_str());
+            }
         }
     }
 
@@ -1474,11 +1461,7 @@
         {
             auto worker = mxs::RoutingWorker::pick_worker();
             worker->execute([this, conn]() {
-<<<<<<< HEAD
                 if (ClientDCB* dcb = accept_one_dcb(conn.fd, &conn.addr, conn.host, *m_shared_data))
-=======
-                if (ClientDCB* dcb = accept_one_dcb(conn.fd, &conn.addr, conn.host))
->>>>>>> 501ea2ee
                 {
                     if (!dcb->protocol()->init_connection())
                     {
