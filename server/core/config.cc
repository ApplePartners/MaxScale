--- conflicted
+++ resolved
@@ -2371,664 +2371,6 @@
             {
                 compile_error = true;
             }
-<<<<<<< HEAD
-=======
-        }
-        rval.push_back(std::move(code));
-    }
-
-    if (ovec_size_out)
-    {
-        *ovec_size_out = max_ovec_size;
-    }
-    if (compile_error_out)
-    {
-        *compile_error_out = compile_error;
-    }
-    return rval;
-}
-
-string MXS_CONFIG_PARAMETER::get_string(const std::string& key) const
-{
-    string rval;
-    auto iter = m_contents.find(key);
-    if (iter != m_contents.end())
-    {
-        rval = iter->second;
-    }
-    return rval;
-}
-
-int64_t MXS_CONFIG_PARAMETER::get_integer(const std::string& key) const
-{
-    string value = get_string(key);
-    return value.empty() ? 0 : strtoll(value.c_str(), NULL, 10);
-}
-
-void config_free_one_param(MXS_CONFIG_PARAMETER* p1)
-{
-    if (p1)
-    {
-        delete p1;
-    }
-}
-
-void config_context_free(CONFIG_CONTEXT* context)
-{
-    CONFIG_CONTEXT* obj;
-    while (context)
-    {
-        obj = context->m_next;
-        delete context;
-        context = obj;
-    }
-}
-
-bool config_add_param(CONFIG_CONTEXT* obj, const char* key, const char* value)
-{
-    mxb_assert(!obj->m_parameters.contains(key));
-    obj->m_parameters.set(key, value);
-    return true;
-}
-
-bool config_append_param(CONFIG_CONTEXT* obj, const char* key, const char* value)
-{
-    mxb_assert(obj->m_parameters.contains(key));
-    auto old_val = obj->m_parameters.get_string(key);
-    string new_val = old_val + "," + value;
-    char* new_val_z = config_clean_string_list(new_val.c_str());
-
-    bool rval = false;
-    if (new_val_z)
-    {
-        obj->m_parameters.set(key, new_val_z);
-        MXS_FREE(new_val_z);
-        rval = true;
-    }
-    return rval;
-}
-
-void MXS_CONFIG_PARAMETER::set(const std::string& key, const std::string& value)
-{
-    m_contents[key] = value;
-}
-
-void MXS_CONFIG_PARAMETER::set_multiple(const MXS_CONFIG_PARAMETER& source)
-{
-    for (const auto& elem : source)
-    {
-        set(elem.first, elem.second);
-    }
-}
-
-void MXS_CONFIG_PARAMETER::set_from_list(std::vector<std::pair<std::string, std::string>> list,
-                                         const MXS_MODULE_PARAM* module_params)
-{
-    // Add custom values.
-    for (const auto& a : list)
-    {
-        set(a.first, a.second);
-    }
-
-    if (module_params)
-    {
-        // Add default values for the rest of the parameters.
-        for (auto module_param = module_params; module_param->name; module_param++)
-        {
-            if (module_param->default_value && !contains(module_param->name))
-            {
-                set(module_param->name, module_param->default_value);
-            }
-        }
-    }
-}
-
-void MXS_CONFIG_PARAMETER::remove(const string& key)
-{
-    m_contents.erase(key);
-}
-
-void MXS_CONFIG_PARAMETER::clear()
-{
-    m_contents.clear();
-}
-
-bool MXS_CONFIG_PARAMETER::empty() const
-{
-    return m_contents.empty();
-}
-
-MXS_CONFIG_PARAMETER::ContainerType::const_iterator MXS_CONFIG_PARAMETER::begin() const
-{
-    return m_contents.begin();
-}
-
-MXS_CONFIG_PARAMETER::ContainerType::const_iterator MXS_CONFIG_PARAMETER::end() const
-{
-    return m_contents.end();
-}
-
-bool config_replace_param(CONFIG_CONTEXT* obj, const char* key, const char* value)
-{
-    obj->m_parameters.set(key, value);
-    return true;
-}
-
-void config_remove_param(CONFIG_CONTEXT* obj, const char* name)
-{
-    obj->m_parameters.remove(name);
-}
-
-/**
- * Return the number of configured threads
- *
- * @return The number of threads configured in the config file
- */
-int config_threadcount()
-{
-    return gateway.n_threads;
-}
-
-size_t config_thread_stack_size()
-{
-    return gateway.thread_stack_size;
-}
-
-/**
- * Return the number of non-blocking polls to be done before a blocking poll
- * is issued.
- *
- * @return The number of blocking poll calls to make before a blocking call
- */
-unsigned int config_nbpolls()
-{
-    return gateway.n_nbpoll;
-}
-
-uint32_t config_writeq_high_water()
-{
-    return mxb::atomic::load(&gateway.writeq_high_water, mxb::atomic::RELAXED);
-}
-
-bool config_set_writeq_high_water(uint32_t size)
-{
-    bool rval = false;
-
-    if (size >= MIN_WRITEQ_HIGH_WATER)
-    {
-        mxb::atomic::store(&gateway.writeq_high_water, size, mxb::atomic::RELAXED);
-        rval = true;
-    }
-
-    return rval;
-}
-
-uint32_t config_writeq_low_water()
-{
-    return mxb::atomic::load(&gateway.writeq_low_water, mxb::atomic::RELAXED);
-}
-
-bool config_set_writeq_low_water(uint32_t size)
-{
-    bool rval = false;
-
-    if (size >= MIN_WRITEQ_LOW_WATER)
-    {
-        mxb::atomic::store(&gateway.writeq_low_water, size, mxb::atomic::RELAXED);
-        rval = true;
-    }
-
-    return rval;
-}
-
-/**
- * Return the configured number of milliseconds for which we wait when we do
- * a blocking poll call.
- *
- * @return The number of milliseconds to sleep in a blocking poll call
- */
-unsigned int config_pollsleep()
-{
-    return gateway.pollsleep;
-}
-
-static struct
-{
-    const char* name;
-    int         priority;
-    const char* replacement;
-} lognames[] =
-{
-    {"log_messages", LOG_NOTICE,
-     "log_notice"},     //
-    // Deprecated
-    {"log_trace",    LOG_INFO,
-     "log_info"},   //
-    // Deprecated
-    {"log_debug",    LOG_DEBUG,
-     NULL},
-    {"log_warning",  LOG_WARNING,
-     NULL},
-    {"log_notice",   LOG_NOTICE,
-     NULL},
-    {"log_info",     LOG_INFO,
-     NULL},
-    {NULL,           0}
-};
-
-/**
- * Configuration handler for items in the global [MaxScale] section
- *
- * @param name  The item name
- * @param value The item value
- * @return 0 on error
- */
-static int handle_global_item(const char* name, const char* value)
-{
-    bool processed = true;      // assume 'name' is valid
-
-    int i;
-    if (strcmp(name, CN_THREADS) == 0)
-    {
-        if (strcmp(value, CN_AUTO) == 0)
-        {
-            gateway.n_threads = get_processor_count();
-        }
-        else
-        {
-            int thrcount = atoi(value);
-            if (thrcount > 0)
-            {
-                gateway.n_threads = thrcount;
-
-                int processor_count = get_processor_count();
-                if (thrcount > processor_count)
-                {
-                    MXS_WARNING("Number of threads set to %d, which is greater than "
-                                "the number of processors available: %d",
-                                thrcount,
-                                processor_count);
-                }
-            }
-            else
-            {
-                MXS_ERROR("Invalid value for 'threads': %s.", value);
-                return 0;
-            }
-        }
-
-        if (gateway.n_threads > MXS_MAX_ROUTING_THREADS)
-        {
-            MXS_WARNING("Number of threads set to %d, which is greater than the "
-                        "hard maximum of %d. Number of threads adjusted down "
-                        "accordingly.",
-                        gateway.n_threads,
-                        MXS_MAX_ROUTING_THREADS);
-            gateway.n_threads = MXS_MAX_ROUTING_THREADS;
-        }
-    }
-    else if (strcmp(name, CN_THREAD_STACK_SIZE) == 0)
-    {
-        // DEPRECATED in 2.3, remove in 2.4
-        MXS_WARNING("%s is ignored and has been deprecated. If you need to explicitly "
-                    "set the stack size, do so with 'ulimit -s' before starting MaxScale.",
-                    CN_THREAD_STACK_SIZE);
-    }
-    else if (strcmp(name, CN_NON_BLOCKING_POLLS) == 0)
-    {
-        // DEPRECATED in 2.3, remove in 2.4
-        MXS_WARNING("The configuration option '%s' has no meaning and has been deprecated.",
-                    CN_NON_BLOCKING_POLLS);
-        gateway.n_nbpoll = atoi(value);
-    }
-    else if (strcmp(name, CN_POLL_SLEEP) == 0)
-    {
-        // DEPRECATED in 2.3, remove in 2.4
-        MXS_WARNING("The configuration option '%s' has no meaning and has been deprecated.",
-                    CN_POLL_SLEEP);
-        gateway.pollsleep = atoi(value);
-    }
-    else if (strcmp(name, CN_MS_TIMESTAMP) == 0)
-    {
-        mxs_log_set_highprecision_enabled(config_truth_value((char*)value));
-    }
-    else if (strcmp(name, CN_SKIP_PERMISSION_CHECKS) == 0)
-    {
-        gateway.skip_permission_checks = config_truth_value((char*)value);
-    }
-    else if (strcmp(name, CN_AUTH_CONNECT_TIMEOUT) == 0)
-    {
-        if (!get_seconds(name, value, &gateway.auth_conn_timeout))
-        {
-            return 0;
-        }
-    }
-    else if (strcmp(name, CN_AUTH_READ_TIMEOUT) == 0)
-    {
-        if (!get_seconds(name, value, &gateway.auth_read_timeout))
-        {
-            return 0;
-        }
-    }
-    else if (strcmp(name, CN_AUTH_WRITE_TIMEOUT) == 0)
-    {
-        if (!get_seconds(name, value, &gateway.auth_write_timeout))
-        {
-            return 0;
-        }
-    }
-    else if (strcmp(name, CN_QUERY_CLASSIFIER) == 0)
-    {
-        int len = strlen(value);
-        int max_len = sizeof(gateway.qc_name) - 1;
-
-        if (len <= max_len)
-        {
-            strcpy(gateway.qc_name, value);
-        }
-        else
-        {
-            MXS_ERROR("The length of '%s' is %d, while the maximum length is %d.", value, len, max_len);
-            return 0;
-        }
-    }
-    else if (strcmp(name, CN_QUERY_CLASSIFIER_ARGS) == 0)
-    {
-        gateway.qc_args = MXS_STRDUP_A(value);
-    }
-    else if (strcmp(name, CN_QUERY_CLASSIFIER_CACHE_SIZE) == 0)
-    {
-        uint64_t int_value;
-
-        if (!get_suffixed_size(value, &int_value))
-        {
-            MXS_ERROR("Invalid value for %s: %s", CN_QUERY_CLASSIFIER_CACHE_SIZE, value);
-            return 0;
-        }
-
-        decltype(gateway.qc_cache_properties.max_size) max_size = int_value;
-
-        if (max_size >= 0)
-        {
-            gateway.qc_cache_properties.max_size = max_size;
-        }
-        else
-        {
-            MXS_ERROR("Value too large for %s: %s", CN_QUERY_CLASSIFIER_CACHE_SIZE, value);
-            return 0;
-        }
-    }
-    else if (strcmp(name, CN_SQL_MODE) == 0)
-    {
-        if (strcasecmp(value, "default") == 0)
-        {
-            gateway.qc_sql_mode = QC_SQL_MODE_DEFAULT;
-        }
-        else if (strcasecmp(value, "oracle") == 0)
-        {
-            gateway.qc_sql_mode = QC_SQL_MODE_ORACLE;
-        }
-        else
-        {
-            MXS_ERROR("'%s' is not a valid value for '%s'. Allowed values are 'DEFAULT' and 'ORACLE'.",
-                      value, name);
-            return 0;
-        }
-    }
-    else if (strcmp(name, CN_QUERY_RETRIES) == 0)
-    {
-        char* endptr;
-        int intval = strtol(value, &endptr, 0);
-        if (*endptr == '\0' && intval >= 0)
-        {
-            gateway.query_retries = intval;
-        }
-        else
-        {
-            MXS_ERROR("Invalid timeout value for '%s': %s", CN_QUERY_RETRIES, value);
-            return 0;
-        }
-    }
-    else if (strcmp(name, CN_QUERY_RETRY_TIMEOUT) == 0)
-    {
-        if (!get_seconds(name, value, &gateway.query_retry_timeout))
-        {
-            return 0;
-        }
-    }
-    else if (strcmp(name, CN_LOG_THROTTLING) == 0)
-    {
-        if (*value == 0)
-        {
-            MXS_LOG_THROTTLING throttling = {0, 0, 0};
-
-            mxs_log_set_throttling(&throttling);
-        }
-        else
-        {
-            char* v = MXS_STRDUP_A(value);
-
-            char* count = v;
-            char* window_ms = NULL;
-            char* suppress_ms = NULL;
-
-            window_ms = strchr(count, ',');
-            if (window_ms)
-            {
-                *window_ms = 0;
-                ++window_ms;
-
-                suppress_ms = strchr(window_ms, ',');
-                if (suppress_ms)
-                {
-                    *suppress_ms = 0;
-                    ++suppress_ms;
-                }
-            }
-
-            if (!count || !window_ms || !suppress_ms)
-            {
-                MXS_ERROR("Invalid value for the `log_throttling` configuration entry: '%s'. "
-                          "The format of the value for `log_throttling` is 'X, Y, Z', where "
-                          "X is the maximum number of times a particular error can be logged "
-                          "in the time window of Y milliseconds, before the logging is suppressed "
-                          "for Z milliseconds.", value);
-                return 0;
-            }
-            else
-            {
-                int c = atoi(count);
-                time_t w;
-                time_t s;
-
-                if (c >= 0
-                    && get_milliseconds(name, window_ms, value, &w)
-                    && get_milliseconds(name, suppress_ms, value, &s))
-                {
-                    MXS_LOG_THROTTLING throttling;
-                    throttling.count = c;
-                    throttling.window_ms = w;
-                    throttling.suppress_ms = s;
-
-                    mxs_log_set_throttling(&throttling);
-                }
-                else
-                {
-                    MXS_ERROR("Invalid value for the `log_throttling` configuration entry: '%s'. "
-                              "The configuration entry `log_throttling` requires as value one zero or "
-                              "positive integer and two durations.", value);
-                    return 0;
-                }
-            }
-
-            MXS_FREE(v);
-        }
-    }
-    else if (strcmp(name, CN_ADMIN_PORT) == 0)
-    {
-        gateway.admin_port = atoi(value);
-    }
-    else if (strcmp(name, CN_ADMIN_HOST) == 0)
-    {
-        strcpy(gateway.admin_host, value);
-    }
-    else if (strcmp(name, CN_ADMIN_SSL_KEY) == 0)
-    {
-        strcpy(gateway.admin_ssl_key, value);
-    }
-    else if (strcmp(name, CN_ADMIN_SSL_CERT) == 0)
-    {
-        strcpy(gateway.admin_ssl_cert, value);
-    }
-    else if (strcmp(name, CN_ADMIN_SSL_CA_CERT) == 0)
-    {
-        strcpy(gateway.admin_ssl_ca_cert, value);
-    }
-    else if (strcmp(name, CN_ADMIN_AUTH) == 0)
-    {
-        gateway.admin_auth = config_truth_value(value);
-    }
-    else if (strcmp(name, CN_ADMIN_ENABLED) == 0)
-    {
-        gateway.admin_enabled = config_truth_value(value);
-    }
-    else if (strcmp(name, CN_ADMIN_LOG_AUTH_FAILURES) == 0)
-    {
-        gateway.admin_log_auth_failures = config_truth_value(value);
-    }
-    else if (strcmp(name, CN_ADMIN_PAM_READWRITE_SERVICE) == 0)
-    {
-        gateway.admin_pam_rw_service = value;
-    }
-    else if (strcmp(name, CN_ADMIN_PAM_READONLY_SERVICE) == 0)
-    {
-        gateway.admin_pam_ro_service = value;
-    }
-    else if (strcmp(name, CN_PASSIVE) == 0)
-    {
-        gateway.passive = config_truth_value((char*)value);
-    }
-    else if (strcmp(name, CN_LOCAL_ADDRESS) == 0)
-    {
-        gateway.local_address = MXS_STRDUP_A(value);
-    }
-    else if (strcmp(name, CN_USERS_REFRESH_TIME) == 0)
-    {
-        char* endptr;
-        time_t users_refresh_time = strtol(value, &endptr, 0);
-
-        if (*endptr == '\0' && users_refresh_time < 0)
-        {
-            MXS_NOTICE("Value of '%s' is less than 0, users will "
-                       "not be automatically refreshed.",
-                       CN_USERS_REFRESH_TIME);
-            // Strictly speaking they will be refreshed once every 68 years,
-            // but I just don't beleave the uptime will be that long.
-            users_refresh_time = INT32_MAX;
-        }
-        else
-        {
-            // Have to "parse" the value anew in case a suffix has been used.
-            if (!get_seconds(name, value, &users_refresh_time))
-            {
-                return 0;
-            }
-
-            if (users_refresh_time > INT32_MAX)
-            {
-                // To ensure that there will be no overflows when
-                // we later do arithmetic.
-                users_refresh_time = INT32_MAX;
-            }
-        }
-
-        gateway.users_refresh_time = users_refresh_time;
-    }
-    else if (strcmp(name, CN_WRITEQ_HIGH_WATER) == 0)
-    {
-        if (!get_suffixed_size(value, &gateway.writeq_high_water))
-        {
-            MXS_ERROR("Invalid value for %s: %s", CN_WRITEQ_HIGH_WATER, value);
-            return 0;
-        }
-
-        if (gateway.writeq_high_water < MIN_WRITEQ_HIGH_WATER)
-        {
-            MXS_WARNING("The specified writeq high water mark %lu, is smaller "
-                        "than the minimum allowed size %lu. Changing to minimum.",
-                        gateway.writeq_high_water,
-                        MIN_WRITEQ_HIGH_WATER);
-            gateway.writeq_high_water = MIN_WRITEQ_HIGH_WATER;
-        }
-        MXS_NOTICE("Writeq high water mark set to: %lu", gateway.writeq_high_water);
-    }
-    else if (strcmp(name, CN_WRITEQ_LOW_WATER) == 0)
-    {
-        if (!get_suffixed_size(value, &gateway.writeq_low_water))
-        {
-            MXS_ERROR("Invalid value for %s: %s", CN_WRITEQ_LOW_WATER, value);
-            return 0;
-        }
-
-        if (gateway.writeq_low_water < MIN_WRITEQ_LOW_WATER)
-        {
-            MXS_WARNING("The specified writeq low water mark %lu, is smaller "
-                        "than the minimum allowed size %lu. Changing to minimum.",
-                        gateway.writeq_low_water,
-                        MIN_WRITEQ_LOW_WATER);
-            gateway.writeq_low_water = MIN_WRITEQ_LOW_WATER;
-        }
-        MXS_NOTICE("Writeq low water mark set to: %lu", gateway.writeq_low_water);
-    }
-    else if (strcmp(name, CN_RETAIN_LAST_STATEMENTS) == 0)
-    {
-        char* endptr;
-        int intval = strtol(value, &endptr, 0);
-        if (*endptr == '\0' && intval >= 0)
-        {
-            session_set_retain_last_statements(intval);
-        }
-        else
-        {
-            MXS_ERROR("Invalid value for '%s': %s", CN_RETAIN_LAST_STATEMENTS, value);
-            return 0;
-        }
-    }
-    else if (strcmp(name, CN_DUMP_LAST_STATEMENTS) == 0)
-    {
-        if (strcmp(value, "on_close") == 0)
-        {
-            session_set_dump_statements(SESSION_DUMP_STATEMENTS_ON_CLOSE);
-        }
-        else if (strcmp(value, "on_error") == 0)
-        {
-            session_set_dump_statements(SESSION_DUMP_STATEMENTS_ON_ERROR);
-        }
-        else if (strcmp(value, "never") == 0)
-        {
-            session_set_dump_statements(SESSION_DUMP_STATEMENTS_NEVER);
-        }
-        else
-        {
-            MXS_ERROR("%s can have the values 'never', 'on_close' or 'on_error'.",
-                      CN_DUMP_LAST_STATEMENTS);
-            return 0;
-        }
-    }
-    else if (strcmp(name, CN_SESSION_TRACE) == 0)
-    {
-        char* endptr;
-        int intval = strtol(value, &endptr, 0);
-        if (*endptr == '\0' && intval >= 0)
-        {
-            session_set_session_trace(intval);
-            mxb_log_set_session_trace(true);
-        }
-        else
-        {
-            MXS_ERROR("Invalid value for '%s': %s", CN_SESSION_TRACE, value);
-            return 0;
->>>>>>> 727aeb4a
         }
         rval.push_back(std::move(code));
     }
@@ -4698,90 +4040,22 @@
 
 json_t* config_maxscale_to_json(const char* host)
 {
-    MXS_CONFIG* cnf = config_get_global_options();
     json_t* param = json_object();
-<<<<<<< HEAD
-    json_object_set_new(param, "libdir", json_string(mxs::libdir()));
-    json_object_set_new(param, "datadir", json_string(mxs::datadir()));
-    json_object_set_new(param, "process_datadir", json_string(mxs::process_datadir()));
-    json_object_set_new(param, "cachedir", json_string(mxs::cachedir()));
-    json_object_set_new(param, "configdir", json_string(mxs::configdir()));
-    json_object_set_new(param, "config_persistdir", json_string(mxs::config_persistdir()));
-    json_object_set_new(param, "module_configdir", json_string(mxs::module_configdir()));
-    json_object_set_new(param, "piddir", json_string(mxs::piddir()));
-    json_object_set_new(param, "logdir", json_string(mxs::logdir()));
-    json_object_set_new(param, "langdir", json_string(mxs::langdir()));
-    json_object_set_new(param, "execdir", json_string(mxs::execdir()));
-    json_object_set_new(param, "connector_plugindir", json_string(mxs::connector_plugindir()));
-    json_object_set_new(param, CN_THREADS, json_integer(config_threadcount()));
-    json_object_set_new(param, CN_THREAD_STACK_SIZE, json_integer(config_thread_stack_size()));
+
+    json_object_set_new(param, CN_CACHEDIR, json_string(mxs::cachedir()));
+    json_object_set_new(param, CN_CONNECTOR_PLUGINDIR, json_string(mxs::connector_plugindir()));
+    json_object_set_new(param, CN_DATADIR, json_string(mxs::datadir()));
+    json_object_set_new(param, CN_EXECDIR, json_string(mxs::execdir()));
+    json_object_set_new(param, CN_LANGUAGE, json_string(mxs::langdir()));
+    json_object_set_new(param, CN_LIBDIR, json_string(mxs::libdir()));
+    json_object_set_new(param, CN_LOGDIR, json_string(mxs::logdir()));
+    json_object_set_new(param, CN_MODULE_CONFIGDIR, json_string(mxs::module_configdir()));
+    json_object_set_new(param, CN_PERSISTDIR, json_string(mxs::config_persistdir()));
+    json_object_set_new(param, CN_PIDDIR, json_string(mxs::piddir()));
 
     const mxs::Config& cnf = mxs::Config::get();
-
-    json_object_set_new(param,
-                        CN_QUERY_CLASSIFIER_CACHE_SIZE,
-                        json_integer(cnf.qc_cache_properties.max_size));
-
-    json_object_set_new(param, CN_DUMP_LAST_STATEMENTS, json_string(session_get_dump_statements_str()));
-    json_object_set_new(param, CN_SESSION_TRACE, json_integer(session_get_session_trace()));
-
     // This will dump all parameters defined using the new configuration mechanism.
     cnf.fill(param);
-=======
-
-
-    json_object_set_new(param, CN_ADMIN_AUTH, json_boolean(cnf->admin_auth));
-    json_object_set_new(param, CN_ADMIN_ENABLED, json_boolean(cnf->admin_enabled));
-    json_object_set_new(param, CN_ADMIN_HOST, json_string(cnf->admin_host));
-    json_object_set_new(param, CN_ADMIN_LOG_AUTH_FAILURES, json_boolean(cnf->admin_log_auth_failures));
-    json_object_set_new(param, CN_ADMIN_PAM_READONLY_SERVICE, json_string(cnf->admin_pam_ro_service.c_str()));
-    json_object_set_new(param, CN_ADMIN_PAM_READWRITE_SERVICE,
-                        json_string(cnf->admin_pam_rw_service.c_str()));
-    json_object_set_new(param, CN_ADMIN_PORT, json_integer(cnf->admin_port));
-    json_object_set_new(param, CN_ADMIN_SSL_CA_CERT, json_string(cnf->admin_ssl_ca_cert));
-    json_object_set_new(param, CN_ADMIN_SSL_CERT, json_string(cnf->admin_ssl_cert));
-    json_object_set_new(param, CN_ADMIN_SSL_KEY, json_string(cnf->admin_ssl_key));
-    json_object_set_new(param, CN_AUTH_CONNECT_TIMEOUT, json_integer(cnf->auth_conn_timeout));
-    json_object_set_new(param, CN_AUTH_READ_TIMEOUT, json_integer(cnf->auth_read_timeout));
-    json_object_set_new(param, CN_AUTH_WRITE_TIMEOUT, json_integer(cnf->auth_write_timeout));
-    json_object_set_new(param, CN_CACHEDIR, json_string(get_cachedir()));
-    json_object_set_new(param, CN_CONNECTOR_PLUGINDIR, json_string(get_connector_plugindir()));
-    json_object_set_new(param, CN_DATADIR, json_string(get_datadir()));
-    json_object_set_new(param, CN_DUMP_LAST_STATEMENTS, json_string(session_get_dump_statements_str()));
-    json_object_set_new(param, CN_EXECDIR, json_string(get_execdir()));
-    json_object_set_new(param, CN_LANGUAGE, json_string(get_langdir()));
-    json_object_set_new(param, CN_LIBDIR, json_string(get_libdir()));
-    json_object_set_new(param, CN_LOAD_PERSISTED_CONFIGS, json_boolean(cnf->load_persisted_configs));
-    json_object_set_new(param,
-                        CN_LOCAL_ADDRESS,
-                        cnf->local_address ? json_string(cnf->local_address) : json_null());
-    json_object_set_new(param, CN_LOGDIR, json_string(get_logdir()));
-    json_object_set_new(param, CN_MAX_AUTH_ERRORS_UNTIL_BLOCK,
-                        json_integer(cnf->max_auth_errors_until_block));
-    json_object_set_new(param, CN_MODULE_CONFIGDIR, json_string(get_module_configdir()));
-    json_object_set_new(param, CN_PASSIVE, json_boolean(cnf->passive));
-    json_object_set_new(param, CN_PERSISTDIR, json_string(get_config_persistdir()));
-    json_object_set_new(param, CN_PIDDIR, json_string(get_piddir()));
-    json_object_set_new(param, CN_QUERY_CLASSIFIER, json_string(cnf->qc_name));
-    json_object_set_new(param,
-                        CN_QUERY_CLASSIFIER_ARGS,
-                        cnf->qc_args ? json_string(cnf->qc_args) : json_null());
-    json_object_set_new(param, CN_QUERY_CLASSIFIER_CACHE_SIZE,
-                        json_integer(cnf->qc_cache_properties.max_size));
-    json_object_set_new(param, CN_QUERY_RETRIES, json_integer(cnf->query_retries));
-    json_object_set_new(param, CN_QUERY_RETRY_TIMEOUT, json_integer(cnf->query_retry_timeout));
-    json_object_set_new(param, CN_RETAIN_LAST_STATEMENTS, json_integer(session_get_retain_last_statements()));
-    json_object_set_new(param, CN_SESSION_TRACE, json_integer(session_get_session_trace()));
-    json_object_set_new(param, CN_SKIP_PERMISSION_CHECKS, json_boolean(cnf->skip_permission_checks));
-    json_object_set_new(param, CN_SQL_MODE,
-                        json_string(cnf->qc_sql_mode == QC_SQL_MODE_DEFAULT ? "default" : "oracle"));
-    json_object_set_new(param, CN_SUBSTITUTE_VARIABLES, json_boolean(cnf->substitute_variables));
-    json_object_set_new(param, CN_THREADS, json_integer(config_threadcount()));
-    json_object_set_new(param, CN_THREAD_STACK_SIZE, json_integer(config_thread_stack_size()));
-    json_object_set_new(param, CN_USERS_REFRESH_TIME, json_integer(cnf->users_refresh_time));
-    json_object_set_new(param, CN_WRITEQ_HIGH_WATER, json_integer(config_writeq_high_water()));
-    json_object_set_new(param, CN_WRITEQ_LOW_WATER, json_integer(config_writeq_low_water()));
->>>>>>> 727aeb4a
 
     json_t* attr = json_object();
     time_t started = maxscale_started();
@@ -4792,7 +4066,7 @@
     json_object_set_new(attr, "started_at", json_string(http_to_date(started).c_str()));
     json_object_set_new(attr, "activated_at", json_string(http_to_date(activated).c_str()));
     json_object_set_new(attr, "uptime", json_integer(maxscale_uptime()));
-    json_object_set_new(attr, "process_datadir", json_string(get_process_datadir()));
+    json_object_set_new(attr, "process_datadir", json_string(mxs::process_datadir()));
 
     json_t* obj = json_object();
     json_object_set_new(obj, CN_ATTRIBUTES, attr);
