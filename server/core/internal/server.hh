/*
 * Copyright (c) 2018 MariaDB Corporation Ab
 * Copyright (c) 2023 MariaDB plc, Finnish Branch
 *
 * Use of this software is governed by the Business Source License included
 * in the LICENSE.TXT file and at www.mariadb.com/bsl11.
 *
 * Change Date: 2027-09-19
 *
 * On the date above, in accordance with the Business Source License, use
 * of this software will be governed by version 2 or later of the General
 * Public License.
 */
#pragma once

/**
 * Internal header for the server type
 */

#include <maxbase/ccdefs.hh>

#include <map>
#include <mutex>
#include <set>
#include <maxscale/config.hh>
#include <maxscale/config2.hh>
#include <maxscale/server.hh>
#include <maxscale/workerlocal.hh>
#include <maxscale/measurements.hh>
#include <maxscale/response_distribution.hh>

// Private server implementation
class Server : public SERVER
{
public:
    friend class ServerManager;

    static const int MAX_ADDRESS_LEN = 1024;
    static const int MAX_MONUSER_LEN = 512;
    static const int MAX_MONPW_LEN = 512;

    class ParamDiskSpaceLimits : public mxs::config::ConcreteParam<ParamDiskSpaceLimits
                                                                   , DiskSpaceLimits>
    {
    public:
        ParamDiskSpaceLimits(mxs::config::Specification* pSpecification,
                             const char* zName, const char* zDescription);
        std::string type() const override;
        std::string to_string(value_type value) const;
        bool        from_string(const std::string& value, value_type* pValue,
                                std::string* pMessage = nullptr) const;
        json_t* to_json(value_type value) const;
        bool    from_json(const json_t* pJson, value_type* pValue, std::string* pMessage = nullptr) const;
    };

    Server(const std::string& name)
        : m_name(name)
        , m_settings(name, this)
    {
    }

    ~Server() = default;

    const char* address() const override
    {
        return m_settings.address;
    }

    int port() const override
    {
        return m_settings.m_port.get();
    }

    int extra_port() const override
    {
        return m_settings.m_extra_port.get();
    }

    long persistpoolmax() const
    {
        return m_settings.m_persistpoolmax_eff;
    }

    long persistmaxtime() const
    {
        return m_settings.m_persistmaxtime.get().count();
    }

    void set_rank(int64_t rank)
    {
        m_settings.m_rank.set(rank);
    }

    void set_priority(int64_t priority)
    {
        m_settings.m_priority.set(priority);
    }

    bool have_disk_space_limits() const override
    {
        return m_settings.m_have_disk_space_limits.load(std::memory_order_relaxed);
    }

    DiskSpaceLimits get_disk_space_limits() const override
    {
        return m_settings.m_disk_space_threshold.get();
    }

    bool persistent_conns_enabled() const override
    {
        return m_settings.m_persistpoolmax_eff > 0;
    }

    void set_version(BaseType base_type, uint64_t version_num, const std::string& version_str,
                     uint64_t caps) override;

    const VersionInfo& info() const override;

    const char* name() const override
    {
        return m_name.c_str();
    }

    int64_t rank() const override
    {
        return m_settings.m_rank.get();
    }

    int64_t priority() const override
    {
        return m_settings.m_priority.get();
    }

    int64_t max_routing_connections() const
    {
        return m_settings.m_max_routing_connections.get();
    }

    /**
     * Print server details to a dcb.
     *
     * @param dcb Dcb to print to
     */
    void print_to_dcb(DCB* dcb) const;

    /**
     * Creates a server without any configuration. This should be used in unit tests in place of
     * a default ctor.
     *
     * @return A new server
     */
    static Server* create_test_server();

    /**
     * Get server configuration specification
     */
    static const mxs::config::Specification& specification();

    /**
     * Print server details to a DCB
     *
     * Designed to be called within a debugger session in order
     * to display all active servers within the gateway
     */
    static void dprintServer(DCB*, const Server*);

    /**
     * Diagnostic to print number of DCBs in persistent pool for a server
     *
     * @param       pdcb    DCB to print results to
     * @param       server  SERVER for which DCBs are to be printed
     */
    static void dprintPersistentDCBs(DCB*, const Server*);

    /**
     * Persist server configuration into a stream
     *
     * @param filename Stream where the configuration is written
     *
     * @return The output stream
     */
    std::ostream& persist(std::ostream& os) const;

    /**
     * Update server-specific monitor username. Does not affect existing monitor connections,
     * only new connections will use the updated username.
     *
     * @param username New username. Must not be too long.
     * @return True, if value was updated
     */
    bool set_monitor_user(const std::string& user);

    /**
     * Update server-specific monitor password. Does not affect existing monitor connections,
     * only new connections will use the updated password.
     *
     * @param password New password. Must not be too long.
     * @return True, if value was updated
     */
    bool set_monitor_password(const std::string& password);

<<<<<<< HEAD
    std::string monitor_user() const override;
    std::string monitor_password() const override;
=======
    std::string monitor_user() const;
    std::string monitor_password() const;
    std::string replication_custom_opts() const override;
>>>>>>> 54049807

    /**
     * Convert a status string to a status bit. Only converts one status element.
     *
     * @param str   String representation
     * @return bit value or 0 on error
     */
    static uint64_t status_from_string(const char* str);

    json_t* json_attributes() const;
    json_t* json_parameters() const;

    std::unique_ptr<mxs::Endpoint> get_connection(mxs::Component* upstream, MXS_SESSION* session) override;

    const std::vector<mxs::Target*>& get_children() const override
    {
        static std::vector<mxs::Target*> no_children;
        return no_children;
    }

    uint64_t capabilities() const override
    {
        return 0;
    }

    bool active() const override
    {
        return m_active;
    }

    void deactivate() override
    {
        assign_status(0);
        m_active = false;
    }

    int64_t replication_lag() const override
    {
        return m_rpl_lag;
    }

    void set_replication_lag(int64_t lag) override
    {
        m_rpl_lag = lag;
    }

    int64_t ping() const override
    {
        return m_ping;
    }

    void set_ping(int64_t ping) override
    {
        m_ping = ping;
    }

    bool set_address(const std::string& address) override;

    void set_port(int new_port) override;

    void set_extra_port(int new_port) override;

    uint64_t status() const override
    {
        return m_status;
    }

    void set_status(uint64_t bit) override;
    void clear_status(uint64_t bit) override;
    void assign_status(uint64_t status) override;

    std::shared_ptr<mxs::SSLContext> ssl() const;

    mxb::SSLConfig ssl_config() const override;

    void             set_uptime(int64_t uptime) override;
    int64_t          get_uptime() const override;
    bool             track_variable(std::string_view variable) override;
    bool             untrack_variable(std::string_view variable) override;
    TrackedVariables tracked_variables() const override;
    Variables        get_variables() const override;
    std::string      get_variable_value(std::string_view variable) const override;
    bool             set_variables(Variables&& variables) override;
    void             set_maintenance() override;

    uint64_t gtid_pos(uint32_t domain) const override;
    void     set_gtid_list(const std::vector<std::pair<uint32_t, uint64_t>>& positions) override;
    void     clear_gtid_list() override;

    uint8_t charset() const override;
    void    set_charset(uint8_t charset) override;
    bool    proxy_protocol() const override;
    void    set_proxy_protocol(bool proxy_protocol) override;
    bool    is_mxs_service() const override;

    // response distribution for this thread and server
    maxscale::ResponseDistribution&       response_distribution(mxb::MeasureTime::Operation opr);
    const maxscale::ResponseDistribution& response_distribution(mxb::MeasureTime::Operation opr) const;

    // Tallied up ResponseDistribution over all threads for this server
    maxscale::ResponseDistribution get_complete_response_distribution(mxb::MeasureTime::Operation opr) const;

    bool is_resp_distribution_enabled() const
    {
        return true;    // TODO make configurable before first release
    }

    mxs::ConfigParameters to_params() const override;

    mxs::config::Configuration& configuration() override;

    const std::set<std::string>& protocols() const override;

private:
    bool create_server_config(const char* filename) const;

    /**
     * Allocates a new server. Can only be called from ServerManager::create_server().
     *
     * @param name   Server name
     * @param params Configuration
     *
     * @return The new server if creation was successful
     */
    static std::unique_ptr<Server> create(const char* name, const mxs::ConfigParameters& params);
    static std::unique_ptr<Server> create(const char* name, json_t* json);

    /**
     * Convert server to json. This does not add relations to other objects and can only be called from
     * ServerManager::server_to_json_data_relations().
     *
     * @param host Hostname of this server
     * @return Server as json
     */
    json_t* to_json_data(const char* host) const;

    struct Settings : public mxs::config::Configuration
    {
        Settings(const std::string& name, Server* server);

        char address[MAX_ADDRESS_LEN + 1] = {'\0'}; /**< Server hostname/IP-address */
        char monuser[MAX_MONUSER_LEN + 1] = {'\0'}; /**< Monitor username, overrides monitor setting */
        char monpw[MAX_MONPW_LEN + 1] = {'\0'};     /**< Monitor password, overrides monitor setting */

        // Used to track whether disk space limits are enabled. Avoids the lock acquisition on the value.
        std::atomic<bool> m_have_disk_space_limits {false};

        // Module type, always "server"
        mxs::config::String m_type;
        // Module protocol, deprecated
        mxs::config::String m_protocol;
        // Authenticator module, deprecated
        mxs::config::String m_authenticator;
        // The server address, mutually exclusive with socket. @see address
        mxs::config::String m_address;
        // The server socket, mutually exclusive with address
        mxs::config::String m_socket;
        // Server port
        mxs::config::Count m_port;
        // Alternative monitor port if normal port fails
        mxs::config::Count m_extra_port;
        // The priority of this server, Currently only used by galeramon to pick which server is the master
        mxs::config::Integer m_priority;
        // @see monuser
        mxs::config::String m_monitoruser;
        // @see monpw
        mxs::config::String m_monitorpw;
        // Custom CHANGE MASTER TO options for this server. Used by MariaDBMon.
        mxs::config::String m_replication_custom_opts;
        // Maximum number of seconds connection can live
        mxs::config::Seconds m_persistmaxtime;
        // Send proxy-protocol header to backends when connecting routing sessions
        mxs::config::Bool m_proxy_protocol;
        // Disk space limits
        mxs::config::ConcreteType<ParamDiskSpaceLimits> m_disk_space_threshold;
        // The ranking of this server, used to prioritize certain servers over others during routing
        mxs::config::Enum<int64_t> m_rank;
        // How many simultaneous connections are allowed to this server. Only counts routing connections.
        mxs::config::Count m_max_routing_connections;

        // TLS configuration parameters
        mxs::config::Bool m_ssl;
        mxs::config::Path m_ssl_cert;
        mxs::config::Path m_ssl_key;
        mxs::config::Path m_ssl_ca;

        mxs::config::Enum<mxb::ssl_version::Version> m_ssl_version;

        mxs::config::Count  m_ssl_cert_verify_depth;
        mxs::config::Bool   m_ssl_verify_peer_certificate;
        mxs::config::Bool   m_ssl_verify_peer_host;
        mxs::config::String m_ssl_cipher;

        // Maximum size of persistent connections pool
        // NOTE: Keep this last so that we can initialize it last. For some unknown reason the Uncrustify
        // comma placement stops working after the line that initializes this.
        mxs::config::Count m_persistpoolmax;
        int64_t            m_persistpoolmax_eff {0};/**< Effective persistpoolmax value */

    protected:
        bool post_configure(const std::map<std::string, mxs::ConfigParameters>& nested_params) override final;

    private:
        Server& m_server;
    };

    const std::string m_name;       /**< Server config name */
    Settings          m_settings;   /**< Server settings */
    VersionInfo       m_info;       /**< Server version and type information */
    uint64_t          m_status {0};
    bool              m_active {true};
    int64_t           m_rpl_lag {mxs::Target::RLAG_UNDEFINED};  /**< Replication lag in seconds */
    int64_t           m_ping {mxs::Target::PING_UNDEFINED};     /**< Ping in microseconds */

    // Lock for m_ssl_config
    mutable std::mutex                                  m_ssl_lock;
    mxb::SSLConfig                                      m_ssl_config;
    mxs::WorkerGlobal<std::shared_ptr<mxs::SSLContext>> m_ssl_ctx;

    // Character set. Read from backend and sent to client. As no character set has the numeric value of 0, it
    // can be used to detect servers we haven't connected to.
    uint8_t m_charset = 0;

    // Latest value of server global variable 'session_track_system_variables'. Updated every 10min
    std::string m_session_track_system_variables;
    // Uptime in seconds, updated by monitors
    std::atomic<int64_t> m_uptime {0};
    // The variables to track.
    TrackedVariables m_tracked_variables;
    // Additional server variables
    Variables m_variables;
    // Lock that protects m_variables
    mutable std::mutex m_var_lock;

    struct GTID
    {
        std::atomic<int64_t>  domain {-1};
        std::atomic<uint64_t> sequence {0};
    };

    mxs::WorkerLocal<std::unordered_map<uint32_t, uint64_t>> m_gtids;

    using GlobalDistributions = mxs::WorkerLocal<maxscale::ResponseDistribution>;
    GlobalDistributions m_read_distributions;
    GlobalDistributions m_write_distributions;
    json_t* response_distribution_to_json(mxb::MeasureTime::Operation opr) const;

    bool           post_configure();
    mxb::SSLConfig create_ssl_config();
};

// A connection to a server
class ServerEndpoint final : public mxs::Endpoint
{
public:
    ServerEndpoint(mxs::Component* up, MXS_SESSION* session, Server* server);
    ~ServerEndpoint() override;

    mxs::Target* target() const override
    {
        return m_server;
    }

    SERVER*  server() const;
    Session* session() const;

    bool connect() override;

    void close() override;
    void handle_failed_continue();
    void handle_timed_out_continue();

    bool is_open() const override;

    bool routeQuery(GWBUF&& buffer) override;

    bool clientReply(GWBUF&& buffer, const mxs::ReplyRoute& down, const mxs::Reply& reply) override;

    bool handleError(mxs::ErrorType type, const std::string& error,
                     mxs::Endpoint* down, const mxs::Reply& reply) override;

    bool try_to_pool();

    enum class ContinueRes {SUCCESS, WAIT, FAIL};
    ContinueRes continue_connecting();

    mxb::TimePoint conn_wait_start() const;

private:
    mxs::Component* m_up;
    Session*        m_session;
    Server*         m_server;

    std::vector<GWBUF> m_delayed_packets;     /**< Packets waiting for a connection */

    enum class ConnStatus
    {
        NO_CONN,            /**< Not connected yet, or connection error */
        CONNECTED,          /**< Connection is open (or at least opening) */
        CONNECTED_FAILED,   /**< Connection is open but failed */
        IDLE_POOLED,        /**< Connection pooled due to inactivity */
        WAITING_FOR_CONN,   /**< Waiting for a connection slot to become available */
    };
    ConnStatus m_connstatus {ConnStatus::NO_CONN};

    mxs::BackendConnection* m_conn {nullptr};

    maxbase::MeasureTime m_query_time;

    // TODO: This causes a cross-thread read if the session is moved
    maxscale::ResponseDistribution& m_read_distribution;    // reference to entry in WorkerLocal
    maxscale::ResponseDistribution& m_write_distribution;   // reference to entry in WorkerLocal
    mxb::TimePoint                  m_conn_wait_start;
};<|MERGE_RESOLUTION|>--- conflicted
+++ resolved
@@ -199,14 +199,9 @@
      */
     bool set_monitor_password(const std::string& password);
 
-<<<<<<< HEAD
     std::string monitor_user() const override;
     std::string monitor_password() const override;
-=======
-    std::string monitor_user() const;
-    std::string monitor_password() const;
     std::string replication_custom_opts() const override;
->>>>>>> 54049807
 
     /**
      * Convert a status string to a status bit. Only converts one status element.
