--- conflicted
+++ resolved
@@ -565,9 +565,6 @@
     return session ? session->id() : 0;
 }
 
-<<<<<<< HEAD
-void session_set_response(MXS_SESSION* session, mxs::Routable* up, GWBUF* buffer)
-=======
 MXS_SESSION::Scope::Scope(MXS_SESSION* session)
     : m_prev(std::exchange(this_thread.session, session))
 {
@@ -578,8 +575,7 @@
     this_thread.session = m_prev;
 }
 
-void session_set_response(MXS_SESSION* session, SERVICE* service, mxs::Routable* up, GWBUF* buffer)
->>>>>>> 18c6f9ed
+void session_set_response(MXS_SESSION* session, mxs::Routable* up, GWBUF* buffer)
 {
     // Valid arguments.
     mxb_assert(session && up && buffer);
@@ -646,54 +642,12 @@
 
     auto cb = [session, fn, buffer](mxb::Worker::Callable::Action action)
     {
-<<<<<<< HEAD
         if (action == mxb::Worker::Callable::EXECUTE)
         {
+            MXS_SESSION::Scope scope(session);
             mxb_assert(session->state() == MXS_SESSION::State::STARTED);
 
-            // Setting the current client DCB adds the session ID to the log messages
-            DCB* old_dcb = dcb_get_current();
-            dcb_set_current(session->client_dcb);
-
-            bool ok = fn(buffer);
-
-            dcb_set_current(old_dcb);
-
-            if (!ok)
-=======
-        session_put_ref(m_session);
-        gwbuf_free(m_buffer);
-    }
-
-    enum Action
-    {
-        DISPOSE,
-        RETAIN
-    };
-
-    Action execute()
-    {
-        MXS_SESSION::Scope scope(m_session);
-        Action action = DISPOSE;
-
-        if (m_session->state() == MXS_SESSION::State::STARTED)
-        {
-            if (mxs::RoutingWorker::get_current() == m_session->worker())
-            {
-                MXS_SESSION::Scope scope(m_session);
-                GWBUF* buffer = m_buffer;
-                m_buffer = NULL;
-
-                int rc = m_down->routeQuery(buffer);
-
-                if (rc == 0)
-                {
-                    // Routing failed, send a hangup to the client.
-                    m_session->client_connection()->dcb()->trigger_hangup_event();
-                }
-            }
-            else
->>>>>>> 18c6f9ed
+            if (!fn(buffer))
             {
                 // Routing failed, send a hangup to the client.
                 session->client_connection()->dcb()->trigger_hangup_event();
