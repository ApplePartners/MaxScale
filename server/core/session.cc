--- conflicted
+++ resolved
@@ -1205,11 +1205,7 @@
         rval = true;
         m_state = MXS_SESSION::State::STARTED;
 
-<<<<<<< HEAD
-        MXB_INFO("Started %s client session [%" PRIu64 "] for '%s' from %s",
-=======
         MXB_INFO("Started %s client session [%" PRIu64 "] for '%s' from %s on '%s'",
->>>>>>> d25fd1c1
                  service->name(), id(),
                  !m_user.empty() ? m_user.c_str() : "<no user>",
                  m_client_conn->dcb()->remote().c_str(),
@@ -1285,14 +1281,6 @@
     // still end up replacing the contents with the new messages that are about to be logged.
     m_dumping_log = true;
 
-<<<<<<< HEAD
-        for (const auto& s : m_log)
-        {
-            log += s;
-        }
-
-        MXB_NOTICE("Session log for session (%" PRIu64 "): \n%s ", id(), log.c_str());
-=======
     for (auto it = m_log.rbegin(); it != m_log.rend(); ++it)
     {
         // Both the original message and this new message will contain the session ID in them. To make it easy
@@ -1300,7 +1288,6 @@
         // messages. This also helps identify which ones are trace log messages and which ones are other info
         // messages from things like session-level or service-level info logging.
         MXB_NOTICE("### Trace ### %s", it->c_str());
->>>>>>> d25fd1c1
     }
 
     m_dumping_log = false;
