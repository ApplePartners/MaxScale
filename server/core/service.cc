/*
 * Copyright (c) 2016 MariaDB Corporation Ab
 *
 * Use of this software is governed by the Business Source License included
 * in the LICENSE.TXT file and at www.mariadb.com/bsl11.
 *
 * Change Date: 2026-07-11
 *
 * On the date above, in accordance with the Business Source License, use
 * of this software will be governed by version 2 or later of the General
 * Public License.
 */

/**
 * @file service.c  - A representation of a service within MaxScale
 */

#include <maxscale/ccdefs.hh>

#include <stdio.h>
#include <stdlib.h>
#include <string.h>
#include <ctype.h>
#include <errno.h>
#include <sys/stat.h>
#include <sys/types.h>
#include <math.h>
#include <fcntl.h>
#include <atomic>
#include <map>
#include <string>
#include <set>
#include <vector>
#include <unordered_set>
#include <fstream>
#include <utility>

#include <maxbase/jansson.hh>

#include <maxscale/service.hh>
#include <maxbase/log.hh>
#include <maxscale/dcb.hh>
#include <maxscale/paths.hh>
#include <maxscale/protocol.hh>
#include <maxscale/router.hh>
#include <maxscale/server.hh>
#include <maxscale/session.hh>
#include <maxscale/users.hh>
#include <maxscale/utils.hh>
#include <maxscale/version.hh>
#include <maxscale/json_api.hh>
#include <maxscale/routingworker.hh>
#include <maxscale/modutil.hh>
#include <maxscale/config2.hh>

#include "internal/config.hh"
#include "internal/config_runtime.hh"
#include "internal/filter.hh"
#include "internal/listener.hh"
#include "internal/modules.hh"
#include "internal/service.hh"
#include "internal/maxscale.hh"
#include "internal/servermanager.hh"
#include "internal/monitormanager.hh"

/** This define is needed in CentOS 6 systems */
#if !defined (UINT64_MAX)
#define UINT64_MAX (18446744073709551615UL)
#endif

using std::string;
using std::set;
using std::vector;
using namespace maxscale;
using LockGuard = std::lock_guard<std::mutex>;
using UniqueLock = std::unique_lock<std::mutex>;

namespace
{
struct ThisUnit
{
    std::mutex            lock;
    std::vector<Service*> services;
} this_unit;

const char CN_AUTH_ALL_SERVERS[] = "auth_all_servers";
const char CN_LOCALHOST_MATCH_WILDCARD_HOST[] = "localhost_match_wildcard_host";
const char CN_LOG_AUTH_WARNINGS[] = "log_auth_warnings";
const char CN_MAX_CONNECTIONS[] = "max_connections";
const char CN_ROUTER_DIAGNOSTICS[] = "router_diagnostics";
const char CN_ROUTER_OPTIONS[] = "router_options";
const char CN_SESSION_TRACK_TRX_STATE[] = "session_track_trx_state";
const char CN_STRIP_DB_ESC[] = "strip_db_esc";
const char CN_IDLE_SESSION_POOL_TIME[] = "idle_session_pool_time";

namespace cfg = mxs::config;

class ServiceSpec : public cfg::Specification
{
public:
    using cfg::Specification::Specification;

private:
    template<class Params>
    bool do_post_validate(Params params) const;

    bool post_validate(const mxs::ConfigParameters& params) const override
    {
        return do_post_validate(params);
    }

    bool post_validate(json_t* json) const override
    {
        return do_post_validate(json);
    }
};

ServiceSpec s_spec(CN_SERVICES, cfg::Specification::ROUTER);

cfg::ParamString s_type(&s_spec, CN_TYPE, "The type of the object", CN_SERVICE);
cfg::ParamModule s_router(&s_spec, CN_ROUTER, "The router to use", mxs::ModuleType::ROUTER);

cfg::ParamStringList s_servers(
    &s_spec, "servers", "List of servers to use",
    ",", {}, cfg::Param::AT_RUNTIME);

cfg::ParamStringList s_targets(
    &s_spec, "targets", "List of targets to use",
    ",", {}, cfg::Param::AT_RUNTIME);

cfg::ParamString s_cluster(
    &s_spec, "cluster", "The cluster of servers to use",
    "", cfg::Param::AT_RUNTIME);

cfg::ParamStringList s_filters(
    &s_spec, "filters", "List of filters to use",
    "|", {}, cfg::Param::AT_RUNTIME);

cfg::ParamString s_user(
    &s_spec, "user", "Username used to retrieve database users",
    cfg::Param::AT_RUNTIME);

cfg::ParamPassword s_password(
    &s_spec, "password", "Password for the user used to retrieve database users",
    cfg::Param::AT_RUNTIME);

cfg::ParamBool s_enable_root_user(
    &s_spec, "enable_root_user", "Allow the root user to connect to this service",
    false, cfg::Param::AT_RUNTIME);

cfg::ParamCount s_max_connections(
    &s_spec, "max_connections", "Maximum number of connections",
    0, cfg::Param::AT_RUNTIME);

cfg::ParamSeconds s_connection_timeout(
    &s_spec, "connection_timeout", "Connection idle timeout",
    std::chrono::seconds(0), cfg::Param::AT_RUNTIME);

cfg::server::DurationDependency<std::chrono::seconds> s_dep_connection_timeout(
    "wait_timeout", &s_connection_timeout, cfg::server::Dependency::MIN);

cfg::ParamSeconds s_net_write_timeout(
    &s_spec, "net_write_timeout", "Network write timeout",
    std::chrono::seconds(0), cfg::Param::AT_RUNTIME);

cfg::ParamBool s_auth_all_servers(
    &s_spec, "auth_all_servers", "Retrieve users from all backend servers instead of only one",
    false, cfg::Param::AT_RUNTIME);

cfg::ParamBool s_strip_db_esc(
    &s_spec, "strip_db_esc", "Strip escape characters from database names",
    true, cfg::Param::AT_RUNTIME);

cfg::ParamBool s_localhost_match_wildcard_host(
    &s_spec, "localhost_match_wildcard_host", "Match localhost to wildcard host",
    true, cfg::Param::AT_RUNTIME);

cfg::ParamString s_version_string(
    &s_spec, "version_string", "Custom version string to use",
    "", cfg::Param::AT_RUNTIME);

cfg::ParamBool s_log_auth_warnings(
    &s_spec, "log_auth_warnings", "Log a warning when client authentication fails",
    true, cfg::Param::AT_RUNTIME);

cfg::ParamBool s_session_track_trx_state(
    &s_spec, "session_track_trx_state", "Track session state using server responses",
    false, cfg::Param::AT_RUNTIME);

cfg::ParamInteger s_retain_last_statements(
    &s_spec, "retain_last_statements", "Number of statements kept in memory",
    -1, cfg::Param::AT_RUNTIME);

cfg::ParamBool s_session_trace(
    &s_spec, "session_trace", "Enable session tracing for this service",
    false, cfg::Param::AT_RUNTIME);

cfg::ParamEnum<int64_t> s_rank(
    &s_spec, CN_RANK, "Service rank",
    {
        {RANK_PRIMARY, "primary"},
        {RANK_SECONDARY, "secondary"}
    }, RANK_PRIMARY, cfg::Param::AT_RUNTIME);

cfg::ParamSeconds s_connection_keepalive(
    &s_spec, "connection_keepalive", "How ofted idle connections are pinged",
    std::chrono::seconds(300), cfg::Param::AT_RUNTIME);

cfg::server::DurationDependency<std::chrono::seconds> s_dep_connection_keepalive(
    "wait_timeout", &s_connection_keepalive, cfg::server::Dependency::MIN, 80);

cfg::ParamBool s_prune_sescmd_history(
    &s_spec, "prune_sescmd_history", "Prune old session command history if the limit is exceeded",
    true, cfg::Param::AT_RUNTIME);

cfg::ParamBool s_disable_sescmd_history(
    &s_spec, "disable_sescmd_history", "Disable session command history",
    false, cfg::Param::AT_RUNTIME);

cfg::ParamCount s_max_sescmd_history(
    &s_spec, "max_sescmd_history", "Session command history size",
    50, cfg::Param::AT_RUNTIME);

cfg::ParamMilliseconds s_idle_session_pool_time(
    &s_spec, "idle_session_pool_time", "Put connections into pool after session has been idle for this long",
    std::chrono::milliseconds(-1),
    cfg::ParamMilliseconds::DurationType::SIGNED, cfg::Param::AT_RUNTIME);

cfg::ParamSeconds s_multiplex_timeout(
    &s_spec, "multiplex_timeout", "How long a session can wait for a connection to become available",
<<<<<<< HEAD
    std::chrono::seconds(60), cfg::ParamSeconds::DurationType::SIGNED, cfg::Param::AT_RUNTIME);
=======
    cfg::NO_INTERPRETATION, std::chrono::seconds(60),
    cfg::ParamSeconds::DurationType::UNSIGNED, cfg::Param::AT_RUNTIME);
>>>>>>> d372a350

cfg::ParamPath s_user_accounts_file(
    &s_spec, "user_accounts_file", "Load additional users from a file",
    cfg::ParamPath::Options::R | cfg::ParamPath::Options::F, "", cfg::Param::AT_STARTUP);

cfg::ParamEnum<UserAccountManager::UsersFileUsage> s_user_accounts_file_usage(
    &s_spec, "user_accounts_file_usage", "When and how the user accounts file is used",
    {
        {UserAccountManager::UsersFileUsage::ADD_WHEN_LOAD_OK, "add_when_load_ok"},
        {UserAccountManager::UsersFileUsage::FILE_ONLY_ALWAYS, "file_only_always"},
    }, UserAccountManager::UsersFileUsage::ADD_WHEN_LOAD_OK, cfg::Param::AT_STARTUP);

cfg::ParamBool s_log_debug(
    &s_spec, "log_debug", "Log debug messages for this service (debug builds only)",
    false, cfg::Param::Modifiable::AT_RUNTIME);

cfg::ParamBool s_log_info(
    &s_spec, "log_info", "Log info messages for this service",
    false, cfg::Param::Modifiable::AT_RUNTIME);

cfg::ParamBool s_log_notice(
    &s_spec, "log_notice", "Log notice messages for this service",
    false, cfg::Param::Modifiable::AT_RUNTIME);

cfg::ParamBool s_log_warning(
    &s_spec, "log_warning", "Log warning messages for this service",
    false, cfg::Param::Modifiable::AT_RUNTIME);

template<class Params>
bool ServiceSpec::do_post_validate(Params params) const
{
    bool ok = true;
    auto servers = s_servers.get(params);
    auto targets = s_targets.get(params);
    std::string cluster = s_cluster.get(params);

    if (!servers.empty() + !targets.empty() + !cluster.empty() > 1)
    {
        MXB_ERROR("Only one '%s', '%s' or '%s' is allowed.", s_servers.name().c_str(),
                  s_targets.name().c_str(), s_cluster.name().c_str());
        ok = false;
    }
    else if (!servers.empty())
    {
        auto it = std::find_if_not(servers.begin(), servers.end(), ServerManager::find_by_unique_name);

        if (it != servers.end())
        {
            MXB_ERROR("'%s' is not a valid server", it->c_str());
            ok = false;
        }
    }
    else if (!targets.empty())
    {
        auto it = std::find_if_not(targets.begin(), targets.end(), mxs::Target::find);

        if (it != targets.end())
        {
            MXB_ERROR("'%s' is not a valid target", it->c_str());
            ok = false;
        }
    }
    else if (!cluster.empty())
    {
        if (!MonitorManager::find_monitor(cluster.c_str()))
        {
            MXB_ERROR("'%s' is not a valid cluster", cluster.c_str());
            ok = false;
        }
    }

    auto filters = s_filters.get(params);

    if (!filters.empty())
    {
        auto it = std::find_if_not(filters.begin(), filters.end(), filter_find);

        if (it != filters.end())
        {
            MXB_ERROR("'%s' is not a valid filter", it->c_str());
            ok = false;
        }
    }

    return ok;
}
}

// static
mxs::config::Specification* Service::specification()
{
    return &s_spec;
}

// static
template<class Params, class Unknown>
Service* Service::create(const std::string& name, Params params, Unknown unknown)
{
    if (!s_spec.validate(params, &unknown))
    {
        return nullptr;
    }

    auto module = s_router.get(params);
    const char* router = module->name;

    if (module->specification && !module->specification->validate(params))
    {
        return nullptr;
    }

    std::unique_ptr<Service> service(new Service(name, router));

    if (!service->m_config.configure(params, &unknown))
    {
        service->state = State::FAILED;
        return nullptr;
    }

    // TODO: Change the router API to use a reference
    MXS_ROUTER_API* router_api = (MXS_ROUTER_API*)module->module_object;
    service->m_router.reset(router_api->createInstance(service.get()));

    if (!service->m_router)
    {
        MXB_ERROR("%s: Failed to create router instance. Service not started.", service->name());
        service->state = State::FAILED;
        return nullptr;
    }

    auto servers = s_servers.get(params);
    auto targets = s_targets.get(params);
    auto cluster = s_cluster.get(params);
    auto filters = s_filters.get(params);

    // The values for the various target types and filters are only read from the configuration object when
    // the service is created. At runtime, the servers are added individually via add_target().
    if (!servers.empty())
    {
        for (const auto& a : servers)
        {
            Server* server = ServerManager::find_by_unique_name(a);
            mxb_assert(server);
            service->add_target(server);
        }
    }
    else if (!targets.empty())
    {
        for (const auto& a : targets)
        {
            if (auto s = ServerManager::find_by_unique_name(a))
            {
                service->add_target(s);
            }
            else if (auto s = Service::find(mxb::trimmed_copy(a)))
            {
                service->add_target(s);
            }
            else
            {
                mxb_assert(!true);
            }
        }
    }
    else if (!cluster.empty())
    {
        Monitor* pMonitor = MonitorManager::find_monitor(cluster.c_str());
        mxb_assert(pMonitor);
        service->set_cluster(pMonitor);
    }

    service->targets_updated();

    if (!filters.empty())
    {
        MXB_AT_DEBUG(bool ok = ) service->set_filters(filters);
        mxb_assert(ok);
    }

    // Configure the router as the last step. This makes sure that whenever a router is configured, the
    // service has already been fully configured with a valid configuration. Mostly this helps with cases
    // where the router inspects a part of the service (e.g. the servers it uses) when it is being configured.
    if (!service->m_router->getConfiguration().configure(params))
    {
        MXB_ERROR("%s: Failed to configure router instance.", service->name());
        service->state = State::FAILED;
        return nullptr;
    }

    service->m_capabilities |= service->m_router->getCapabilities();

    auto service_ptr = service.release();
    LockGuard guard(this_unit.lock);
    this_unit.services.push_back(service_ptr);

    return service_ptr;
}

Service* Service::create(const char* name, const mxs::ConfigParameters& params)
{
    mxs::ConfigParameters unknown;
    return create(name, params, unknown);
}

Service* Service::create(const char* name, json_t* params)
{
    std::set<std::string> unknown;
    return create(name, params, unknown);
}

std::vector<Service*> Service::get_all()
{
    mxb_assert(MainWorker::is_main_worker());
    return this_unit.services;
}

static std::string get_version_string(const mxs::ConfigParameters& params)
{
    std::string version_string = params.get_string(CN_VERSION_STRING);

    if (!version_string.empty() && version_string[0] != '5' && version_string[0] != '8')
    {
        /**
         * Add the 5.5.5- string to the start of the version string if the version
         * string starts with "10.".  This mimics MariaDB 10.0 which adds 5.5.5-
         * for backwards compatibility.
         */
        version_string = "5.5.5-" + version_string;
    }

    return version_string;
}

void service_add_server(Monitor* pMonitor, SERVER* pServer)
{
    LockGuard guard(this_unit.lock);

    for (Service* pService : this_unit.services)
    {
        if (pService->cluster() == pMonitor)
        {
            pService->add_target(pServer);
        }
    }
}

void service_remove_server(Monitor* pMonitor, SERVER* pServer)
{
    LockGuard guard(this_unit.lock);

    for (Service* pService : this_unit.services)
    {
        if (pService->cluster() == pMonitor)
        {
            pService->remove_target(pServer);
        }
    }
}

uint64_t Service::status() const
{
    uint64_t status = 0;

    for (auto a : m_data->servers)
    {
        if (a->is_master())
        {
            // Found master, stop searching
            status = SERVER_RUNNING | SERVER_MASTER;
            break;
        }

        if (a->is_running())
        {
            status |= SERVER_RUNNING;
        }

        if (a->is_slave())
        {
            status |= SERVER_SLAVE;
        }
    }

    return status;
}

Service::Config::Config(SERVICE* service)
    : mxs::config::Configuration(service->name(), &s_spec)
    , m_service(service)
{
    add_native(&Config::m_v, &Values::type, &s_type);
    add_native(&Config::m_v, &Values::router, &s_router);
    add_native(&Config::m_v, &Values::user, &s_user);
    add_native(&Config::m_v, &Values::password, &s_password);
    add_native(&Config::m_v, &Values::enable_root, &s_enable_root_user);
    add_native(&Config::m_v, &Values::max_connections, &s_max_connections);
    add_native(&Config::m_v, &Values::conn_idle_timeout, &s_connection_timeout);
    add_native(&Config::m_v, &Values::net_write_timeout, &s_net_write_timeout);
    add_native(&Config::m_v, &Values::users_from_all, &s_auth_all_servers);
    add_native(&Config::m_v, &Values::strip_db_esc, &s_strip_db_esc);
    add_native(&Config::m_v, &Values::localhost_match_wildcard_host, &s_localhost_match_wildcard_host);
    add_native(&Config::m_v, &Values::version_string, &s_version_string);
    add_native(&Config::m_v, &Values::log_auth_warnings, &s_log_auth_warnings);
    add_native(&Config::m_v, &Values::session_track_trx_state, &s_session_track_trx_state);
    add_native(&Config::m_v, &Values::retain_last_statements, &s_retain_last_statements);
    add_native(&Config::m_v, &Values::session_trace, &s_session_trace);
    add_native(&Config::m_v, &Values::rank, &s_rank);
    add_native(&Config::m_v, &Values::connection_keepalive, &s_connection_keepalive);
    add_native(&Config::m_v, &Values::prune_sescmd_history, &s_prune_sescmd_history);
    add_native(&Config::m_v, &Values::disable_sescmd_history, &s_disable_sescmd_history);
    add_native(&Config::m_v, &Values::max_sescmd_history, &s_max_sescmd_history);
    add_native(&Config::m_v, &Values::idle_session_pool_time, &s_idle_session_pool_time);
    add_native(&Config::m_v, &Values::multiplex_timeout, &s_multiplex_timeout);
    add_native(&Config::m_v, &Values::user_accounts_file_path, &s_user_accounts_file);
    add_native(&Config::m_v, &Values::user_accounts_file_usage, &s_user_accounts_file_usage);

    add_native(&Config::m_log_debug, &s_log_debug);
    add_native(&Config::m_log_info, &s_log_info);
    add_native(&Config::m_log_notice, &s_log_notice);
    add_native(&Config::m_log_warning, &s_log_warning);
}

Service::Service(const std::string& name, const std::string& router_name)
    : SERVICE(name, router_name)
    , m_config(this)
{
    const MXS_MODULE* module = get_module(router_name, mxs::ModuleType::ROUTER);
    m_capabilities = module->module_capabilities;
}

Service::~Service()
{
    mxb_assert((m_refcount == 0 && !active()) || maxscale_teardown_in_progress() || state == State::FAILED);

    auto manager = user_account_manager();
    if (manager)
    {
        manager->stop();
    }

    if (state != State::FAILED)
    {
        LockGuard guard(this_unit.lock);
        auto it = std::remove(this_unit.services.begin(), this_unit.services.end(), this);
        mxb_assert(it != this_unit.services.end());
        this_unit.services.erase(it);
        MXB_INFO("Destroying '%s'", name());
    }
}

// static
void Service::destroy(Service* service)
{
    mxb_assert(service->active());
    mxb_assert(mxs::MainWorker::is_main_worker());
    service->m_active = false;
    service->decref();
}

/**
 * Check to see if a service pointer is valid
 *
 * @param service       The pointer to check
 * @return 1 if the service is in the list of all services
 */
bool service_isvalid(Service* service)
{
    LockGuard guard(this_unit.lock);
    return std::find(this_unit.services.begin(),
                     this_unit.services.end(),
                     service) != this_unit.services.end();
}

bool Service::launch()
{
    if (mxs::Config::get().config_check)
    {
        return true;
    }

    bool ok = true;
    auto my_listeners = listener_find_by_service(this);

    if (!my_listeners.empty())
    {
        for (const auto& listener : my_listeners)
        {
            if (maxscale_is_shutting_down())
            {
                break;
            }

            if (!listener->listen())
            {
                ok = false;
                break;
            }
        }

        if (state == SERVICE::State::FAILED)
        {
            ok = false;
        }
        else if (ok)
        {
            state = SERVICE::State::STARTED;
            started = time(0);

            if (get_children().empty())
            {
                MXB_WARNING("Service '%s' has a listener but no servers", name());
            }
        }
    }
    else
    {
        MXB_WARNING("Service '%s' has no listeners defined.", name());
    }

    return ok;
}

// static
bool Service::launch_all()
{
    bool ok = true;
    int num_svc = this_unit.services.size();

    if (num_svc > 0)
    {
        MXB_NOTICE("Starting a total of %d services...", num_svc);
    }
    else
    {
        MXB_NOTICE("No services defined in any of the configuration files");
    }

    int curr_svc = 1;
    for (Service* service : this_unit.services)
    {
        if (service->launch())
        {
            MXB_NOTICE("Service '%s' started (%d/%d)", service->name(), curr_svc++, num_svc);
        }
        else
        {
            MXB_ERROR("Failed to start service '%s'.", service->name());
            ok = false;
        }

        if (maxscale_is_shutting_down())
        {
            break;
        }
    }

    return ok;
}

void Service::stop()
{
    for (const auto& listener : listener_find_by_service(this))
    {
        listener->stop();
    }

    state = SERVICE::State::STOPPED;
}

void Service::start()
{
    for (const auto& listener : listener_find_by_service(this))
    {
        listener->start();
    }

    state = SERVICE::State::STARTED;
}

bool service_remove_listener(Service* service, const char* target)
{
    bool rval = false;
    auto listener = listener_find(target);

    if (listener && listener->service() == service)
    {
        Listener::destroy(listener);
        rval = true;
    }

    return rval;
}

std::shared_ptr<Listener> service_find_listener(Service* service,
                                                const std::string& socket,
                                                const std::string& address,
                                                unsigned short port)
{
    std::shared_ptr<Listener> rval;
    for (const auto& listener : listener_find_by_service(service))
    {
        if (port == listener->port() && (listener->address() == address || listener->address() == socket))
        {
            rval = listener;
            break;
        }
    }

    return rval;
}

bool service_has_named_listener(Service* service, const char* name)
{
    auto listener = listener_find(name);
    return listener && listener->service() == service;
}

bool Service::can_be_destroyed() const
{
    const auto& data = *m_data;
    std::vector<std::string> names;

    std::transform(data.targets.begin(), data.targets.end(), std::back_inserter(names),
                   std::mem_fn(&mxs::Target::name));

    std::transform(data.filters.begin(), data.filters.end(), std::back_inserter(names),
                   std::mem_fn(&FilterDef::name));

    if (!names.empty())
    {
        MXB_ERROR("Cannot destroy service '%s', it uses the following objects: %s",
                  name(), mxb::join(names, ", ").c_str());
    }
    else
    {
        std::transform(m_parents.begin(), m_parents.end(), std::back_inserter(names),
                       std::mem_fn(&Service::name));

        auto filters = filter_depends_on_target(this);
        std::transform(filters.begin(), filters.end(), std::back_inserter(names),
                       std::mem_fn(&FilterDef::name));

        auto listeners = listener_find_by_service(this);
        std::transform(listeners.begin(), listeners.end(), std::back_inserter(names),
                       std::mem_fn(&Listener::name));

        if (!names.empty())
        {
            MXB_ERROR("Cannot destroy service '%s', the following objects depend on it: %s",
                      name(), mxb::join(names, ", ").c_str());
        }
    }

    return names.empty();
}

bool Service::set_filters(const std::vector<std::string>& filters)
{
    bool rval = true;
    std::vector<SFilterDef> flist;
    uint64_t my_capabilities = 0;

    for (auto f : filters)
    {
        fix_object_name(f);

        if (auto def = filter_find(f.c_str()))
        {
            flist.push_back(def);
            my_capabilities |= def->capabilities();
        }
        else
        {
            MXB_ERROR("Unable to find filter '%s' for service '%s'", f.c_str(), name());
            rval = false;
        }
    }

    if (rval)
    {
        m_data->filters = flist;
        m_data.assign(*m_data);
        m_capabilities |= my_capabilities;
    }

    return rval;
}

const Service::FilterList& Service::get_filters() const
{
    return m_data->filters;
}

void Service::remove_filter(SFilterDef filter)
{
    std::vector<std::string> new_filters;

    for (const auto& f : get_filters())
    {
        if (f != filter)
        {
            new_filters.push_back(f->name());
        }
    }

    set_filters(new_filters);
}

// static
Service* Service::find(const std::string& name)
{
    LockGuard guard(this_unit.lock);

    for (Service* s : this_unit.services)
    {
        if (s->name() == name && s->active())
        {
            return s;
        }
    }

    return nullptr;
}

std::vector<Service*> service_uses_monitor(mxs::Monitor* monitor)
{
    std::vector<Service*> rval;
    LockGuard guard(this_unit.lock);

    for (Service* s : this_unit.services)
    {
        if (s->cluster() == monitor)
        {
            rval.push_back(s);
        }
    }

    return rval;
}

void service_destroy_instances(void)
{
    // The global list is modified by service_free so we need a copy of it
    std::vector<Service*> my_services = this_unit.services;

    for (Service* s : my_services)
    {
        delete s;
    }
}

/**
 * Check that all services have listeners
 * @return True if all services have listeners
 */
bool service_all_services_have_listeners()
{
    bool rval = true;
    LockGuard guard(this_unit.lock);

    for (Service* service : this_unit.services)
    {
        if (listener_find_by_service(service).empty())
        {
            MXB_ERROR("Service '%s' has no listeners.", service->name());
            rval = false;
        }
    }

    return rval;
}

std::vector<Service*> service_server_in_use(const SERVER* server)
{
    std::vector<Service*> rval;
    LockGuard guard(this_unit.lock);

    for (Service* service : this_unit.services)
    {
        LockGuard guard(service->lock);

        // Only check the dependency if the service doesn't use a cluster. If it uses a cluster, the
        // dependency isn't on this service but on the monitor that monitors the cluster.
        if (!service->cluster())
        {
            auto targets = service->get_children();

            if (std::find(targets.begin(), targets.end(), server) != targets.end())
            {
                rval.push_back(service);
            }
        }
    }

    return rval;
}

std::vector<Service*> service_filter_in_use(const SFilterDef& filter)
{
    std::vector<Service*> rval;
    mxb_assert(filter);
    LockGuard guard(this_unit.lock);

    for (Service* service : this_unit.services)
    {
        for (const auto& f : service->get_filters())
        {
            if (filter == f)
            {
                rval.push_back(service);
                break;
            }
        }
    }

    return rval;
}

/**
 * Creates a service configuration at the location pointed by @c filename
 *
 * @param service Service to serialize into a configuration
 * @param filename Filename where configuration is written
 * @return True on success, false on error
 */
std::ostream& Service::persist(std::ostream& os) const
{
    m_router->getConfiguration().persist(os);
    m_config.persist_append(os, {s_type.name()});

    const auto& data = *m_data;

    std::vector<const char*> names;

    if (!data.filters.empty())
    {
        for (const auto& f : data.filters)
        {
            names.push_back(f->name());
        }

        os << CN_FILTERS << "=" << mxb::join(names, "|") << '\n';
        names.clear();
    }

    if (m_monitor)
    {
        os << CN_CLUSTER << "=" << m_monitor->name() << '\n';
    }
    else if (!data.targets.empty())
    {
        for (const auto& s : data.targets)
        {
            names.push_back(s->name());
        }

        os << CN_TARGETS << "=" << mxb::join(names, ",") << '\n';
        names.clear();
    }

    return os;
}

bool service_port_is_used(int port)
{
    bool rval = false;
    LockGuard guard(this_unit.lock);

    for (Service* service : this_unit.services)
    {
        for (const auto& listener : listener_find_by_service(service))
        {
            if (listener->port() == port)
            {
                rval = true;
                break;
            }
        }

        if (rval)
        {
            break;
        }
    }

    return rval;
}

bool service_socket_is_used(const std::string& socket_path)
{
    bool rval = false;
    LockGuard guard(this_unit.lock);

    for (Service* service : this_unit.services)
    {
        for (const auto& listener : listener_find_by_service(service))
        {
            if (listener->address() == socket_path)
            {
                rval = true;
                break;
            }
        }

        if (rval)
        {
            break;
        }
    }

    return rval;
}

static const char* service_state_to_string(SERVICE::State state)
{
    switch (state)
    {
    case SERVICE::State::STARTED:
        return "Started";

    case SERVICE::State::STOPPED:
        return "Stopped";

    case SERVICE::State::FAILED:
        return "Failed";

    case SERVICE::State::ALLOC:
        return "Allocated";

    default:
        mxb_assert(false);
        return "Unknown";
    }
}

json_t* service_parameters_to_json(const SERVICE* service)
{
    return static_cast<const Service*>(service)->json_parameters();
}

static json_t* service_all_listeners_json_data(const char* host, const SERVICE* service)
{
    json_t* arr = json_array();

    for (const auto& listener : listener_find_by_service(service))
    {
        json_array_append_new(arr, listener->to_json(host));
    }

    return arr;
}

static json_t* service_listener_json_data(const char* host, const SERVICE* service, const char* name)
{
    auto listener = listener_find(name);

    if (listener && listener->service() == service)
    {
        return listener->to_json(host);
    }

    return NULL;
}

json_t* service_attributes(const char* host, const SERVICE* svc)
{
    const Service* service = static_cast<const Service*>(svc);
    json_t* attr = json_object();

    json_object_set_new(attr, CN_ROUTER, json_string(service->router_name()));
    json_object_set_new(attr, CN_STATE, json_string(service_state_to_string(service->state)));

    if (service->router())
    {
        if (json_t* diag = service->router()->diagnostics())
        {
            json_object_set_new(attr, CN_ROUTER_DIAGNOSTICS, diag);
        }
    }

    struct tm result;
    char timebuf[30];

    asctime_r(localtime_r(&service->started, &result), timebuf);
    mxb::trim(timebuf);

    json_object_set_new(attr, "started", json_string(timebuf));
    json_object_set_new(attr, "total_connections", json_integer(service->stats().n_total_conns()));
    json_object_set_new(attr, "connections", json_integer(service->stats().n_current_conns()));

    // The statistics for servers and services are located in different places in older versions. Newer
    // versions always have them in the statistics object of the attributes but they are also duplicated in
    // the service attributes for backwards compatibility.
    json_object_set_new(attr, "statistics", service->stats().to_json());

    json_object_set_new(attr, CN_SOURCE, mxs::Config::object_source_to_json(svc->name()));

    /** Add service parameters and listeners */
    json_t* params = service_parameters_to_json(service);

    json_object_set_new(attr, CN_PARAMETERS, params);
    json_object_set_new(attr, CN_LISTENERS, service_all_listeners_json_data(host, service));

    if (const auto* manager = service->user_account_manager())
    {
        if (json_t* users = manager->users_to_json())
        {
            json_object_set_new(attr, "users", users);
        }
    }

    return attr;
}

json_t* Service::json_relationships(const char* host) const
{
    /** Store relationships to other objects */
    json_t* rel = json_object();
    const auto& data = *m_data;
    std::string self = std::string(MXS_JSON_API_SERVICES) + name() + "/relationships/";

    if (!data.filters.empty())
    {
        json_t* filters = mxs_json_relationship(host, self + "filters", MXS_JSON_API_FILTERS);

        for (const auto& f : data.filters)
        {
            mxs_json_add_relation(filters, f->name(), CN_FILTERS);
        }

        json_object_set_new(rel, CN_FILTERS, filters);
    }

    if (m_monitor)
    {
        json_t* monitor = mxs_json_relationship(host, self + "monitors", MXS_JSON_API_MONITORS);
        mxs_json_add_relation(monitor, m_monitor->name(), CN_MONITORS);
        json_object_set_new(rel, CN_MONITORS, monitor);
    }
    else if (!data.targets.empty())
    {
        json_t* servers = mxs_json_relationship(host, self + "servers", MXS_JSON_API_SERVERS);
        json_t* services = mxs_json_relationship(host, self + "services", MXS_JSON_API_SERVICES);

        for (const auto& s : data.targets)
        {
            if (ServerManager::find_by_unique_name(s->name()))
            {
                mxs_json_add_relation(servers, s->name(), CN_SERVERS);
            }
            else
            {
                mxs_json_add_relation(services, s->name(), CN_SERVICES);
            }
        }

        if (json_array_size(json_object_get(servers, CN_DATA)))
        {
            json_object_set_new(rel, CN_SERVERS, servers);
        }
        else
        {
            json_decref(servers);
        }

        if (json_array_size(json_object_get(services, CN_DATA)))
        {
            json_object_set_new(rel, CN_SERVICES, services);
        }
        else
        {
            json_decref(services);
        }
    }

    auto listeners = listener_find_by_service(this);

    if (!listeners.empty())
    {
        json_t* l = mxs_json_relationship(host, self + "listeners", MXS_JSON_API_LISTENERS);

        for (const auto& a : listeners)
        {
            mxs_json_add_relation(l, a->name(), CN_LISTENERS);
        }

        json_object_set_new(rel, CN_LISTENERS, l);
    }

    return rel;
}

json_t* service_json_data(const SERVICE* svc, const char* host)
{
    const Service* service = static_cast<const Service*>(svc);
    json_t* rval = json_object();
    LockGuard guard(service->lock);

    json_object_set_new(rval, CN_ID, json_string(service->name()));
    json_object_set_new(rval, CN_TYPE, json_string(CN_SERVICES));
    json_object_set_new(rval, CN_ATTRIBUTES, service_attributes(host, service));
    json_object_set_new(rval, CN_RELATIONSHIPS, service->json_relationships(host));
    json_object_set_new(rval, CN_LINKS, mxs_json_self_link(host, CN_SERVICES, service->name()));

    return rval;
}

json_t* service_to_json(const Service* service, const char* host)
{
    string self = MXS_JSON_API_SERVICES;
    self += service->name();
    return mxs_json_resource(host, self.c_str(), service_json_data(service, host));
}

json_t* service_listener_list_to_json(const Service* service, const char* host)
{
    /** This needs to be done here as the listeners are sort of sub-resources
     * of the service. */
    string self = MXS_JSON_API_SERVICES;
    self += service->name();
    self += "/listeners";

    return mxs_json_resource(host, self.c_str(), service_all_listeners_json_data(host, service));
}

json_t* service_listener_to_json(const Service* service, const char* name, const char* host)
{
    /** This needs to be done here as the listeners are sort of sub-resources
     * of the service. */
    string self = MXS_JSON_API_SERVICES;
    self += service->name();
    self += "/listeners/";
    self += name;

    return mxs_json_resource(host, self.c_str(), service_listener_json_data(host, service, name));
}

json_t* service_list_to_json(const char* host)
{
    json_t* arr = json_array();
    LockGuard guard(this_unit.lock);

    for (Service* service : this_unit.services)
    {
        json_t* svc = service_json_data(service, host);

        if (svc)
        {
            json_array_append_new(arr, svc);
        }
    }

    return mxs_json_resource(host, MXS_JSON_API_SERVICES, arr);
}

json_t* service_relations_to_filter(const FilterDef* filter, const std::string& host, const std::string& self)
{
    json_t* rel = nullptr;
    LockGuard guard(this_unit.lock);

    for (Service* service : this_unit.services)
    {
        for (const auto& f : service->get_filters())
        {
            if (f.get() == filter)
            {
                if (!rel)
                {
                    rel = mxs_json_relationship(host, self, MXS_JSON_API_SERVICES);
                }
                mxs_json_add_relation(rel, service->name(), CN_SERVICES);
            }
        }
    }

    return rel;
}

json_t* service_relations_to_monitor(const mxs::Monitor* monitor, const std::string& host,
                                     const std::string& self)
{
    json_t* rel = nullptr;
    LockGuard guard(this_unit.lock);

    for (Service* service : this_unit.services)
    {
        if (service->cluster() == monitor)
        {
            if (!rel)
            {
                rel = mxs_json_relationship(host, self, MXS_JSON_API_SERVICES);
            }

            mxs_json_add_relation(rel, service->name(), CN_SERVICES);
        }
    }

    return rel;
}

json_t* service_relations_to_server(const SERVER* server, const std::string& host, const std::string& self)
{
    std::vector<std::string> names;
    LockGuard guard(this_unit.lock);

    for (Service* service : this_unit.services)
    {
        LockGuard guard(service->lock);
        auto targets = service->get_children();

        if (std::find(targets.begin(), targets.end(), server) != targets.end())
        {
            names.push_back(service->name());
        }
    }

    std::sort(names.begin(), names.end());

    json_t* rel = NULL;

    if (!names.empty())
    {
        rel = mxs_json_relationship(host, self, MXS_JSON_API_SERVICES);

        for (const auto& a : names)
        {
            mxs_json_add_relation(rel, a.c_str(), CN_SERVICES);
        }
    }

    return rel;
}

json_t* Service::json_parameters() const
{
    json_t* rval = m_config.to_json();

    json_t* tmp = m_router->getConfiguration().to_json();
    json_object_update(rval, tmp);
    json_decref(tmp);

    return rval;
}

bool Service::configure(json_t* params)
{
    mxs::config::Configuration& router_cnf = m_router->getConfiguration();
    std::set<std::string> unknown;
    bool ok = true;

    // The service specification defines the following parameters but doesn't use them in its
    // mxs::config::Configuration class. The current configuration system doesn't detect that a parameter that
    // doesn't support modification at runtime is being modified and even if it did it wouldn't check the ones
    // that aren't used by the configuration.
    // TODO: Maybe do this inside the mxs::config::Configuration?
    for (auto name : {s_servers.name(), s_targets.name(), s_filters.name(), s_cluster.name()})
    {
        if (json_t* value = json_object_get(params, name.c_str()))
        {
            // Null values should be ignored
            if (!json_is_null(value))
            {
                MXB_ERROR("Parameter '%s' cannot be modified at runtime", name.c_str());
                ok = false;
            }
        }
    }

    return ok
           && m_config.specification().validate(params, &unknown)
           && router_cnf.specification().validate(params)
           && m_config.configure(params, &unknown)
           && router_cnf.configure(params);
}

uint64_t service_get_version(const SERVICE* svc, service_version_which_t which)
{
    return static_cast<const Service*>(svc)->get_version(which);
}

ServiceEndpoint::ServiceEndpoint(MXS_SESSION* session, Service* service, mxs::Component* up)
    : m_up(up)
    , m_session(session)
    , m_service(service)
    , m_upstream(this)
{
    m_service->incref();
    m_service->stats().add_client_connection();
}

ServiceEndpoint::~ServiceEndpoint()
{
    if (is_open())
    {
        close();
    }

    m_service->stats().remove_client_connection();
    m_service->decref();
}

// static
int32_t ServiceEndpoint::upstream_function(Filter* instance,
                                           mxs::Routable* session,
                                           GWBUF* buffer,
                                           const mxs::ReplyRoute& down,
                                           const mxs::Reply& reply)
{
    ServiceEndpoint* self = reinterpret_cast<ServiceEndpoint*>(session);
    return self->send_upstream(buffer, down, reply);
}

int32_t ServiceEndpoint::send_upstream(GWBUF* buffer, const mxs::ReplyRoute& down, const mxs::Reply& reply)
{
    mxs::ReplyRoute& d = const_cast<mxs::ReplyRoute&>(down);
    d.push_back(this);
    return m_up->clientReply(buffer, d, reply);
}

void ServiceEndpoint::set_endpoints(std::vector<std::unique_ptr<mxs::Endpoint>> down)
{
    m_down = std::move(down);
}

mxs::Target* ServiceEndpoint::target() const
{
    return m_service;
}

bool ServiceEndpoint::connect()
{
    mxb_assert(!m_open);

    mxb::LogScope scope(m_service->name());
    std::vector<mxs::Endpoint*> endpoints;
    endpoints.reserve(m_down.size());
    std::transform(m_down.begin(), m_down.end(), std::back_inserter(endpoints),
                   std::mem_fn(&std::unique_ptr<mxs::Endpoint>::get));

    m_router_session = m_service->router()->newSession(m_session, endpoints);

    if (!m_router_session)
    {
        MXB_ERROR("Failed to create new router session for service '%s'. "
                  "See previous errors for more details.", m_service->name());
        return false;
    }

    m_head = m_router_session;
    m_tail = &m_upstream;

    for (const auto& a : m_service->get_filters())
    {
        m_filters.emplace_back(a);
    }

    for (auto it = m_filters.begin(); it != m_filters.end(); ++it)
    {
        auto& f = *it;
        f.session = f.instance->newSession(m_session, m_service);

        if (!f.session)
        {
            MXB_ERROR("Failed to create filter session for '%s'", f.filter->name());

            for (auto d = m_filters.begin(); d != it; ++d)
            {
                mxb_assert(d->session);
                delete d->session;
                d->session = nullptr;
            }

            m_filters.clear();
            return false;
        }
    }

    // The head of the chain currently points at the router
    mxs::Routable* chain_head = m_head;

    for (auto it = m_filters.rbegin(); it != m_filters.rend(); it++)
    {
        it->session->setDownstream(chain_head);
        it->down = chain_head;
        chain_head = it->session;
    }

    m_head = chain_head;

    // The tail is the upstream component of the service (the client DCB)
    mxs::Routable* chain_tail = m_tail;

    for (auto it = m_filters.begin(); it != m_filters.end(); it++)
    {
        it->session->setUpstream(chain_tail);
        it->up = chain_tail;
        chain_tail = it->session;
    }

    m_tail = chain_tail;
    m_router_session->setUpstream(m_tail);

    // The endpoint is now "connected"
    m_open = true;

    m_service->stats().add_connection();

    return true;
}

void ServiceEndpoint::close()
{
    mxb::LogScope scope(m_service->name());
    mxb_assert(m_open);

    delete m_router_session;
    m_router_session = nullptr;

    for (auto& a : m_filters)
    {
        delete a.session;
        a.session = nullptr;
    }

    // Propagate the close to the downstream endpoints
    for (auto& a : m_down)
    {
        if (a->is_open())
        {
            a->close();
        }
    }

    m_open = false;

    m_service->stats().remove_connection();
}

bool ServiceEndpoint::is_open() const
{
    return m_open;
}

bool ServiceEndpoint::routeQuery(GWBUF* buffer)
{
    mxb::LogScope scope(m_service->name());
    mxb_assert(m_open);

    // Track the number of packets sent through this service. Although the traffic can consist of multiple
    // packets in some cases, most of the time the packet count statistic is close to the real packet count.
    m_service->stats().add_packet();

    return m_head->routeQuery(buffer);
}

bool ServiceEndpoint::clientReply(GWBUF* buffer, mxs::ReplyRoute& down, const mxs::Reply& reply)
{
    mxb::LogScope scope(m_service->name());
    mxb_assert(m_open);
    return m_router_session->clientReply(buffer, down, reply);
}

bool ServiceEndpoint::handleError(mxs::ErrorType type, GWBUF* error,
                                  mxs::Endpoint* down, const mxs::Reply& reply)
{
    mxb::LogScope scope(m_service->name());
    mxb_assert(m_open);
    bool ok = m_router_session->handleError(type, error, down, reply);

    if (!ok)
    {
        ok = m_up->handleError(type, error, this, reply);
    }

    return ok;
}

void ServiceEndpoint::endpointConnReleased(Endpoint* down)
{
    m_router_session->endpointConnReleased(down);
}

std::unique_ptr<mxs::Endpoint> Service::get_connection(mxs::Component* up, MXS_SESSION* session)
{
    std::unique_ptr<ServiceEndpoint> my_connection(new(std::nothrow) ServiceEndpoint(session, this, up));

    if (my_connection)
    {
        std::vector<std::unique_ptr<mxs::Endpoint>> connections;
        connections.reserve(m_data->targets.size());

        for (auto a : m_data->targets)
        {
            connections.push_back(a->get_connection(my_connection.get(), session));
            mxb_assert(connections.back().get());
        }

        my_connection->set_endpoints(std::move(connections));
    }

    return std::unique_ptr<mxs::Endpoint>(my_connection.release());
}

namespace
{

// Returns all servers that are in the given list of targets
std::vector<SERVER*> get_servers(std::vector<mxs::Target*> targets)
{
    std::vector<SERVER*> rval;

    for (auto a : targets)
    {
        if (auto srv = ServerManager::find_by_unique_name(a->name()))
        {
            rval.push_back(srv);
        }
        else
        {
            auto servers = get_servers(a->get_children());
            rval.insert(rval.end(), servers.begin(), servers.end());
        }
    }

    std::sort(rval.begin(), rval.end());
    rval.erase(std::unique(rval.begin(), rval.end()), rval.end());

    return rval;
}

// Recursively get routing capabilities
uint64_t get_capabilities(std::vector<mxs::Target*> targets)
{
    uint64_t rval = 0;

    for (auto a : targets)
    {
        rval |= a->capabilities() | get_capabilities(a->get_children());
    }

    return rval;
}
}

// Returns minimum and maximum server versions from the list of servers
std::pair<uint64_t, uint64_t> Service::get_versions(const std::vector<SERVER*>& servers) const
{
    uint64_t v_max = 0;
    uint64_t v_min = 0;

    if (!servers.empty())
    {
        v_min = UINT64_MAX;

        for (auto s : servers)
        {
            auto srv_version = s->info().version_num().total;
            v_min = std::min(srv_version, v_min);
            v_max = std::max(srv_version, v_max);
        }
    }

    return {v_min, v_max};
}

void Service::targets_updated()
{
    auto& data = *m_data;

    // Now that we have the new set of targets, recalculate the servers that this service reaches as well as
    // the new routing capabilities.
    data.servers = get_servers(data.targets);
    data.target_capabilities = get_capabilities(data.targets);

    // Update the global value based on the local cached value. Since modifications to services are always
    // done on the same thread, there's no possibility of lost updates.
    m_data.assign(data);

    // Also update the servers queried by the user account manager.
    auto manager = user_account_manager();
    if (manager)
    {
        manager->set_backends(data.servers);
    }

    auto tracked_variables = m_tracked_variables;

    // TODO: At this point any variables needed by routers/filters could
    // TODO: be included.
    for (auto* dependency : Service::specification()->server_dependencies())
    {
        tracked_variables.insert(dependency->server_variable());
    }

    for (auto* server : data.servers)
    {
        for (const auto& variable : tracked_variables)
        {
            server->track_variable(variable);
        }
    }
}

void Service::propagate_target_update()
{
    targets_updated();

    for (Service* service : m_parents)
    {
        service->propagate_target_update();
    }
}

void Service::remove_target(SERVER* target)
{
    auto& targets = m_data->targets;
    targets.erase(std::remove(targets.begin(), targets.end(), target), targets.end());
    propagate_target_update();
}

void Service::remove_target(Service* target)
{
    auto& targets = m_data->targets;
    targets.erase(std::remove(targets.begin(), targets.end(), target), targets.end());
    propagate_target_update();
    target->remove_parent(this);
}

void Service::add_target(SERVER* target)
{
    if (std::find(begin(m_data->targets), end(m_data->targets), target) == end(m_data->targets))
    {
        m_data->targets.push_back(target);
        propagate_target_update();
    }
}

void Service::add_target(Service* target)
{
    m_data->targets.push_back(target);
    target->add_parent(this);
    propagate_target_update();
}

int64_t Service::replication_lag() const
{
    int64_t lag = mxs::Target::RLAG_UNDEFINED;

    for (auto a : m_data->targets)
    {
        int64_t l = a->replication_lag();

        if (lag == mxs::Target::RLAG_UNDEFINED || l < lag)
        {
            lag = l;
        }
    }

    return lag;
}

uint64_t Service::gtid_pos(uint32_t domain) const
{
    uint64_t max_pos = 0;

    for (auto t : m_data->targets)
    {
        auto pos = t->gtid_pos(domain);

        if (pos > max_pos)
        {
            pos = max_pos;
        }
    }

    return max_pos;
}

int64_t Service::ping() const
{
    int64_t undef = mxs::Target::PING_UNDEFINED;
    auto rval = undef;
    for (auto a : m_data->targets)
    {
        auto p = a->ping();
        if (p != undef && (rval == undef || p < rval))
        {
            rval = p;
        }
    }
    return rval;
}

void Service::incref()
{
    m_refcount.fetch_add(1, std::memory_order_relaxed);
}

void Service::decref()
{
    if (m_refcount.fetch_add(-1, std::memory_order_acq_rel) == 1)
    {
        // Destroy the service in the main routing worker thread
        mxs::MainWorker::get()->execute(
            [this]() {
                delete this;
            }, mxs::RoutingWorker::EXECUTE_AUTO);
    }
}

UserAccountManager* Service::user_account_manager()
{
    return m_usermanager.get();
}

const UserAccountManager* Service::user_account_manager() const
{
    return m_usermanager.get();
}

const mxs::UserAccountCache* Service::user_account_cache() const
{
    mxb_assert(mxs::RoutingWorker::get_current());
    return m_usercache->get();
}

/**
 * Set account manager. Must not be called more than once for the same service.
 *
 * @param user_manager The user account manager this service will use
 */
void Service::set_start_user_account_manager(SAccountManager user_manager)
{
    // Once the object is set, it can not change as this would indicate a change in service
    // backend protocol.
    mxb_assert(!m_usermanager);

    const auto& config = *m_config.values();
    user_manager->set_credentials(config.user, config.password);
    user_manager->set_backends(m_data->servers);
    user_manager->set_union_over_backends(config.users_from_all);
    user_manager->set_strip_db_esc(config.strip_db_esc);
    user_manager->set_user_accounts_file(config.user_accounts_file_path, config.user_accounts_file_usage);
    user_manager->set_service(this);
    m_usermanager = std::move(user_manager);
    // Message each routingworker to initialize their own user caches. Wait for completion so that
    // the admin thread and workers see the same object.
    mxb::Semaphore sem;
    auto init_cache = [this]() {
            *m_usercache = user_account_manager()->create_user_account_cache();
        };
    auto n_threads = mxs::RoutingWorker::broadcast(init_cache, &sem, mxb::Worker::EXECUTE_AUTO);
    sem.wait_n(n_threads);

    m_usermanager->start();
}

void Service::request_user_account_update()
{
    user_account_manager()->update_user_accounts();
}

void Service::sync_user_account_caches()
{
    // Message each routingworker to update their caches.
    //
    // The sync must wait for the update to be applied on all RoutingWorkers. This has to be done as it's
    // possible that the service is being destroyed by the MainWorker while this function is called by the
    // updater thread. This is safe as the MainWorker will wait for the updater thread to return before
    // deleting the service.
    auto update_cache = [this]() {
            auto& user_cache = *m_usercache;
            if (user_cache)
            {
                user_cache->update_from_master();
            }
            wakeup_sessions_waiting_userdata();
        };
    mxs::RoutingWorker::execute_concurrently(update_cache);
}

std::string SERVICE::version_string() const
{
    // User-defined version string, use it if available
    std::string rval = config()->version_string;

    if (rval.empty())
    {
        uint64_t smallest_found = UINT64_MAX;
        for (auto server : reachable_servers())
        {
            auto& info = server->info();
            auto version = info.version_num().total;
            if (version > 0 && version < smallest_found)
            {
                rval = info.version_string();
                smallest_found = version;
            }
        }

        // Add custom version suffix if the normal version also exists. Check that the suffix is not
        // already somewhere in the string, as various service-as-a-server etc setups can lead to
        // multiple similar suffixes being added.
        if (!m_custom_version_suffix.empty() && !rval.empty()
            && rval.find(m_custom_version_suffix) == string::npos)
        {
            rval.append(m_custom_version_suffix);
        }
    }

    return rval;
}

uint8_t SERVICE::charset() const
{
    uint8_t rval = 0;

    for (auto s : reachable_servers())
    {
        if (s->charset())
        {
            if (s->is_master())
            {
                // Master found, stop searching
                rval = s->charset();
                break;
            }
            else if (s->is_slave() || rval == 0)
            {
                // Slaves precede Running servers and server that are Down but whose charset is known
                rval = s->charset();
            }
        }
    }

    if (rval == 0)
    {
        rval = 0x08;    // The default charset: latin1
    }

    return rval;
}

const std::string& SERVICE::custom_version_suffix()
{
    return m_custom_version_suffix;
}

void SERVICE::set_custom_version_suffix(const string& custom_version_suffix)
{
    mxb_assert(m_custom_version_suffix.empty());    // Should only be set once.
    m_custom_version_suffix = custom_version_suffix;
}

Router* SERVICE::router() const
{
    return m_router.get();
}

void SERVICE::track_variables(const std::set<std::string>& variables)
{
    mxb_assert(MainWorker::is_main_worker());

    m_tracked_variables.insert(variables.begin(), variables.end());
}

void Service::wakeup_sessions_waiting_userdata()
{
    auto& sleeping_clients = *m_sleeping_clients;
    for (auto* sleeper : sleeping_clients)
    {
        sleeper->wakeup();
    }
    sleeping_clients.clear();
}

void Service::mark_for_wakeup(mxs::ClientConnection* session)
{
    MXB_AT_DEBUG(auto ret = ) m_sleeping_clients->insert(session);
    mxb_assert(ret.second);
}

void Service::unmark_for_wakeup(mxs::ClientConnection* session)
{
    // Should not assert here, as there may be some corner cases where the connection has just been removed
    // from the set but event was not processed before closing.
    m_sleeping_clients->erase(session);
}

bool Service::log_is_enabled(int level) const
{
    return m_log_level.load(std::memory_order_relaxed) & (1 << level);
}

namespace
{

bool configure_one_parameter(Service* service, const std::string& key, json_t* value)
{
    json_t* json = json_pack("{s: {s: {s: {s: o}}}}",
                             "data", "attributes", "parameters", key.c_str(), value);

    // Ensure the saving of runtime changes is disabled.
    auto& config = mxs::Config::get();
    bool persist_runtime_changes = std::exchange(config.persist_runtime_changes, false);

    bool ok = runtime_alter_service_from_json(service, json);
    json_decref(json);

    // Restore the situation.
    config.persist_runtime_changes = persist_runtime_changes;

    return ok;
}
}

void Service::check_server_dependencies(const std::set<std::string>& parameters)
{
    mxb_assert(MainWorker::is_main_worker());

    // TODO: At this point any variables needed by routers/filters could
    // TODO: be included.
    auto dependencies = Service::specification()->server_dependencies();

    auto servers = reachable_servers();

    for (const auto* dependency : dependencies)
    {
        if (parameters.find(dependency->parameter().name()) != parameters.end())
        {
            const string& variable = dependency->server_variable();
            vector<string> values;

            for (const auto* server : servers)
            {
                auto value = server->get_variable_value(variable);

                if (!value.empty())
                {
                    values.push_back(value);
                }
                else
                {
                    MXB_INFO("Service '%s' depends on server variable '%s', but it has not "
                             "been fetched from the server %s.",
                             name(), variable.c_str(), server->name());
                }
            }

            string parameter = dependency->parameter().name();

            if (!values.empty())
            {
                // TODO: Would be better to collect all settings and then make one
                // TODO: call to Service::configure().
                if (!configure_one_parameter(this, parameter, dependency->apply_json(values)))
                {
                    MXB_WARNING("Could not set '%s.%s' using the value '%s'.",
                                name(), parameter.c_str(), dependency->apply(values).c_str());
                }
            }
            else
            {
                MXB_INFO("No values found, not adjusting '%s.%s'.", name(), parameter.c_str());
            }
        }
    }
}

bool Service::check_update_user_account_manager(mxs::ProtocolModule* protocol_module, const string& listener)
{
    // If the service does not yet have a user data manager, create one and set to service.
    // If one already exists, check that it's for the same protocol the current listener is using.
    bool rval = false;
    auto new_proto_name = protocol_module->name();
    auto listenerz = listener.c_str();

    if (m_usermanager)
    {
        // This name comparison needs to be done by querying the modules themselves since
        // the actual setting value has aliases.
        if (new_proto_name == m_usermanager->protocol_name())
        {
            rval = true;
        }
        else
        {
            // If ever multiple backend protocols need to be supported on the same service,
            // multiple usermanagers are also needed.
            MXB_ERROR("The protocol of listener '%s' ('%s') differs from the protocol in the target "
                      "service '%s' ('%s') when both protocols implement user account management. ",
                      listenerz, new_proto_name.c_str(),
                      name(), m_usermanager->protocol_name().c_str());
        }
    }
    else
    {
        auto new_user_manager = protocol_module->create_user_data_manager();
        if (new_user_manager)
        {
            set_start_user_account_manager(move(new_user_manager));
            rval = true;
        }
        else
        {
            MXB_ERROR("Failed to create an user account manager for protocol '%s' of listener '%s'.",
                      new_proto_name.c_str(), listenerz);
        }
    }
    return rval;
}

void Service::set_cluster(mxs::Monitor* monitor)
{
    for (SERVER* server : monitor->real_servers())
    {
        m_data->targets.push_back(server);
    }

    m_monitor = monitor;
}

bool Service::change_cluster(mxs::Monitor* monitor)
{
    bool rval = false;

    if (m_monitor == nullptr && m_data->targets.empty())
    {
        set_cluster(monitor);
        targets_updated();
        rval = true;
    }

    return rval;
}

bool Service::remove_cluster(mxs::Monitor* monitor)
{
    bool rval = false;

    if (m_monitor == monitor)
    {
        m_data->targets.clear();
        targets_updated();
        m_monitor = nullptr;
        rval = true;
    }

    return rval;
}

int SERVICE::Config::log_levels() const
{
    int logs = 0;

    logs |= m_log_debug ? 1 << LOG_DEBUG : 0;
    logs |= m_log_info ? 1 << LOG_INFO : 0;
    logs |= m_log_notice ? 1 << LOG_NOTICE : 0;
    logs |= m_log_warning ? 1 << LOG_WARNING : 0;

    return logs;
}

bool SERVICE::Config::post_configure(const std::map<std::string, mxs::ConfigParameters>& nested_params)
{
    m_values.assign(m_v);
    return m_service->post_configure();
}

bool Service::post_configure()
{
    const auto& config = *m_config.values();

    if (config.connection_keepalive.count())
    {
        m_capabilities |= RCAP_TYPE_REQUEST_TRACKING;
    }

    // If the parameter affects the user account manager, update its settings.
    if (m_usermanager)
    {
        m_usermanager->set_credentials(config.user, config.password);
        m_usermanager->set_union_over_backends(config.users_from_all);
        m_usermanager->set_strip_db_esc(config.strip_db_esc);
    }

    m_log_level.store(m_config.log_levels(), std::memory_order_relaxed);

    return true;
}<|MERGE_RESOLUTION|>--- conflicted
+++ resolved
@@ -228,12 +228,7 @@
 
 cfg::ParamSeconds s_multiplex_timeout(
     &s_spec, "multiplex_timeout", "How long a session can wait for a connection to become available",
-<<<<<<< HEAD
-    std::chrono::seconds(60), cfg::ParamSeconds::DurationType::SIGNED, cfg::Param::AT_RUNTIME);
-=======
-    cfg::NO_INTERPRETATION, std::chrono::seconds(60),
-    cfg::ParamSeconds::DurationType::UNSIGNED, cfg::Param::AT_RUNTIME);
->>>>>>> d372a350
+    std::chrono::seconds(60), cfg::ParamSeconds::DurationType::UNSIGNED, cfg::Param::AT_RUNTIME);
 
 cfg::ParamPath s_user_accounts_file(
     &s_spec, "user_accounts_file", "Load additional users from a file",
