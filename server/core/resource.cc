--- conflicted
+++ resolved
@@ -1145,11 +1145,11 @@
     return HttpResponse(MHD_HTTP_OK);
 }
 
-<<<<<<< HEAD
 HttpResponse cb_profile_snapshot(const HttpRequest& request)
 {
     return HttpResponse(MHD_HTTP_OK, mxs::Profiler::get().snapshot(request.host()));
-=======
+}
+
 HttpResponse cb_debug_server_diagnostics(const HttpRequest& request)
 {
     auto servers = MonitorManager::get_connection_settings();
@@ -1161,7 +1161,6 @@
     return HttpResponse([servers, host](){
         return HttpResponse(MHD_HTTP_OK, MonitorManager::server_diagnostics(servers, host.c_str()));
     });
->>>>>>> 12420ff4
 }
 
 HttpResponse cb_create_user(const HttpRequest& request)
@@ -1606,11 +1605,8 @@
         m_put.emplace_back(cb_thread_listen, "maxscale", "debug", "threads", ":thread", "listen");
         m_put.emplace_back(cb_thread_unlisten, "maxscale", "debug", "threads", ":thread", "unlisten");
         m_get.emplace_back(cb_termination_in_process, "maxscale", "debug", "termination_in_process");
-<<<<<<< HEAD
         m_get.emplace_back(cb_profile_snapshot, "maxscale", "debug", "stacktrace");
-=======
         m_get.emplace_back(cb_debug_server_diagnostics, "maxscale", "debug", "server_diagnostics");
->>>>>>> 12420ff4
 
         /** Create new resources */
         m_post.emplace_back(REQ_BODY | REQ_SYNC, cb_create_server, "servers");
