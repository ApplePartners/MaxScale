--- conflicted
+++ resolved
@@ -406,7 +406,6 @@
     }
     fatal_handling = 1;
     MXS_CONFIG* cnf = config_get_global_options();
-<<<<<<< HEAD
     fprintf(stderr,
             "Fatal: MaxScale " MAXSCALE_VERSION " received fatal signal %d. "
                                                 "Attempting backtrace.\n",
@@ -416,22 +415,6 @@
             maxscale_commit,
             cnf->sysname,
             cnf->release_string);
-=======
-    fprintf(stderr, "Fatal: MaxScale " MAXSCALE_VERSION " received fatal signal %d. "
-            "Attempting backtrace.\n", i);
-    fprintf(stderr, "Commit ID: %s System name: %s Release string: %s\n\n",
-            maxscale_commit, cnf->sysname, cnf->release_string);
-#ifdef HAVE_GLIBC
-
-    void *addrs[128];
-    int count = backtrace(addrs, 128);
-
-    if (!daemon_mode)
-    {
-        // First print the stack trace to stderr as malloc is likely broken
-        backtrace_symbols_fd(addrs, count, STDERR_FILENO);
-    }
->>>>>>> dad4f55e
 
     MXS_ALERT("Fatal: MaxScale " MAXSCALE_VERSION " received fatal signal %d. "
                                                   "Attempting backtrace.",
@@ -1945,20 +1928,16 @@
         mxs_log_finish();
     }
 
-<<<<<<< HEAD
+    if (cnf->log_target != MXB_LOG_TARGET_STDOUT && daemon_mode)
+    {
+        mxs_log_redirect_stdout(true);
+    }
+
     if (!init_log())
     {
         rc = MAXSCALE_BADCONFIG;
         goto return_main;
     }
-=======
-        if (!to_stdout && daemon_mode)
-        {
-            mxs_log_redirect_stdout(true);
-        }
-
-        succp = mxs_log_init(NULL, get_logdir(), log_target);
->>>>>>> dad4f55e
 
     if (!config_load_global(cnf_file_path))
     {
