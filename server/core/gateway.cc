--- conflicted
+++ resolved
@@ -1936,11 +1936,7 @@
         }
         else
         {
-<<<<<<< HEAD
-            MXB_ALERT("Cannot create data directory '%s': %s", this_unit.datadir, mxb_strerror(errno));
-=======
-            log_startup_error(errno, "Cannot create data directory '%s'", mxs::datadir());
->>>>>>> df2382c0
+            MXB_ALERT("Cannot create data directory '%s': %s", mxs::datadir(), mxb_strerror(errno));
             rc = MAXSCALE_BADCONFIG;
             return rc;
         }
@@ -2439,7 +2435,7 @@
 
         if (!getcwd(pwd, sizeof(pwd)))
         {
-            log_startup_error(errno, "Call to getcwd() failed");
+            MXB_ALERT("Call to getcwd() failed: %d, %s", errno, mxb_strerror(errno));
             return false;
         }
 
