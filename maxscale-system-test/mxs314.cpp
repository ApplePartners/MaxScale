/**
 * @file mx314.cpp regression case for bug MXS-314 ("Read Write Split Error with Galera Nodes")
 * - try prepared stmt 'SELECT 1,1,1,1...." with different number of '1'
 * - check if Maxscale alive
 */

<<<<<<< HEAD
#include <maxtest/testconnections.h>
#include <sstream>
=======
#include <maxtest/testconnections.hh>

using namespace std;
>>>>>>> 95723308

int main(int argc, char** argv)
{
    TestConnections test(argc, argv);
    std::ostringstream ss;
    ss << "SELECT 1";

    test.maxscales->connect();

    MYSQL_STMT* stmt = mysql_stmt_init(test.maxscales->conn_rwsplit[0]);

    for (int i = 0; i < 50; i++)
    {
        auto query = ss.str();
        test.set_timeout(30);
        test.add_result(mysql_stmt_prepare(stmt, query.c_str(), query.length()),
                        "Failed at %d: %s\n", i,
                        mysql_error(test.maxscales->conn_rwsplit[0]));
        test.add_result(mysql_stmt_reset(stmt), "Failed at %d: %s\n", i,
                        mysql_error(test.maxscales->conn_rwsplit[0]));

        for (int x = 0; x < 17; x++)
        {
            ss << "," << i;
        }
    }

    test.set_timeout(20);
    mysql_stmt_close(stmt);
    test.maxscales->disconnect();

    return test.global_result;
}<|MERGE_RESOLUTION|>--- conflicted
+++ resolved
@@ -4,14 +4,8 @@
  * - check if Maxscale alive
  */
 
-<<<<<<< HEAD
-#include <maxtest/testconnections.h>
+#include <maxtest/testconnections.hh>
 #include <sstream>
-=======
-#include <maxtest/testconnections.hh>
-
-using namespace std;
->>>>>>> 95723308
 
 int main(int argc, char** argv)
 {
