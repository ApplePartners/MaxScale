--- conflicted
+++ resolved
@@ -24,11 +24,8 @@
 static bool manual_debug = false;
 static std::string required_repl_version;
 static std::string required_galera_version;
-<<<<<<< HEAD
 static bool restart_galera = false;
-=======
 static bool multiple_maxscales = false;
->>>>>>> e1f2b817
 }
 
 static void signal_set(int sig, void (* handler)(int))
@@ -61,16 +58,12 @@
     maxscale::start = !value;
 }
 
-<<<<<<< HEAD
+void TestConnections::multiple_maxscales(bool value)
+{
+    maxscale::multiple_maxscales = value;
+}
+
 void TestConnections::require_repl_version(const char* version)
-=======
-void TestConnections::multiple_maxscales(bool value)
-{
-    maxscale::multiple_maxscales = value;
-}
-
-void TestConnections::require_repl_version(const char *version)
->>>>>>> e1f2b817
 {
     maxscale::required_repl_version = version;
 }
