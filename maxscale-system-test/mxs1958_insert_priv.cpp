#include "testconnections.h"

int main(int argc, char** argv)
{
    TestConnections test(argc, argv);

    test.repl->connect();
    execute_query(test.repl->nodes[0], "CREATE USER 'insert_only'@'%%' IDENTIFIED BY 'insert_only'");
    execute_query(test.repl->nodes[0], "CREATE DATABASE insert_db");
    execute_query(test.repl->nodes[0], "CREATE TABLE insert_db.t1(id INT)");
    execute_query(test.repl->nodes[0], "GRANT INSERT ON insert_db.t1 TO 'insert_only'@'%%'");
    test.repl->sync_slaves();

<<<<<<< HEAD
    MYSQL* conn = open_conn(test.maxscales->rwsplit_port[0],
                            test.maxscales->IP[0],
                            "insert_only",
                            "insert_only",
                            false);
    test.assert(mysql_errno(conn) == 0, "User without SELECT privileges should be allowed to connect");
=======
    MYSQL* conn = open_conn(test.maxscales->rwsplit_port[0], test.maxscales->IP[0], "insert_only", "insert_only", false);
    test.expect(mysql_errno(conn) == 0, "User without SELECT privileges should be allowed to connect");
>>>>>>> 6279ab35
    mysql_close(conn);

    execute_query(test.repl->nodes[0], "DROP USER 'insert_only'@'%%'");
    execute_query(test.repl->nodes[0], "DROP DATABASE insert_db");
    test.repl->sync_slaves();
    test.repl->disconnect();

    return test.global_result;
}<|MERGE_RESOLUTION|>--- conflicted
+++ resolved
@@ -11,17 +11,12 @@
     execute_query(test.repl->nodes[0], "GRANT INSERT ON insert_db.t1 TO 'insert_only'@'%%'");
     test.repl->sync_slaves();
 
-<<<<<<< HEAD
     MYSQL* conn = open_conn(test.maxscales->rwsplit_port[0],
                             test.maxscales->IP[0],
                             "insert_only",
                             "insert_only",
                             false);
-    test.assert(mysql_errno(conn) == 0, "User without SELECT privileges should be allowed to connect");
-=======
-    MYSQL* conn = open_conn(test.maxscales->rwsplit_port[0], test.maxscales->IP[0], "insert_only", "insert_only", false);
     test.expect(mysql_errno(conn) == 0, "User without SELECT privileges should be allowed to connect");
->>>>>>> 6279ab35
     mysql_close(conn);
 
     execute_query(test.repl->nodes[0], "DROP USER 'insert_only'@'%%'");
