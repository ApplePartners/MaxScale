--- conflicted
+++ resolved
@@ -448,6 +448,42 @@
     }
 ]
 
+const qc_cache_fields = [
+    {
+        name: 'Statement',
+        path: 'id',
+        description: 'The canonical form of the SQL statement'
+    },
+    {
+        name: 'Hits',
+        path: 'attributes.hits',
+        description: 'Number of times cache entry has been used'
+    },
+    {
+        name: 'Type',
+        path: 'attributes.classification.type_mask',
+        description: 'Query type'
+    }
+]
+
+const show_dbusers_fields = [
+    {
+        name: 'Users',
+        path: 'attributes.authenticator_diagnostics[]',
+        description: 'The list of users'
+    },
+    {
+        name: 'Listener',
+        path: 'id',
+        description: 'Listener name'
+    },
+    {
+        name: 'Authenticator',
+        path: 'attributes.parameters.authenticator',
+        description: 'The authenticator used by the listener'
+    }
+]
+
 exports.command = 'show <command>'
 exports.desc = 'Show objects'
 exports.handler = function() {}
@@ -650,35 +686,25 @@
                                         show_commands_fields)
             })
         })
-<<<<<<< HEAD
         .command('qc_cache', 'Show query classifier cache', function(yargs) {
             return yargs.epilog('Show contents (statement and hits) of query classifier cache.')
+                .wrap(null)
                 .usage('Usage: show qc_cache')
         }, function(argv) {
             maxctrl(argv, function(host) {
-                return getCollection(host, 'maxscale/query_classifier/cache', [
-                    {'Statement': 'id'},
-                    {'Hits': 'attributes.hits'},
-                    {'Type': 'attributes.classification.type_mask' }
-                ])
+                return getCollection(host, 'maxscale/query_classifier/cache', qc_cache_fields)
             })
         })
         .command('dbusers <service>', 'Show database users of the service', function(yargs) {
             return yargs.epilog('Show information about the database users of the service')
+                .wrap(null)
                 .usage('Usage: show dbusers <service>')
         }, function(argv) {
             maxctrl(argv, function(host) {
-                return getSubCollection(host, 'services/' + argv.service, 'attributes.listeners[]', [
-                    {'Users': 'attributes.authenticator_diagnostics[]'},
-                    {'Listener': 'id'},
-                    {'Authenticator': 'attributes.parameters.authenticator'}
-                ])
-            })
-        })
-
-=======
+                return getSubCollection(host, 'services/' + argv.service, 'attributes.listeners[]', show_dbusers_fields)
+            })
+        })
         .wrap(null)
->>>>>>> f723f22c
         .usage('Usage: show <command>')
         .help()
         .command('*', 'the default command', {}, function(argv) {
