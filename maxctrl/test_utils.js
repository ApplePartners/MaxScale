--- conflicted
+++ resolved
@@ -1,10 +1,8 @@
 var child_process = require("child_process");
 const mariadb = require("mariadb");
-var conn;
+var conn = null;
 var connectionError = false;
-var connectionId = 0;
 
-<<<<<<< HEAD
 if (process.env.MAXSCALE_DIR == null) {
   throw new Error("MAXSCALE_DIR is not set");
 }
@@ -31,103 +29,9 @@
       if (err) {
         reject(err);
       } else {
-=======
-module.exports = function () {
-  if (process.env.MAXSCALE_DIR == null) {
-    throw new Error("MAXSCALE_DIR is not set");
-  }
-
-  this.axios = require("axios");
-  this.chai = require("chai");
-  this.assert = require("assert");
-  this.chaiAsPromised = require("chai-as-promised");
-  chai.use(chaiAsPromised);
-  this.should = chai.should();
-  this.expect = chai.expect;
-  this.host = "http://127.0.0.1:8989/v1/";
-
-  this.primary_host = "127.0.0.1:8989";
-  this.secondary_host = "127.0.0.1:8990";
-
-  if (process.env.maxscale2_API) {
-    this.secondary_host = process.env.maxscale2_API;
-  }
-
-  // Start MaxScale, this should be called in the `before` handler of each test unit
-  this.startMaxScale = function () {
-    return new Promise(function (resolve, reject) {
-      child_process.execFile("./start_maxscale.sh", function (err, stdout, stderr) {
-        if (err) {
-          reject(err);
-        } else {
-          resolve();
-        }
-      });
-    });
-  };
-
-  // Start two MaxScales
-  this.startDoubleMaxScale = function () {
-    return new Promise(function (resolve, reject) {
-      child_process.execFile("./start_double_maxscale.sh", function (err, stdout, stderr) {
-        if (err) {
-          reject(err);
-        } else {
-          resolve();
-        }
-      });
-    });
-  };
-
-  // Stop MaxScale, this should be called in the `after` handler of each test unit
-  this.stopMaxScale = function () {
-    return new Promise(function (resolve, reject) {
-      child_process.execFile("./stop_maxscale.sh", function (err, stdout, stderr) {
-        if (err) {
-          reject(err);
-        } else {
-          resolve();
-        }
-      });
-    });
-  };
-
-  // Stop two MaxScales
-  this.stopDoubleMaxScale = function () {
-    return new Promise(function (resolve, reject) {
-      child_process.execFile("./stop_double_maxscale.sh", function (err, stdout, stderr) {
-        if (err) {
-          reject(err);
-        } else {
-          resolve(startMaxScale());
-        }
-      });
-    });
-  };
-
-  // Execute a single MaxCtrl command, returns a Promise
-  this.doCommand = function (command) {
-    var ctrl = require("./lib/core.js");
-    process.env["MAXCTRL_WARNINGS"] = "0";
-    return ctrl.execute(command.split(" "));
-  };
-
-  // Execute a single MaxCtrl command and request a resource via the REST API,
-  // returns a Promise with the JSON format resource as an argument
-  this.verifyCommand = async function (command, resource) {
-    await doCommand(command);
-    var res = await axios({ url: host + resource, auth: { username: "admin", password: "mariadb" } });
-    return res.data;
-  };
-
-  this.sleepFor = function (time) {
-    return new Promise((resolve, reject) => {
-      var timer = setInterval(() => {
->>>>>>> db7db27d
         resolve();
       }
     });
-<<<<<<< HEAD
   });
 }
 
@@ -147,8 +51,9 @@
 }
 
 // Stop two MaxScales
-function stopDoubleMaxScale() {
-  return runScript("./stop_double_maxscale.sh");
+async function stopDoubleMaxScale() {
+  await runScript("./stop_double_maxscale.sh");
+  return runScript("./start_maxscale.sh");
 }
 
 // Execute a single MaxCtrl command, returns a Promise
@@ -188,30 +93,6 @@
     .then((c) => {
       conn = c;
       conn.on("error", () => {
-=======
-  };
-
-  this.isConnectionOk = function () {
-    return connectionError;
-  };
-
-  this.connectionId = function () {
-    return connectionId;
-  };
-
-  this.createConnection = function () {
-    connectionError = false;
-    return mariadb
-      .createConnection({ host: "127.0.0.1", port: 4006, user: "maxuser", password: "maxpwd" })
-      .then((c) => {
-        conn = c;
-        connectionId = conn.threadId;
-        conn.on("error", (err) => {
-          connectionError = true;
-        });
-      })
-      .catch((err) => {
->>>>>>> db7db27d
         connectionError = true;
       });
     })
