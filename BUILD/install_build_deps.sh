--- conflicted
+++ resolved
@@ -78,12 +78,8 @@
        perl libtool tcl tcl-dev uuid \
        uuid-dev libsqlite3-dev liblzma-dev libpam0g-dev pkg-config \
        libedit-dev libcurl4-openssl-dev libatomic1 \
-<<<<<<< HEAD
        libsasl2-dev libkrb5-dev libicu-dev unixodbc-dev libpq-dev \
-       postgresql-server-dev-all libgnutls-dev libgcrypt-dev
-=======
-       libsasl2-dev libxml2-dev libkrb5-dev libicu-dev unixodbc-dev gnutls-dev libgcrypt-dev
->>>>>>> 5aea13d9
+       postgresql-server-dev-all gnutls-dev libgcrypt-dev
 
   # One of these will work, older systems use libsystemd-daemon-dev
   ${apt_cmd} install libsystemd-dev || \
