--- conflicted
+++ resolved
@@ -77,11 +77,8 @@
       -DBUILD_BINLOG=N \
       -DBUILD_GSSAPI=N \
       -DBUILD_TOOLS=N \
-<<<<<<< HEAD
       -DBUILD_NOSQL=N \
-=======
       -DBUILD_MAXCTRL=N \
->>>>>>> 37221ca6
       -DBUILD_CDC=N || exit 1
 
 make -j $(grep -c processor /proc/cpuinfo) install || exit 1
