--- conflicted
+++ resolved
@@ -997,23 +997,7 @@
 ############################################
 
 ############################################
-<<<<<<< HEAD
-# BEGIN: ColumnStore tests                 #
-############################################
-
-# MXS-2146: Add test case for csmon
-# https://jira.mariadb.org/browse/MXS-2146
-add_test_executable(csmon_test.cpp csmon_test csmon_test LABELS csmon CS_BACKEND)
-
-############################################
-# END: ColumnStore tests                   #
-############################################
-
-############################################
 # BEGIN: tests for Xpand monitor           #
-=======
-# BEGIN: tests for Xpand monitor        #
->>>>>>> 05c727af
 ############################################
 
 add_test_executable(xpand_basics.cpp xpand_basics xpand_basics LABELS XPAND_BACKEND)
@@ -1027,11 +1011,7 @@
 add_test_executable(xpand_alter_cluster.cpp xpand_alter_cluster xpand_alter_cluster LABELS XPAND_BACKEND)
 
 ############################################
-<<<<<<< HEAD
 # END: tests for Xpand monitor             #
-=======
-# END: tests for Xpand monitor          #
->>>>>>> 05c727af
 ############################################
 
 ###############################
