# Building test package:
#
#     apt-get install libssl-dev libmariadbclient-dev php5 perl \
#         coreutils realpath libjansson-dev openjdk-7-jdk
#     pip install JayDeBeApi


# Backend labes:
#     REPL_BACKEND
#     GALERA_BACKEND
#     EXTERN_BACKEND
#     CS_BACKEND
#     BREAKS_REPL
#     BREAKS_GALERA
set(CTEST_BUILD_NAME "${BUILDNAME}")
set(TEST_DEFINITIONS "" CACHE INTERNAL "")

# utilities.cmake contains all helper functions and extra tools
include(utilities.cmake)

include_directories(maxtest/include)
# Include the CDC connector headers
include_directories(${CMAKE_SOURCE_DIR}/connectors/cdc-connector)

# Tool used to check backend state
add_test_executable_notest(check_backend.cpp check_backend check_backend LABELS CONFIG REPL_BACKEND GALERA_BACKEND SECOND_MAXSCALE)

# Configuration tests
add_template_manual(bug359 bug359)
add_template_manual(bug495 bug495)
add_template_manual(bug526 bug526)
add_template_manual(bug479 bug479)
add_template_manual(bug493 bug493)
add_template_manual(mxs652_bad_ssl bad_ssl)
add_template_manual(mxs710_bad_socket mxs710_bad_socket)
add_template_manual(mxs710_bad_socket mxs711_two_ports)
add_template_manual(mxs720_line_with_no_equal mxs720_line_with_no_equal)
add_template_manual(mxs720_wierd_line mxs720_wierd_line)
add_template_manual(mxs710_bad_socket mxs799)
add_test_executable(config_test.cpp config_test replication LABELS LIGHT CONFIG)

add_subdirectory(cdc_datatypes)

############################################
# BEGIN: Tests that require GTID           #
############################################

add_subdirectory(mariadbmonitor)
add_subdirectory(pinloki)

# MXS-1506: Delayed query retry
# https://jira.mariadb.org/browse/MXS-1506
add_test_executable(mxs1506_delayed_retry.cpp mxs1506_delayed_retry mxs1506_delayed_retry LABELS readwritesplit REPL_BACKEND)

# MXS-1506: Delayed retry without master
# https://jira.mariadb.org/browse/MXS-1506
add_test_executable(mxs1506_no_master.cpp mxs1506_no_master mxs1506_delayed_retry LABELS readwritesplit REPL_BACKEND)

# MXS-1507: Transaction replay
# https://jira.mariadb.org/browse/MXS-1507
add_test_executable(mxs1507_trx_replay.cpp mxs1507_trx_replay mxs1507_trx_replay LABELS readwritesplit REPL_BACKEND)

# MXS-1507: Inconsistent transactions
# https://jira.mariadb.org/browse/MXS-1507
add_test_executable(mxs1507_inconsistent_trx.cpp mxs1507_inconsistent_trx mxs1507_trx_replay LABELS readwritesplit REPL_BACKEND)

# MXS-1507: Transaction migration
# https://jira.mariadb.org/browse/MXS-1507
add_test_executable(mxs1507_migrate_trx.cpp mxs1507_migrate_trx mxs1507_trx_replay LABELS readwritesplit REPL_BACKEND)

# MXS-1507: Transaction replay
# https://jira.mariadb.org/browse/MXS-1507
add_test_executable(mxs1507_trx_stress.cpp mxs1507_trx_stress mxs1507_trx_stress LABELS readwritesplit REPL_BACKEND)

# MXS-2187: Multiple transaction replays
# https://jira.mariadb.org/browse/MXS-1507
add_test_executable(mxs2187_multi_replay.cpp mxs2187_multi_replay mxs2187_multi_replay LABELS readwritesplit REPL_BACKEND)

# MXS-1778: Use GTID from OK packets for consistent reads
# https://jira.mariadb.org/browse/MXS-1776
add_test_executable(mxs1778_causal_reads.cpp mxs1778_causal_reads mxs1778_causal_reads LABELS readwritesplit REPL_BACKEND)

# MXS-2443: Test causal_reads=global
# https://jira.mariadb.org/browse/MXS-2443
add_test_executable(mxs2443_global_causal_reads.cpp mxs2443_global_causal_reads mxs2443_global_causal_reads LABELS readwritesplit REPL_BACKEND)

# MXS-3416: Unexpected OK packet with causal_reads=global
# https://jira.mariadb.org/browse/MXS-3416
add_test_executable(mxs3416_causal_reads_extra_packet.cpp mxs3416_causal_reads_extra_packet mxs2443_global_causal_reads LABELS readwritesplit REPL_BACKEND)

# MXS-1720: Test causal_reads=fast
# https://jira.mariadb.org/browse/MXS-1720
add_test_executable(mxs1720_fast_causal_reads.cpp mxs1720_fast_causal_reads mxs1720_fast_causal_reads LABELS readwritesplit REPL_BACKEND)

# MXS-1961: Standalone master loses master status
# https://jira.mariadb.org/browse/MXS-1961
add_test_executable(mxs1961_standalone_rejoin.cpp mxs1961_standalone_rejoin mxs1961_standalone_rejoin LABELS REPL_BACKEND)

# MXS-2456: Cap transaction replay attempts
add_test_executable(mxs2456_trx_replay_cap.cpp mxs2456_trx_replay_cap mxs2456_trx_replay_cap LABELS readwritesplit REPL_BACKEND)

# MXS-2512: Enable transaction replay for additional rollback errors.
add_test_executable(mxs2512_trx_replay_rollback.cpp mxs2512_trx_replay_rollback mxs2512_trx_replay_rollback LABELS readwritesplit REPL_BACKEND)

# MXS-2785: Binlogfilter database rewrite test
add_test_executable(mxs2785_binlogfilter_rewrite.cpp mxs2785_binlogfilter_rewrite mxs2785_binlogfilter_rewrite LABELS binlogfilter REPL_BACKEND)

# KafkaCDC test case
add_test_executable(test_kafkacdc.cpp test_kafkacdc test_kafkacdc LABELS kafkacdc REPL_BACKEND)
target_link_libraries(test_kafkacdc ${RDKAFKA_LIBRARIES})

############################################
# END: Tests that require GTID             #
############################################

############################################
# BEGIN: Normal tests                      #
############################################

# Routing sanity check. Also acts as the regression test case the following issues:
#
# MXS-127
# MXS-47
# MXS-682
# MXS-957
# MXS-1786
# MXS-3229
add_test_executable(sanity_check.cpp sanity_check replication LABELS readwritesplit LIGHT REPL_BACKEND)

# Repeatedly connect to maxscale while the backends reject all connections, expect no crash
add_test_executable(backend_auth_fail.cpp backend_auth_fail replication LABELS readconnroute REPL_BACKEND)

# Regression case for the bug "MaxScale ignores host in user authentication"
add_test_executable(auth_hostname.cpp auth_hostname replication LABELS MySQLAuth REPL_BACKEND)

# Test wildcard in user host name (user@127.%.%.%). Also test MXS-3172 escaped wildcard in database grant and
# MXS-3323 non-escaped wildcard.
add_test_executable(auth_wchost.cpp auth_wchost replication LABELS MySQLAuth LIGHT REPL_BACKEND)

# Regression case for the bug "Routing Hints route to server sometimes doesn't work"
add_test_executable(rhint_basic.cpp rhint_basic rhint_basic LABELS readwritesplit hintfilter REPL_BACKEND)

# Regression case for the bugs "malformed hints cause crash"
add_test_executable(rhint_crash.cpp rhint_crash hints LABELS readwritesplit hintfilter REPL_BACKEND)

# Regression case for the bug "The end comment tag in hints isn't properly detected"
add_test_executable(rhint_comment.cpp rhint_comment hints LABELS readwritesplit hintfilter REPL_BACKEND)

# MaxGUI test
add_test_executable(test_maxgui.cc test_maxgui test_maxgui LABELS maxgui REPL_BACKEND)

# Checks "SELECT * INTO OUTFILE" and "LOAD DATA LOCAL INFILE"
add_test_executable(rwsplit_infile_outfile.cpp rwsplit_infile_outfile replication LABELS readwritesplit REPL_BACKEND)

# Regression case for the bug "'Current no. of conns' not going down"
add_test_executable(router_conn_num.cpp router_conn_num replication LABELS readwritesplit readconnroute maxscale REPL_BACKEND)

# Regression: Crash if no slave available
add_test_executable(router_slaves_blocked.cpp router_slaves_blocked replication LABELS readwritesplit REPL_BACKEND)

# Regression case for the bug "crash if max_slave_connections=10% and 4 or less backends are configured"
add_test_executable(rwsplit_not_enough_servers.cpp rwsplit_not_enough_servers rwsplit_not_enough_servers LABELS readwritesplit REPL_BACKEND)

# Regression case for the bug ""Different error messages from MariaDB and Maxscale"
add_test_executable(error_messages.cpp error_messages replication LABELS MySQLAuth REPL_BACKEND)

# Regression case for the bug "Wrong error message for Access denied error"
add_test_script(bug562.sh bug562.sh replication LABELS MySQLAuth REPL_BACKEND)

# Regression case for the bug "Wrong charset settings"
add_test_script(bug564.sh bug564.sh replication LABELS MySQLProtocol REPL_BACKEND)

# Regression case for the bug "Clients CLIENT_FOUND_ROWS setting is ignored by maxscale"
add_test_executable(mariadb_client_found_rows.cpp mariadb_client_found_rows replication LABELS MySQLProtocol REPL_BACKEND)

# Regression case for the bug "Crash if files from /dev/shm/ removed"
add_test_script(bug567.sh bug567.sh bug567 LABELS maxscale REPL_BACKEND)

# Regression case for the bug "Using regex filter hangs MaxScale"
add_test_executable(regexf_replace.cpp regexf_replace regexf_replace LABELS regexfilter REPL_BACKEND)

# Attempt to use GRANT with wrong IP, expect no crash or hangs
add_test_executable(auth_fail_crash.cpp auth_fail_crash replication LABELS readwritesplit REPL_BACKEND)

# Regression cases for the bug "Hint filter don't work if listed before regex filter in configuration file"
# (different filter sequence and configuration, but the same test, see .cnf for details)
add_test_derived(bug585 bug587 bug585 LABELS regexfilter REPL_BACKEND)
add_test_executable(bug587.cpp bug587 bug587 LABELS regexfilter hintfilter REPL_BACKEND)
add_test_derived(bug587_1 bug587 bug587_1 LABELS regexfilter hintfilter REPL_BACKEND)

# Tries to connect Maxscale when all slaves stopped
add_test_executable(auth_users_from_master.cpp auth_users_from_master replication LABELS MySQLAuth readwritesplit REPL_BACKEND)

# Tries to do change user in the loop, checks that autorization is still ok
add_test_executable(auth_change_user_loop.cpp auth_change_user_loop auth_change_user_loop LABELS MySQLAuth MySQLProtocol REPL_BACKEND)

# Simple test with enable_root_user=true
add_test_executable(auth_enable_root.cpp auth_enable_root auth_enable_root LABELS MySQLAuth MySQLProtocol REPL_BACKEND)

# Regression case for the bug "Crash when user define with old password style (before 4.1 protocol)"
add_test_executable(auth_old_pw.cpp auth_old_pw replication LABELS MySQLAuth MySQLProtocol REPL_BACKEND)

# Crash when host name for some user in mysql.user is very long
add_test_executable(auth_long_hostname.cpp auth_long_hostname replication LABELS MySQLAuth MySQLProtocol REPL_BACKEND)

# Block backends (master or all slaves) and tries to connect Maxscale
add_test_executable(no_backends_crash.cpp no_backends_crash replication LABELS readwritesplit readconnroute maxscale REPL_BACKEND)

# Block all backends
add_test_executable(startup_fail_no_servers.cpp startup_fail_no_servers startup_fail_no_servers LABELS readwritesplit readconnroute maxscale REPL_BACKEND)

# Bad TEE filter configuration
add_test_executable(teef_no_master.cpp teef_no_master teef_no_master LABELS MySQLAuth MySQLProtocol REPL_BACKEND)

# Wrong processing of 'SET GLOBAL sql_mode="ANSI"'
add_test_executable(auth_sqlmode_ansi.cpp auth_sqlmode_ansi auth_sqlmode_ansi LABELS MySQLAuth REPL_BACKEND)

# Prepared statement from PHP application
add_test_executable(rwsplit_php_stmt.cpp rwsplit_php_stmt replication LABELS readwritesplit LIGHT REPL_BACKEND)

# Regression case for the bug "Regex filter and shorter than original replacement queries MaxScale" (crash)
add_test_executable(regexf_replace_crash.cpp regexf_replace_crash regexf_replace_crash LABELS regexfilter REPL_BACKEND)

# Test MariaDB 10.2 bulk inserts
add_test_executable(bulk_insert.cpp bulk_insert bulk_insert LABELS MySQLProtocol REPL_BACKEND 10.2)

# Tests for the CCRFilter module
add_test_executable(ccrfilter.cpp ccrfilter_test ccrfilter LABELS ccrfilter LIGHT REPL_BACKEND)
add_test_executable(ccrfilter_global.cpp ccrfilter_global_test ccrfilter_global LABELS ccrfilter LIGHT REPL_BACKEND)

# Tries to reconfigure replication setup to use another node as a Master
add_test_executable(change_master_during_session.cpp change_master_during_session replication LABELS readwritesplit mysqlmon REPL_BACKEND)

# Executes change_user commands. Also tests MXS-3366.
add_test_executable(change_user.cpp change_user replication LABELS MySQLAuth readwritesplit MySQLProtocol LIGHT REPL_BACKEND)

# Tries to connect to non existing DB, expects no crash
add_test_executable(connect_to_nonexisting_db.cpp connect_to_nonexisting_db replication LABELS MySQLAuth MySQLProtoco LIGHT REPL_BACKEND)

# check if max_connections parameter works
add_test_executable(connection_limit.cpp connection_limit connection_limit LABELS maxscale LIGHT REPL_BACKEND)

# Tries to open to many connections, expect no crash
add_test_executable(crash_out_of_files.cpp crash_out_of_files load LABELS maxscale HEAVY REPL_BACKEND)

# Tries INSERTs with size close to 0x0ffffff * N
add_test_executable(different_size_rwsplit.cpp different_size_rwsplit replication LABELS readwritesplit HEAVY REPL_BACKEND)

# Tries to use 'maxkeys', 'maxpasswrd'
add_test_executable(encrypted_passwords.cpp encrypted_passwords replication LABELS maxscale LIGHT REPL_BACKEND)

# Basic MaxCtrl test
add_test_executable(maxctrl_basic.cpp maxctrl_basic maxctrl_basic LABELS maxctrl REPL_BACKEND)

# MXS-2167: Monitors should be able to use extra_port
add_test_executable(mxs2167_extra_port.cpp mxs2167_extra_port mxs2167_extra_port LABELS REPL_BACKEND)

# Test KILL QUERY functionality
add_test_executable(kill_query.cpp kill_query kill_query LABELS REPL_BACKEND)

# MXS-2250: DESCRIBE on temporary table should work.
add_test_executable(mxs2250_describe_temp_table.cpp mxs2250_describe_temp_table mxs2250_describe_temp_table LABELS REPL_BACKEND)

# MXS-2355: Try to log in using a different authentication plugin
add_test_executable(mxs2355_wrong_auth.cpp mxs2355_wrong_auth maxctrl LABELS REPL_BACKEND)

# Test monitor state change events when manually clearing server bits
add_test_executable(false_monitor_state_change.cpp false_monitor_state_change replication LABELS mysqlmon REPL_BACKEND)

# A set of tests for Firewall filter
add_test_executable(fwf.cpp fwf fwf LABELS dbfwfilter REPL_BACKEND)
add_test_executable(fwf2.cpp fwf2 fwf LABELS dbfwfilter REPL_BACKEND)
add_test_executable(fwf_duplicate_rules.cpp fwf_duplicate_rules fwf LABELS dbfwfilter REPL_BACKEND)
add_test_executable(fwf_prepared_stmt.cpp fwf_prepared_stmt fwf LABELS dbfwfilter REPL_BACKEND)
add_test_executable(fwf_actions.cpp fwf_actions fwf_action LABELS dbfwfilter REPL_BACKEND)
add_test_executable(fwf_logging.cpp fwf_logging fwf_logging LABELS dbfwfilter REPL_BACKEND)
add_test_executable(fwf_reload.cpp fwf_reload fwf LABELS dbfwfilter REPL_BACKEND)
add_test_executable(fwf_syntax.cpp fwf_syntax fwf_syntax LABELS dbfwfilter REPL_BACKEND)
add_test_executable(fwf_com_ping.cpp fwf_com_ping fwf_com_ping LABELS dbfwfilter REPL_BACKEND)
add_test_executable(fwf_strict.cpp fwf_strict fwf_strict LABELS dbfwfilter REPL_BACKEND)
add_test_executable(mxs1583_fwf.cpp mxs1583_fwf mxs1583_fwf LABELS dbfwfilter REPL_BACKEND)

# Block and unblock Master and check that Maxscale survived
add_test_executable(kill_master.cpp kill_master replication LABELS readwritesplit LIGHT REPL_BACKEND)

# Test insertstream filter
add_test_script(insertstream.sh insertstream.sh insertstream LABELS insertstream REPL_BACKEND)

# Check load balancing
add_test_executable(load_balancing.cpp load_balancing load LABELS readwritesplit LIGHT REPL_BACKEND)

# Check load balancing parameters with 10 persistent connections
add_test_derived(load_balancing_pers10 load_balancing load_pers10 LABELS readwritesplit HEAVY REPL_BACKEND)

# Test with extremely big blob inserting
add_test_executable(longblob.cpp longblob longblob LABELS readwritesplit readconnroute UNSTABLE HEAVY REPL_BACKEND)

# Schemarouter implicit database detection
add_test_executable(mxs1310_implicit_db.cpp mxs1310_implicit_db mxs1310_implicit_db LABELS schemarouter REPL_BACKEND)

# Retry reads with persistent connections
add_test_executable(mxs1323_retry_read.cpp mxs1323_retry_read mxs1323 LABELS readwritesplit LIGHT REPL_BACKEND)
add_test_executable(mxs1323_stress.cpp mxs1323_stress mxs1323 LABELS readwritesplit REPL_BACKEND)

# A set of MariaDB server tests executed against Maxscale RWSplit
add_test_script(mariadb_tests_hartmut.sh mariadb_tests_hartmut.sh replication LABELS readwritesplit REPL_BACKEND)

# Creates a number of connections > max_connections setting
add_test_executable(max_connections.cpp max_connections replication LABELS MySQLAuth MySQLProtocol UNSTABLE HEAVY REPL_BACKEND)

# Checks tha Maxscale processis running as 'maxscale' user
add_test_executable(maxscale_process_user.cpp maxscale_process_user replication LABELS maxscale LIGHT REPL_BACKEND)

# Test of multi master monitor
add_test_executable(mm.cpp mm mm LABELS mysqlmon BREAKS_REPL REPL_BACKEND)

# Regression case for the bug "Two monitors loaded at the same time result into not working installation"
add_test_executable(mxs118.cpp mxs118 mxs118 LABELS maxscale LIGHT REPL_BACKEND)

# Regression case for the bug "SELECT INTO OUTFILE query succeeds even if backed fails"
add_test_executable(mxs280_select_outfile.cpp mxs280_select_outfile replication LABELS readwritesplit REPL_BACKEND)

# Testing of the master replacement feature
add_test_executable(mxs359_master_switch.cpp mxs359_master_switch mxs359_master_switch LABELS readwritesplit REPL_BACKEND)

# Test read-only connections with master replacement
add_test_executable(mxs359_read_only.cpp mxs359_read_only mxs359_read_only LABELS readwritesplit REPL_BACKEND)

# Test master_failure_mode=error_on_write and master replacement
add_test_executable(mxs359_error_on_write.cpp mxs359_error_on_write mxs359_error_on_write LABELS readwritesplit REPL_BACKEND)

# Binary protocol prepared statement tests (also tests MXS-2266)
add_test_executable(binary_ps.cpp binary_ps replication LABELS readwritesplit LIGHT REPL_BACKEND)
add_test_executable(binary_ps_cursor.cpp binary_ps_cursor replication LABELS readwritesplit LIGHT REPL_BACKEND)

# Creates and closes a lot of connections, checks that 'list servers' shows 0 connections at the end
add_test_executable(mxs321.cpp mxs321 replication LABELS maxscale readwritesplit REPL_BACKEND)

# Load huge file with 'LOAD DATA LOCAL INFILE'
add_test_executable(mxs365.cpp mxs365 replication LABELS readwritesplit REPL_BACKEND)

# Test users with different level privileges: database, table, column and procedure.
# MXS-37, MXS-3303
add_test_executable(client_privileges.cc client_privileges replication LABELS LIGHT REPL_BACKEND)

# Connect repeatedly to Schema router and execute simple query, check if auth is ok
add_test_executable(mxs431.cpp mxs431 sharding LABELS schemarouter REPL_BACKEND BREAKS_REPL)

# Open connection, execute 'change user', close connection in the loop
add_test_executable(mxs548_short_session_change_user.cpp mxs548_short_session_change_user mxs548 LABELS MySQLProtocol readwritesplit REPL_BACKEND)

# Playing with blocking and unblocking Master under load
add_test_executable(mxs559_block_master.cpp mxs559_block_master mxs559 LABELS readwritesplit REPL_BACKEND)

# Executes simple queries from python script in the loop
add_test_script(mxs585.py mxs585.py replication LABELS readwritesplit readconnroute UNSTABLE HEAVY REPL_BACKEND)

# Simple transactions in the loop from python script with client SSL on
add_test_script(mxs598.py mxs598.py ssl LABELS MySQLProtocol UNSTABLE HEAVY REPL_BACKEND)

# Regression case for the bug "MaxScale fails to start silently if config file is not readable"
add_test_executable(mxs621_unreadable_cnf.cpp mxs621_unreadable_cnf replication LABELS maxscale REPL_BACKEND)

# playing with 'restart service' and restart Maxscale under load
add_test_executable(mxs657_restart.cpp mxs657_restart replication LABELS maxscale HEAVY REPL_BACKEND)
add_test_executable(mxs657_restart_service.cpp mxs657_restart_service replication LABELS maxscale REPL_BACKEND)

# Connect using different default database using user with database and table level grants
add_test_executable(mxs716.cpp mxs716 replication LABELS MySQLAuth LIGHT REPL_BACKEND)

# MaxScale configuration check functionality test (maxscale -c)
add_test_executable(mxs722.cpp mxs722 mxs722 LABELS maxscale LIGHT REPL_BACKEND)

# Simple connect test in bash, checks that defined in cmd line DB is selected
add_test_script(mxs791.sh mxs791.sh replication LABELS UNSTABLE HEAVY REPL_BACKEND)

# Checks "Current no. of conns" output after long blob inserting
add_test_executable(mxs812_1.cpp mxs812_1 longblob LABELS readwritesplit REPL_BACKEND)

# Checks "Current no. of conns" output after long blob inserting
add_test_executable(mxs812_2.cpp mxs812_2 replication LABELS readwritesplit REPL_BACKEND)

# Tests maxpasswd
add_test_executable(mxs822_maxpasswd.cpp mxs822_maxpasswd maxpasswd LABELS maxscale REPL_BACKEND)

# Do only SELECTS during time > wait_timeout and then do INSERT
add_test_executable(mxs827_write_timeout.cpp mxs827_write_timeout mxs827_write_timeout LABELS readwritesplit REPL_BACKEND)

# MXS-872: MaxScale doesn't understand roles
# https://jira.mariadb.org/browse/MXS-872
add_test_executable(mxs872_roles.cpp mxs872_roles replication LABELS REPL_BACKEND)

# MXS-1947: Composite roles are not supported
# https://jira.mariadb.org/browse/MXS-1947
add_test_executable(mxs1947_composite_roles.cpp mxs1947_composite_roles replication LABELS REPL_BACKEND)

# Block and unblock first and second slaves and check that they are recovered
add_test_executable(mxs874_slave_recovery.cpp mxs874_slave_recovery mxs874 LABELS readwritesplit REPL_BACKEND)

# A set of dynamic configuration tests
# Server removal test
add_test_executable(mxs922_bad_server.cpp mxs922_bad_server mxs922 LABELS maxscale REPL_BACKEND)

# Server creation test
add_test_executable(mxs922_server.cpp mxs922_server mxs922_base LABELS maxscale REPL_BACKEND)

# Monitor creation test
add_test_executable(mxs922_monitor.cpp mxs922_monitor mxs922_base LABELS maxscale REPL_BACKEND)

# Double creation of listeners, expect no crash
add_test_executable(mxs922_double_listener.cpp mxs922_double_listener mxs922_base LABELS maxscale REPL_BACKEND)

# Test persisting of configuration changes
add_test_executable(mxs922_restart.cpp mxs922_restart mxs922 LABELS maxscale REPL_BACKEND)

# Server scaling test
add_test_executable(mxs922_scaling.cpp mxs922_scaling mxs922_base LABELS maxscale REPL_BACKEND)

# Dynamic listener SSL test
add_test_executable(mxs922_listener_ssl.cpp mxs922_listener_ssl mxs922_base LABELS maxscale BACKEND_SSL REPL_BACKEND)

# Alter routers at runtime
add_test_executable(alter_router.cpp alter_router alter_router LABELS maxscale REPL_BACKEND)

# Test of MaxRows filter
add_test_executable(mxs1071_maxrows.cpp mxs1071_maxrows maxrows LABELS maxrowsfilter REPL_BACKEND)

# Test of Masking filter
add_test_script(masking_mysqltest masking_mysqltest_driver.sh masking_mysqltest LABELS maskingfilter REPL_BACKEND)

add_test_script(masking_user masking_user.sh masking_mysqltest LABELS maskingfilter REPL_BACKEND)

add_test_executable(masking_auto_firewall.cpp masking_auto_firewall masking_auto_firewall LABELS masking REPL_BACKEND)

# Test of Cache filter - basics
add_test_script(cache_basic cache_basic.sh cache_basic LABELS cachefilter REPL_BACKEND)

# Test of Cache filter - runtime configuration
add_test_executable(cache_runtime.cpp cache_runtime cache_runtime LABELS cachefilter REPL_BACKEND)

# Test of Cache filter - ttl runtime configuration
add_test_executable(cache_runtime_ttl.cpp cache_runtime_ttl cache_runtime_ttl LABELS cachefilter REPL_BACKEND)

# Test of Cache filter - invalidate
add_test_executable(cache_invalidate.cpp cache_invalidate cache_invalidate LABELS cachefilter REPL_BACKEND)

# Test of Cache filter - users
add_test_executable(cache_users.cpp cache_users cache_users LABELS cachefilter REPL_BACKEND)

# Test of Cache filter - distributed storages, transparently taken in and out of use
add_test_executable(cache_distributed.cpp cache_distributed cache_distributed LABELS cachefilter REPL_BACKEND)

# Set utf8mb4 in the backend and restart Maxscale
add_test_executable(mxs951_utfmb4.cpp mxs951_utfmb4 replication LABELS REPL_BACKEND)

# Proxy protocol test
add_test_executable(proxy_protocol.cpp proxy_protocol proxy_protocol LABELS MySQLAuth MySQLProtocol REPL_BACKEND)

# MXS-3342: Crash with proxy protocol and persistent connections
add_test_executable(mxs3342_proxy_protocol_pool.cc mxs3342_proxy_protocol_pool mxs3342_proxy_protocol_pool LABELS REPL_BACKEND)

# Regression case for the bug "Defunct processes after maxscale have executed script during failover"
add_test_executable(mxs1045.cpp mxs1045 mxs1045 LABELS maxscale REPL_BACKEND)

# MXS-1123: connect_timeout setting causes frequent disconnects
# https://jira.mariadb.org/browse/MXS-1123
add_test_executable(mxs1123.cpp mxs1123 mxs1123 LABELS maxscale readwritesplit REPL_BACKEND)

# MXS-1319: Maxscale selecting extra whitespace while loading users
# https://jira.mariadb.org/browse/MXS-1319
add_test_executable(mxs1319.cpp mxs1319 replication LABELS MySQLAuth REPL_BACKEND)

# MXS-1418: Removing a server from a service breaks the connection
# https://jira.mariadb.org/browse/MXS-1418
add_test_executable(mxs1418.cpp mxs1418 replication LABELS readwritesplit maxscale REPL_BACKEND)

# MXS-1295: MaxScale's readwritesplit router does not take into account the fact
# that stored procedure call may change the value of a user variable
#
# https://jira.mariadb.org/browse/MXS-1295
add_test_executable(mxs1295_sp_call.cpp mxs1295_sp_call mxs1295 LABELS maxscale readwritesplit REPL_BACKEND)

# MXS-1457: Deleted servers are not ignored when users are loaded
# https://jira.mariadb.org/browse/MXS-1457
add_test_executable(mxs1457_ignore_deleted.cpp mxs1457_ignore_deleted mxs1457_ignore_deleted LABELS REPL_BACKEND)

# MXS-1468: Using dynamic commands to create readwritesplit configs fail after restart
# https://jira.mariadb.org/browse/MXS-1468
add_test_executable(mxs1468.cpp mxs1468 mxs1468 LABELS REPL_BACKEND)

# MXS-1503: Test master_reconnection
# https://jira.mariadb.org/browse/MXS-1503
add_test_executable(mxs1503_master_reconnection.cpp mxs1503_master_reconnection mxs1503_master_reconnection LABELS readwritesplit REPL_BACKEND)

# Master reconnection with session commands
add_test_executable(mxs1503_queued_sescmd.cpp mxs1503_queued_sescmd mxs1503_master_reconnection LABELS readwritesplit REPL_BACKEND)

# Check that no extra slaves are taken into use
add_test_executable(mxs1503_extra_slaves.cpp mxs1503_extra_slaves mxs1503_extra_slaves LABELS readwritesplit REPL_BACKEND)

# MXS-1509: Show correct server state for multisource replication
# https://jira.mariadb.org/browse/MXS-1509
add_test_executable(mxs1509.cpp mxs1509 mxs1509 LABELS mysqlmon REPL_BACKEND)

# MXS-1516: existing connection don't change routing, even if master switched
# https://jira.mariadb.org/browse/MXS-1516
add_test_executable(mxs1516.cpp mxs1516 replication LABELS readconnroute REPL_BACKEND)

# MXS-1549: Optimistic transaction tests
# https://jira.mariadb.org/browse/MXS-1549
add_test_executable(mxs1549_optimistic_trx.cpp mxs1549_optimistic_trx mxs1549_optimistic_trx LABELS readwritesplit REPL_BACKEND)

# MXS-1643: Too many monitor events are triggered
# https://jira.mariadb.org/browse/MXS-1643
add_test_executable(mxs1643_extra_events.cpp mxs1643_extra_events mxs1643_extra_events LABELS mysqlmon REPL_BACKEND)

# MXS-1653: sysbench failed to initialize w/ MaxScale read/write splitter
# https://jira.mariadb.org/browse/MXS-1653
add_test_executable(mxs1653_ps_hang.cpp mxs1653_ps_hang replication LABELS readwritesplit REPL_BACKEND)

# MXS-1677: "Query could not be parsed" errors
# https://jira.mariadb.org/browse/MXS-1677
add_test_executable(mxs1677_temp_table.cpp mxs1677_temp_table replication LABELS readwritesplit REPL_BACKEND)

# MXS-1678: Stopping IO thread on relay master causes it to be promoted as master
# https://jira.mariadb.org/browse/MXS-1678
add_test_executable(mxs1678_relay_master.cpp mxs1678_relay_master replication LABELS mysqlmon REPL_BACKEND)

# MXS-1713: SchemaRouter unable to process SHOW DATABASES for a lot of schemas
# https://jira.mariadb.org/browse/MXS-1713
add_test_executable(mxs1713_lots_of_databases.cpp mxs1713_lots_of_databases mxs1713_lots_of_databases LABELS schemarouter REPL_BACKEND)

# MXS-1731: Empty version_string is not detected
# https://jira.mariadb.org/browse/MXS-1731
add_test_executable(mxs1731_old_persisted_config.cpp mxs1731_old_persisted_config replication LABELS maxscale REPL_BACKEND)

# MXS-1743: Maxscale unable to enforce round-robin between read service for Slave
# https://jira.mariadb.org/browse/MXS-1743
add_test_executable(mxs1743_rconn_bitmask.cpp mxs1743_rconn_bitmask mxs1743_rconn_bitmask LABELS REPL_BACKEND)

# MXS-1760: With use_sql_variables_in=master, unknown PS errors are logged
# https://jira.mariadb.org/browse/MXS-1760
add_test_executable(mxs1760_use_sql_variables_in.cpp mxs1760_use_sql_variables_in mxs1760_use_sql_variables_in LABELS readwritesplit REPL_BACKEND)

# MXS-1773: Failing LOAD DATA LOCAL INFILE confuses readwritesplit
# https://jira.mariadb.org/browse/MXS-1773
add_test_executable(mxs1773_failing_ldli.cpp mxs1773_failing_ldli replication LABELS readwritesplit REPL_BACKEND)

# MXS-1776: recursive COM_STMT_EXECUTE execution
# https://jira.mariadb.org/browse/MXS-1776
add_test_executable(mxs1776_ps_exec_hang.cpp mxs1776_ps_exec_hang replication LABELS readwritesplit REPL_BACKEND)

# MXS-1787: Crash with PS: CALL p1((SELECT f1()), ?)
# https://jira.mariadb.org/browse/MXS-1787
add_test_executable(mxs1787_call_ps.cpp mxs1787_call_ps replication LABELS readwritesplit REPL_BACKEND)

# Modified test for MXS-1787 that checks that slave reconnection works
add_test_executable(mxs1787_slave_reconnection.cpp mxs1787_slave_reconnection replication LABELS readwritesplit REPL_BACKEND)

# MXS-1804: request 16M-1 stmt_prepare command packet connect hang
# https://jira.mariadb.org/browse/MXS-1804
add_test_executable(mxs1804_long_ps_hang.cpp mxs1804_long_ps_hang replication LABELS readwritesplit REPL_BACKEND)

# MXS-1808: Crash with mysql_stmt_send_long_data
# https://jira.mariadb.org/browse/MXS-1808
add_test_executable(mxs1808_long_data.cpp mxs1808_long_data replication LABELS readwritesplit REPL_BACKEND)

# MXS-1824: Debug assertion with two open cursors
# https://jira.mariadb.org/browse/MXS-1824
add_test_executable(mxs1824_double_cursor.cpp mxs1824_double_cursor replication LABELS readwritesplit REPL_BACKEND)

# MXS-1828: Multiple LOAD DATA LOCAL INFILE commands in one query cause a hang
# https://jira.mariadb.org/browse/MXS-1828
add_test_executable(mxs1828_double_local_infile.cpp mxs1828_double_local_infile replication LABELS readwritesplit REPL_BACKEND)

# MXS-1831: No error on invalid monitor parameter alteration
# https://jira.mariadb.org/browse/MXS-1831
add_test_executable(mxs1831_unknown_param.cpp mxs1831_unknown_param replication LABELS REPL_BACKEND)

# MXS-1873: Large session commands cause errors
# https://jira.mariadb.org/browse/MXS-1873
add_test_executable(mxs1873_large_sescmd.cpp mxs1873_large_sescmd replication LABELS readwritesplit REPL_BACKEND)

# MXS-1896: LOAD DATA INFILE is mistaken for LOAD DATA LOCAL INFILE
# https://jira.mariadb.org/browse/MXS-1896
add_test_executable(mxs1896_load_data_infile.cpp mxs1896_load_data_infile replication LABELS readwritesplit REPL_BACKEND)

# MXS-1899: generated [maxscale] section causes errors
# https://jira.mariadb.org/browse/MXS-1899
add_test_executable(mxs1899_generated_cnf.cpp mxs1899_generated_cnf replication LABELS REPL_BACKEND)

# 'namedserverfilter' test
add_test_executable(namedserverfilter.cpp namedserverfilter_test namedserverfilter LABELS namedserverfilter LIGHT REPL_BACKEND)

# Authentication error testing
add_test_executable(no_password.cpp no_password replication LABELS MySQLAuth LIGHT REPL_BACKEND)

# Open and immediatelly close a big number of connections
add_test_executable(open_close_connections.cpp open_close_connections replication LABELS maxscale readwritesplit REPL_BACKEND)

# Check if prepared statement works via Maxscale (via RWSplit)
add_test_executable(prepared_statement.cpp prepared_statement replication LABELS readwritesplit LIGHT REPL_BACKEND)

# Connect to ReadConn in master mode and check if there is only one backend connection to master
add_test_executable(readconnrouter_master.cpp readconnrouter_master replication LABELS readconnroute LIGHT REPL_BACKEND)

# Creates 100 connections to ReadConn in slave mode and check if connections are distributed among all slaves
add_test_executable(readconnrouter_slave.cpp readconnrouter_slave replication LABELS readconnroute LIGHT REPL_BACKEND)

# Regex filter test
add_test_executable(regexfilter1.cpp regexfilter1 regexfilter1 LABELS regexfilter LIGHT REPL_BACKEND)

# check that Maxscale is reacting correctly on ctrc+c signal and termination does not take ages
add_test_script(run_ctrl_c.sh run_ctrl_c.sh replication LABELS maxscale LIGHT REPL_BACKEND)

# run a set of queries in the loop (see setmix.sql) using Perl client
add_test_script(run_session_hang.sh run_session_hang.sh replication LABELS readwritesplit REPL_BACKEND)

# Checks changes of COM_SELECT and COM_INSERT after queris to check if RWSplit sends queries to master or to slave depending on if it is write or read only query
add_test_executable(rw_select_insert.cpp rw_select_insert replication LABELS readwritesplit REPL_BACKEND)

# Checks connections are distributed equaly among backends
add_test_executable(rwsplit_conn_num.cpp rwsplit_conn_num repl_lgc LABELS readwritesplit LIGHT REPL_BACKEND)

# Check that there is one connection to Master and one connection to one of slaves
add_test_executable(rwsplit_connect.cpp rwsplit_connect replication LABELS readwritesplit LIGHT REPL_BACKEND)

# Test of the read-only mode for readwritesplit when master fails (blocked)
add_test_executable(rwsplit_readonly.cpp rwsplit_readonly rwsplit_readonly LABELS readwritesplit REPL_BACKEND)

# Test of the read-only mode for readwritesplit when master fails (blocked), under load
add_test_executable(rwsplit_readonly_stress.cpp rwsplit_readonly_stress rwsplit_readonly LABELS readwritesplit HEAVY REPL_BACKEND)

# Test readwritesplit multi-statement handling
add_test_executable(rwsplit_multi_stmt.cpp rwsplit_multi_stmt rwsplit_multi_stmt LABELS readwritesplit REPL_BACKEND)

# Schemarouter duplicate database detection test: create DB on all nodes and then try query againt schema router
add_test_executable(schemarouter_duplicate.cpp schemarouter_duplicate schemarouter_duplicate LABELS schemarouter REPL_BACKEND)

# Test 10.3 SEQUENCE objects
add_test_executable(sequence.cpp sequence replication LABELS LIGHT REPL_BACKEND)

# Test 10.1 compound statements
add_test_executable(compound_statement.cpp compound_statement replication LABELS LIGHT REPL_BACKEND)

# test for 'max_sescmd_history' and 'connection_timeout' parameters
add_test_executable(session_limits.cpp session_limits session_limits LABELS readwritesplit REPL_BACKEND)

# Test of schema router
add_test_executable(sharding.cpp sharding sharding LABELS schemarouter BREAKS_REPL REPL_BACKEND)

# MXS-1160: LOAD DATA LOCAL INFILE with schemarouter
add_test_executable(sharding_load_data.cpp sharding_load_data sharding LABELS schemarouter BREAKS_REPL REPL_BACKEND)

# Do short sessions (open conn, short query, close conn) in the loop
add_test_executable(short_sessions.cpp short_sessions replication LABELS readwritesplit readconnroute REPL_BACKEND)

# Do short sessions (open conn, short query, close conn) in the loop, client ssl is ON
add_test_derived(short_sessions_ssl short_sessions ssl LABELS readwritesplit readconnroute BACKEND_SSL REPL_BACKEND)

# Regression case for crash if 'show monitors' command is issued, but no monitor is not running
add_test_executable(show_monitor_crash.cpp show_monitor_crash show_monitor_crash LABELS maxscale REPL_BACKEND)

# Check how Maxscale works in case of one slave failure, only one slave is configured
add_test_executable(slave_failover.cpp slave_failover replication.one_slave LABELS readwritesplit REPL_BACKEND)

# Execute queries of different size, check data is the same when accessing via Maxscale and directly to backend
add_test_executable(sql_queries.cpp sql_queries replication LABELS readwritesplit REPL_BACKEND)

# Execute queries of different size, check data is the same when accessing via Maxscale and directly to backend, one persistant connection configured
add_test_derived(sql_queries_pers1 sql_queries sql_queries_pers1 LABELS maxscale readwritesplit HEAVY REPL_BACKEND)

# Execute queries of different size, check data is the same when accessing via Maxscale and directly to backend, 10 persistant connections configured
add_test_derived(sql_queries_pers10 sql_queries sql_queries_pers10 LABELS maxscale readwritesplit HEAVY REPL_BACKEND)

# Execute queries of different size, check data is the same when accessing via Maxscale and directly to backend, client ssl is ON
add_test_derived(ssl sql_queries ssl LABELS maxscale readwritesplit REPL_BACKEND)

# Testing slaves who have lost their master and how MaxScale works with them
add_test_executable(stale_slaves.cpp stale_slaves stale_slaves LABELS mysqlmon REPL_BACKEND)

# Run sysbech test and block one slave during test execution
add_test_executable(sysbench_kill_slave.cpp sysbench_kill_slave replication LABELS UNSTABLE HEAVY REPL_BACKEND)

# Check temporal tables commands functionality
add_test_executable(temporal_tables.cpp temporal_tables replication LABELS readwritesplit REPL_BACKEND)

# Test routing hints (mainly about how readwritesplit deals with them)
add_test_executable(test_hints.cpp test_hints hints2 LABELS hintfilter readwritesplit LIGHT REPL_BACKEND)

# Run MaxCtrl test suite
# add_test_executable(test_maxctrl.cpp test_maxctrl maxctrl LABELS REPL_BACKEND)


# Creates KDC and tries authrization via GSSAPI (both client and backend)
# works only with yum-based distributions
# TODO: make it working with zypper and apt, move part of KDC setup to MDBCI
add_test_executable(kerberos_setup.cpp kerberos_setup kerberos LABELS HEAVY gssapi REPL_BACKEND)
add_test_derived(kerberos_setup_ssl kerberos_setup kerberos_ssl LABELS HEAVY gssapi BACKEND_SSL REPL_BACKEND)

# a tool to delete RDS Aurora cluster
add_test_executable_notest(delete_rds.cpp delete_rds replication LABELS EXTERN_BACKEND)

# a tool to create RDS Aurora cluster
add_test_executable_notest(create_rds.cpp create_rds replication LABELS EXTERN_BACKEND)

# start sysbench against RWSplit for infinite execution
add_test_executable_notest(long_sysbench.cpp long_sysbench replication LABELS readwritesplit REPL_BACKEND)

# own long test
# 'long_test_time' variable defines time of execution (in seconds)
add_test_executable_notest(long_test.cpp long_test replication LABELS readwritesplit REPL_BACKEND)

# test effect of local_address in configuration file
add_test_executable(local_address.cpp local_address local_address LABELS REPL_BACKEND)

# MXS-1628: Security scanner says MaxScale is vulnerable to ancient MySQL vulnerability
# https://jira.mariadb.org/browse/MXS-1628
add_test_executable(mxs1628_bad_handshake.cpp mxs1628_bad_handshake replication LABELS REPL_BACKEND)

# MXS-173 throttling filter
add_test_executable(mxs173_throttle_filter.cpp mxs173_throttle_filter mxs173_throttle_filter LABELS REPL_BACKEND)

 # MXS-1889: A single remaining master is valid for readconnroute configured with 'router_options=slave'
 # https://jira.mariadb.org/browse/MXS-1889
add_test_executable(mxs1889.cpp mxs1889 mxs1889 LABELS REPL_BACKEND)

# MXS-421 Improved log facility
add_test_executable(mxs421_events.cpp mxs421_events mxs421_events LABELS REPL_BACKEND)

# MXS-1926: LOAD DATA LOCAL INFILE interrupted by server shutdown
# https://jira.mariadb.org/browse/MXS-1926
add_test_executable(mxs1926_killed_server.cpp mxs1926_killed_server mxs1926_killed_server LABELS readwritesplit REPL_BACKEND)

# MXS-1929: Runtime service creation
# https://jira.mariadb.org/browse/MXS-1929
add_test_executable(mxs1929_service_runtime.cpp mxs1929_service_runtime mxs1929_service_runtime LABELS REPL_BACKEND)

# MXS-1929: Runtime filter creation/destruction
# https://jira.mariadb.org/browse/MXS-1929
add_test_executable(mxs1929_filter_runtime.cpp mxs1929_filter_runtime mxs1929_filter_runtime LABELS REPL_BACKEND)

# MXS-1929: Create complete configuration at runtime
# https://jira.mariadb.org/browse/MXS-1929
add_test_executable(mxs1929_start_from_scratch.cpp mxs1929_start_from_scratch mxs1929_start_from_scratch LABELS REPL_BACKEND)

# MXS-1932: Hidden files are not ignored
# https://jira.mariadb.org/browse/MXS-1932
add_test_executable(mxs1932_hidden_cnf.cpp mxs1932_hidden_cnf replication LABELS REPL_BACKEND)

# MXS-1958: Users with insert-only privileges don't work
# https://jira.mariadb.org/browse/MXS-1958
add_test_executable(mxs1958_insert_priv.cpp mxs1958_insert_priv replication LABELS REPL_BACKEND)
# TODO: Remove this once MXS-1958 is fixed
set_tests_properties(mxs1958_insert_priv PROPERTIES WILL_FAIL TRUE)

# MXS-1849: Table family sharding router
# https://jira.mariadb.org/browse/MXS-1849
add_test_executable(mxs1849_table_sharding.cpp mxs1849_table_sharding mxs1849_table_sharding LABELS schemarouter BREAKS_REPL REPL_BACKEND)

# MXS-1985: MaxScale hangs on concurrent KILL processing
# https://jira.mariadb.org/browse/MXS-1985
add_test_executable(mxs1985_kill_hang.cpp mxs1985_kill_hang replication LABELS REPL_BACKEND)

# MXS-1113: Support of prepared statement for schemarouter
# https://jira.mariadb.org/browse/MXS-1113
add_test_executable(mxs1113_schemarouter_ps.cpp mxs1113_schemarouter_ps mxs1113_schemarouter_ps LABELS schemarouter BREAKS_REPL REPL_BACKEND)

# MXS-2037: Wildcards not working with source in Named Server Filter
# https://jira.mariadb.org/browse/MXS-2037
add_test_executable(mxs2037_namedserver_wildcards.cpp mxs2037_namedserver_wildcards mxs2037_namedserver_wildcards LABELS namedserverfilter LIGHT REPL_BACKEND)

# MXS-2043: Error "The MariaDB server is running with the --read-only option"
#           for "select for update"
# https://jira.mariadb.org/browse/MXS-2043
add_test_executable(mxs2043_select_for_update.cpp mxs2043_select_for_update replication LABELS REPL_BACKEND readwritesplit)

# MXS-2054: Hybrid clusters
add_test_executable(mxs2054_hybrid_cluster.cpp mxs2054_hybrid_cluster mxs2054_hybrid_cluster LABELS REPL_BACKEND)

# MXS-2111: mysql.user sometimes has SHA1 in authentication_string instead of password
add_test_executable(mxs2111_auth_string.cpp mxs2111_auth_string replication LABELS REPL_BACKEND)

# MXS-2115: Automatic version_string detection
add_test_executable(mxs2115_version_string.cpp mxs2115_version_string replication LABELS REPL_BACKEND)

# MXS-2273: Introduce server state BEING_DRAINED
add_test_executable(mxs2273_being_drained.cpp mxs2273_being_drained mxs2273_being_drained LABELS REPL_BACKEND)

# MXS-2295: COM_CHANGE_USER does not clear out session command history
add_test_executable(mxs2295_change_user_loop.cpp mxs2295_change_user_loop mxs2295_change_user_loop LABELS REPL_BACKEND readwritesplit)

# Debug assertion due to double-closed when a slave's response differs from the master
add_test_executable(crash_on_bad_sescmd.cpp crash_on_bad_sescmd crash_on_bad_sescmd LABELS readwritesplit REPL_BACKEND)

# MXS-2300: Prune session command history
add_test_executable(mxs2300_history_pruning.cpp mxs2300_history_pruning mxs2300_history_pruning LABELS readwritesplit REPL_BACKEND)

# MXS-2326: Routing hints aren't cloned in gwbuf_clone
add_test_executable(mxs2326_hint_clone.cpp mxs2326_hint_clone mxs2326_hint_clone LABELS readwritesplit REPL_BACKEND)

# MXS-2313: `rank` functional test
add_test_executable(mxs2313_rank.cpp mxs2313_rank mxs2313_rank LABELS readwritesplit REPL_BACKEND)

# MXS-2417: Ignore persisted configs with load_persisted_configs=false
add_test_executable(mxs2417_ignore_persisted_cnf.cpp mxs2417_ignore_persisted_cnf mxs2417_ignore_persisted_cnf LABELS REPL_BACKEND)

# MXS-2450: Crash on COM_CHANGE_USER with disable_sescmd_history=true
add_test_executable(mxs2450_change_user_crash.cpp mxs2450_change_user_crash mxs2450_change_user_crash LABELS REPL_BACKEND readwritesplit)

# MXS-2414: Block host after repeated authentication failures
add_test_executable(mxs2414_host_blocking.cpp mxs2414_host_blocking replication LABELS REPL_BACKEND)

<<<<<<< HEAD
# PAM authentication and various other authentication related issues:
# 1. PAM authentication, normal + roles (MXS-2478)
# 2. Multiple authenticators on the same listener (MXS-2497)
# 3. skip_authentication and match_host (MXS-2941)
# 4. lower_case_table_names
# 5. log_password_mismatch (MXS-2916)
=======
# PAM authentication.
# Also tests MXS-1662: PAM admin authentication
>>>>>>> 7643dd14
add_test_executable(pam_authentication.cpp pam_authentication pam_authentication LABELS REPL_BACKEND)

# MXS-3225, MXS-2383 Pam two factor authentication (2FA) test. Works only on Centos so far, so label as
# HEAVY to prevent runs on general test runs.
add_test_executable(pam_authentication_2fa.cpp pam_authentication_2fa pam_authentication_2fa LABELS HEAVY REPL_BACKEND)

# Test three jdbc-connectors.
add_test_executable(jdbc_connectors.cc jdbc_connectors replication REPL_BACKEND)

# MXS-2350: On-demand connection creation
add_test_executable(mxs2350_lazy_connect.cpp mxs2350_lazy_connect mxs2350_lazy_connect LABELS REPL_BACKEND readwritesplit)

# MXS-2520: Allow master reconnection on reads
add_test_executable(mxs2520_master_read_reconnect.cpp mxs2520_master_read_reconnect mxs2520_master_read_reconnect LABELS REPL_BACKEND readwritesplit)

# MXS-2464: Crash in route_stored_query with ReadWriteSplit
add_test_executable(mxs2464_sescmd_reconnect.cpp mxs2464_sescmd_reconnect mxs2464_sescmd_reconnect LABELS REPL_BACKEND readwritesplit)

# MXS-2563: Failing debug assertion at rwsplitsession.cc:1129 : m_expected_responses == 0
add_test_executable(mxs2563_concurrent_slave_failure.cpp mxs2563_concurrent_slave_failure mxs2563_concurrent_slave_failure LABELS REPL_BACKEND readwritesplit)

# MXS-2521: COM_STMT_EXECUTE maybe return empty result
add_test_executable(mxs2521_double_exec.cpp mxs2521_double_exec mxs2521_double_exec LABELS REPL_BACKEND readwritesplit)

# MXS-2572: Add smartrouter tests.
add_test_executable(sr_basics.cpp sr_basics sr_basics LABELS REPL_BACKEND)
add_test_executable(smart_query.cpp smart_query smart_query LABELS REPL_BACKEND)

# MXS-2490: Direct execution doesn't work with MaxScale
# MXS-3392: Connection reset fails after execute_direct for an unknown table
add_test_executable(ps_execute_direct.cpp ps_execute_direct replication LABELS REPL_BACKEND readwritesplit)

# MXS-2609: Maxscale crash in RWSplitSession::retry_master_query()
add_test_executable(mxs2609_history_replay.cpp mxs2609_history_replay mxs2609_history_replay LABELS readwritesplit REPL_BACKEND)

# MXS-2621: Incorrect SQL if lower_case_table_names is used.
add_test_executable(mxs2621_lower_case_tables.cpp mxs2621_lower_case_tables mxs2621_lower_case_tables LABELS REPL_BACKEND)

# MXS-2631: Duplicate system tables not ignored
add_test_executable(mxs2631_ignore_system_tables.cpp mxs2631_ignore_system_tables mxs2631_ignore_system_tables LABELS schemarouter BREAKS_REPL REPL_BACKEND)

# Service-to-Service routing with readwritesplit
add_test_executable(sts_readwritesplit.cpp sts_readwritesplit sts_readwritesplit LABELS readwritesplit REPL_BACKEND)

# Service-to-Service routing with readconnroute
add_test_executable(sts_readconnroute.cpp sts_readconnroute sts_readconnroute LABELS readconnroute REPL_BACKEND)

# Service-to-Service routing with smartrouter
add_test_executable(sts_smartrouter.cpp sts_smartrouter sts_smartrouter LABELS smartrouter REPL_BACKEND)

# Service-to-Service routing runtime configuration
add_test_executable(sts_config.cpp sts_config sts_config LABELS REPL_BACKEND)

# Test that masking filter can handle multi-statements.
add_test_executable(mxs1719.cpp mxs1719 mxs1719 LABELS masking REPL_BACKEND)

# MXS-2057 systemd watchdog
add_test_executable(mxs2057_systemd_watchdog.cpp mxs2057_systemd_watchdog mxs2057_systemd_watchdog LABELS REPL_BACKEND)

# Tries prepared stmt 'SELECT 1,1,1,1...." with different nu,ber of '1'
add_test_executable(mxs314.cpp mxs314 replication LABELS readwritesplit LIGHT REPL_BACKEND)

# Basic mirror router test
add_test_executable(test_mirror.cpp test_mirror test_mirror LABELS mirror LIGHT REPL_BACKEND)

# Test connection_keepalive
add_test_executable(connection_keepalive.cpp connection_keepalive connection_keepalive LABELS readwritesplit REPL_BACKEND)

# MXS-2729 Thread rebalancing
add_test_executable(mxs2729_rebalance.cc mxs2729_rebalance replication LABELS REPL_BACKEND)

# MXS-2750: Test COM_STMT_EXECUTE metadata addition
add_test_executable(mxs2750_com_stmt_exec.cc mxs2750_com_stmt_exec replication LABELS readwritesplit REPL_BACKEND)

# MXS-2793: Schemarouter multi-table joins
add_test_executable(mxs2793_multi_table.cpp mxs2793_multi_table mxs2793_multi_table LABELS schemarouter REPL_BACKEND)

# MXS-2878: Verify that TLS is required
add_test_executable(mxs2878_monitor_ssl.cpp mxs2878_monitor_ssl mxs2878_monitor_ssl LABELS REPL_BACKEND)

# MXS-2939: Test that session commands trigger a reconnection
add_test_executable(mxs2939_sescmd_reconnect.cpp mxs2939_sescmd_reconnect mxs2939_sescmd_reconnect LABELS REPL_BACKEND readwritesplit)

# MXS-2145 and MXS-2623
add_test_executable(connection_init_queries.cc connection_init_queries connection_init_queries LABELS REPL_BACKEND)

# MXS-2919: Slaves with broken replication should not be used
add_test_executable(mxs2919_broken_slaves.cpp mxs2919_broken_slaves mxs2919_broken_slaves LABELS REPL_BACKEND readwritesplit)

# MXS-2972: Caching of shards must take servers into notice
add_test_executable(mxs2972_shard_caching.cc mxs2972_shard_caching mxs2972_shard_caching LABELS REPL_BACKEND schemarouter)

# MXS-3218: Crash with LOAD DATA LOCAL INFILE
add_test_executable(mxs3218_ldli_crash.cc mxs3218_ldli_crash replication LABELS REPL_BACKEND)

# MXS-3220: Crash on master reconnection with session command
add_test_executable(mxs3220_reconnect_crash.cc mxs3220_reconnect_crash mxs3220_reconnect_crash LABELS REPL_BACKEND readwritesplit)

# MXS-3339: Hang with COM_STMT_CLOSE in sescmd history
add_test_executable(mxs3339_stmt_close_hang.cc mxs3339_stmt_close_hang mxs3339_stmt_close_hang LABELS REPL_BACKEND readwritesplit)

# MXS-3353: Tee filter loses queries
# Also covers MXS-3365: Missing match setting in filter(s) results in no match at all
add_test_executable(mxs3353_tee_lost_inserts.cc mxs3353_tee_lost_inserts mxs3353_tee_lost_inserts LABELS REPL_BACKEND readwritesplit)

############################################
# END: Normal tests                        #
############################################

############################################
# BEGIN: backend SSL tests                 #
############################################

add_test_derived(sql_queries_ssl sql_queries ssl LABELS readwritesplit REPL_BACKEND BACKEND_SSL)

############################################
# END: backend SSL  tests                  #
############################################

############################################
# BEGIN: avrorouter tests                  #
############################################

add_test_executable(avro.cpp avro avro LABELS avrorouter LIGHT BREAKS_REPL REPL_BACKEND)
add_test_executable(avro_alter.cpp avro_alter avro LABELS avrorouter LIGHT BREAKS_REPL REPL_BACKEND)

# Test of CDC protocol (avro listener)
add_test_executable(cdc_client.cpp cdc_client avro LABELS avrorouter BREAKS_REPL REPL_BACKEND)

# MXS-1542: Check that UTF16 strings work
# https://jira.mariadb.org/browse/MXS-1542
add_test_executable(mxs1542.cpp mxs1542 avro LABELS avrorouter REPL_BACKEND)

# MXS-1543: Avrorouter doesn't detect MIXED or STATEMENT format replication
# https://jira.mariadb.org/browse/MXS-1543
add_test_executable(mxs1543.cpp mxs1543 avro LABELS avrorouter REPL_BACKEND)

# MXS-1949: Warning for user load failure logged even when service has no users
# https://jira.mariadb.org/browse/MXS-1949
add_test_executable(mxs1949_warn_user_injection.cpp mxs1949_warn_user_injection avro LABELS REPL_BACKEND)

# MXS-2106: NULL values with avrorouter
add_test_executable(mxs2106_avro_null.cpp mxs2106_avro_null avro LABELS avrorouter REPL_BACKEND)

############################################
# END: avrorouter tests                    #
############################################

############################################
# BEGIN: Galera tests                      #
############################################

# Crash in case of backend node in Galera cluster stopping and then reconnect to Maxscale
add_test_executable(bug676.cpp bug676 galera LABELS galeramon GALERA_BACKEND)

# Galera node priority test
add_test_executable(galera_priority.cpp galera_priority galera_priority LABELS galeramon LIGHT GALERA_BACKEND)

# INSERT extremelly big number of rows
add_test_executable(lots_of_rows.cpp lots_of_rows galera LABELS readwritesplit HEAVY GALERA_BACKEND)

# Prepearing and execution statements in the loop
add_test_executable(mxs244_prepared_stmt_loop.cpp mxs244_prepared_stmt_loop galera LABELS readwritesplit readconnroute LIGHT GALERA_BACKEND)

# Playing with blocking and unblocking nodes under INSERT load
add_test_executable(mxs564_big_dump.cpp mxs564_big_dump galera_mxs564 LABELS readwritesplit readconnroute GALERA_BACKEND)

# MXS-1476: priority value ignored when a Galera node rejoins with a lower wsrep_local_index than current master
# https://jira.mariadb.org/browse/MXS-1476
add_test_executable(mxs1476.cpp mxs1476 mxs1476 LABELS galeramon GALERA_BACKEND)

# MXS-1751: Maxscale crashes when certain config is in play (with nodes down)
# https://jira.mariadb.org/browse/MXS-1751
add_test_executable(mxs1751_available_when_donor_crash.cpp mxs1751_available_when_donor_crash mxs1751_available_when_donor_crash LABELS galeramon GALERA_BACKEND)

# Persistant connection test
add_test_executable(pers_01.cpp pers_01 pers_01 LABELS maxscale REPL_BACKEND readwritesplit)

# Test with extremely big blob inserting/selecting with > 16 mb data blocks
add_test_executable(mxs1110_16mb.cpp mxs1110_16mb longblob_filters LABELS readwritesplit readconnroute HEAVY REPL_BACKEND GALERA_BACKEND)

# A set of MariaDB server tests executed against Maxscale RWSplit (Galera backend)
add_test_script(mariadb_tests_hartmut_galera.sh mariadb_tests_hartmut.sh galera_hartmut LABELS readwritesplit GALERA_BACKEND)

# Crash with Galera and backend restart when persistant cfonnections are in use
add_test_derived(mxs361 pers_02 mxs361 mxs361 LABELS maxscale REPL_BACKEND GALERA_BACKEND)

# Simple connect test in bash, checks that defined in cmd line DB is selected (Galera backend)
add_test_script(mxs791_galera.sh mxs791.sh galera LABELS UNSTABLE HEAVY GALERA_BACKEND)

 # MXS-1585: Crash in MaxScale 2.1.12
 # https://jira.mariadb.org/browse/MXS-1585
add_test_executable(mxs1585.cpp mxs1585 mxs1585 LABELS GALERA_BACKEND)

# Test big number of opened connections with persistent connections configured
add_test_executable(pers_02.cpp pers_02 pers_01 LABELS maxscale REPL_BACKEND readwritesplit)

# Test of external script execution
add_test_executable(script.cpp script script LABELS maxscale REPL_BACKEND GALERA_BACKEND)

# MXS-2441: Add support for read-only slaves to galeramon
add_test_executable(mxs2441_galera_slaves.cpp mxs2441_galera_slaves mxs2441_galera_slaves LABELS REPL_BACKEND GALERA_BACKEND)

############################################
# END: Galera tests                        #
############################################

############################################
# BEGIN: ColumnStore tests                 #
############################################

# MXS-2146: Add test case for csmon
# https://jira.mariadb.org/browse/MXS-2146
add_test_executable(csmon_test.cpp csmon_test csmon_test LABELS csmon CS_BACKEND)

############################################
# END: ColumnStore tests                   #
############################################

############################################
# BEGIN: tests for Xpand monitor        #
############################################

# creates Xpand cluster and connect Maxscale to it
add_test_executable(xpand_mon.cpp xpand_mon xpand_mon LABELS XPAND_BACKEND UNSTABLE)
set_tests_properties(xpand_mon PROPERTIES TIMEOUT 7200)

add_test_executable(xpand_basics.cpp xpand_basics xpand_basics LABELS XPAND_BACKEND)
set_tests_properties(xpand_basics PROPERTIES TIMEOUT 7200)

add_test_executable(xpand_transaction_replay.cpp xpand_transaction_replay xpand_transaction_replay LABELS XPAND_BACKEND)
set_tests_properties(xpand_transaction_replay PROPERTIES TIMEOUT 7200)

add_test_executable(xpand_distribution.cpp xpand_distribution xpand_distribution LABELS XPAND_BACKEND)

############################################
# END: tests for Xpand monitor          #
############################################

############################################
# BEGIN: tests with 15 machines backend    #
############################################

# temporarily added UNSTABLE HEAVY labels to prevent execution of these tests in daily rounds


# own long test
# 'long_test_time' variable defines time of execution (in seconds)
#add_test_executable_notest(long_test.cpp long_test_big replication LABELS readwritesplit REPL_BACKEND BIG_REPL_BACKEND UNSTABLE HEAVY)

# Tries INSERTs with size close to 0x0ffffff * N
add_test_derived(different_size_rwsplit_big different_size_rwsplit replication LABELS readwritesplit REPL_BACKEND BIG_REPL_BACKEND UNSTABLE HEAVY )

# Check how Maxscale works in case of one slave failure, only one slave is configured
add_test_derived(slave_failover_big slave_failover replication.one_slave LABELS readwritesplit REPL_BACKEND BIG_REPL_BACKEND UNSTABLE HEAVY)

# Execute queries of different size, check data is the same when accessing via Maxscale and directly to backend
add_test_derived(sql_queries_big sql_queries replication LABELS readwritesplit REPL_BACKEND BIG_REPL_BACKEND UNSTABLE HEAVY)

# Check temporal tables commands functionality
add_test_derived(temporal_tables_big temporal_tables replication LABELS readwritesplit REPL_BACKEND BIG_REPL_BACKEND UNSTABLE HEAVY)

# Check if prepared statement works via Maxscale (via RWSplit)
add_test_derived(prepared_statement_big prepared_statement replication LABELS readwritesplit REPL_BACKEND BIG_REPL_BACKEND UNSTABLE HEAVY)

# Connect to ReadConn in master mode and check if there is only one backend connection to master
add_test_derived(readconnrouter_master_big readconnrouter_master replication LABELS readconnroute REPL_BACKEND BIG_REPL_BACKEND UNSTABLE HEAVY)

# Creates 100 connections to ReadConn in slave mode and check if connections are distributed among all slaves
add_test_derived(readconnrouter_slave_big readconnrouter_slave replication LABELS readconnroute REPL_BACKEND BIG_REPL_BACKEND UNSTABLE HEAVY)

# Checks changes of COM_SELECT and COM_INSERT after queris to check if RWSplit sends queries to master or to slave depending on if it is write or read only query
add_test_derived(rw_select_insert_big rw_select_insert replication LABELS readwritesplit REPL_BACKEND BIG_REPL_BACKEND UNSTABLE HEAVY)

# Checks connections are distributed equaly among backends
add_test_derived(rwsplit_conn_num_big rwsplit_conn_num repl_lgc LABELS readwritesplit REPL_BACKEND BIG_REPL_BACKEND UNSTABLE HEAVY)

# Check that there is one connection to Master and one connection to one of slaves
add_test_derived(rwsplit_connect_big rwsplit_connect replication LABELS readwritesplit REPL_BACKEND BIG_REPL_BACKEND UNSTABLE HEAVY)

# Regression cases for the bug "Hint filter don't work if listed before regex filter in configuration file"
# (different filter sequence and configuration, but the same test, see .cnf for details)
add_test_derived(bug585_big bug587 bug585 LABELS regexfilter BIG_REPL_BACKEND REPL_BACKEND UNSTABLE HEAVY)
add_test_derived(bug587_big bug587 bug587 LABELS regexfilter hintfilter BIG_REPL_BACKEND REPL_BACKEND UNSTABLE HEAVY)
add_test_derived(bug587_1_big bug587 bug587_1 LABELS regexfilter hintfilter BIG_REPL_BACKEND REPL_BACKEND UNSTABLE HEAVY)
# Regression case for the bug "Routing Hints route to server sometimes doesn't work"
add_test_derived(bug471_big rhint_basic bug471_big LABELS readwritesplit hintfilter BIG_REPL_BACKEND REPL_BACKEND UNSTABLE HEAVY)

set_tests_properties(different_size_rwsplit_big PROPERTIES TIMEOUT 3600)
set_tests_properties(different_size_rwsplit PROPERTIES TIMEOUT 3600)
set_tests_properties(slave_failover_big PROPERTIES TIMEOUT 3600)
set_tests_properties(sql_queries_big PROPERTIES TIMEOUT 3600)
set_tests_properties(temporal_tables_big PROPERTIES TIMEOUT 3600)
set_tests_properties(prepared_statement_big PROPERTIES TIMEOUT 3600)
set_tests_properties(readconnrouter_master_big PROPERTIES TIMEOUT 3600)
set_tests_properties(readconnrouter_slave_big PROPERTIES TIMEOUT 3600)
set_tests_properties(rw_select_insert_big PROPERTIES TIMEOUT 3600)
set_tests_properties(rwsplit_conn_num_big PROPERTIES TIMEOUT 3600)
set_tests_properties(rwsplit_connect_big PROPERTIES TIMEOUT 3600)
set_tests_properties(bug585_big PROPERTIES TIMEOUT 3600)
set_tests_properties(bug587_big PROPERTIES TIMEOUT 3600)
set_tests_properties(bug587_1_big PROPERTIES TIMEOUT 3600)
set_tests_properties(bug471_big PROPERTIES TIMEOUT 3600)

############################################
# END: tests with 15 machines backend      #
############################################

###############################
# DO NOT ADD TESTS AFTER THIS #
###############################

# The core testing library
add_linebreaks(TEST_DEFINITIONS TEST_DEFINITIONS)
configure_file(maxtest/src/test_info.cc.in maxtest/src/test_info.cc @ONLY)
add_subdirectory(maxtest)<|MERGE_RESOLUTION|>--- conflicted
+++ resolved
@@ -811,17 +811,14 @@
 # MXS-2414: Block host after repeated authentication failures
 add_test_executable(mxs2414_host_blocking.cpp mxs2414_host_blocking replication LABELS REPL_BACKEND)
 
-<<<<<<< HEAD
 # PAM authentication and various other authentication related issues:
 # 1. PAM authentication, normal + roles (MXS-2478)
 # 2. Multiple authenticators on the same listener (MXS-2497)
 # 3. skip_authentication and match_host (MXS-2941)
 # 4. lower_case_table_names
 # 5. log_password_mismatch (MXS-2916)
-=======
-# PAM authentication.
+#
 # Also tests MXS-1662: PAM admin authentication
->>>>>>> 7643dd14
 add_test_executable(pam_authentication.cpp pam_authentication pam_authentication LABELS REPL_BACKEND)
 
 # MXS-3225, MXS-2383 Pam two factor authentication (2FA) test. Works only on Centos so far, so label as
