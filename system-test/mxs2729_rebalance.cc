/*
 * Copyright (c) 2016 MariaDB Corporation Ab
 *
 * Use of this software is governed by the Business Source License included
 * in the LICENSE.TXT file and at www.mariadb.com/bsl11.
 *
 * Change Date: 2026-08-25
 *
 * On the date above, in accordance with the Business Source License, use
 * of this software will be governed by version 2 or later of the General
 * Public License.
 */

#include <jansson.h>
#include <map>
#include <iostream>
#include <sstream>
#include <maxbase/log.hh>
#include <maxbase/semaphore.hh>
#include <maxtest/testconnections.hh>
#include <maxtest/mariadb_func.hh>

using namespace std;

namespace
{

struct ThreadInfo
{
    ThreadInfo()
    {
    }

    ThreadInfo(int nConnections, int nLoad)
        : nConnections(nConnections)
        , nLoad(nLoad)
    {
    }

    int nConnections = 0;
    int nLoad = 0;
};

ostream& operator<<(ostream& out, const ThreadInfo& ti)
{
    out << "load=" << ti.nLoad << ", connections=" << ti.nConnections;
    return out;
}

ostream& operator<<(ostream& out, const std::map<int, ThreadInfo>& m)
{
    for (auto kv : m)
    {
        out << kv.first << ": " << kv.second << endl;
    }
    return out;
}

map<int, ThreadInfo> get_thread_info(TestConnections& test)
{
    map<int, ThreadInfo> rv;
    auto result = test.maxctrl("api get maxscale/threads");
    test.expect(result.rc == 0, "MaxCtrl command returned %d: %s", result.rc, result.output.c_str());

    json_error_t error;
    json_t* pJson = json_loads(result.output.c_str(), 0, &error);

    json_t* pDatas = json_object_get(pJson, "data");

    size_t n = json_array_size(pDatas);
    for (size_t i = 0; i < n; ++i)
    {
        json_t* pData = json_array_get(pDatas, i);
        json_t* pId = json_object_get(pData, "id");
        json_t* pAttributes = json_object_get(pData, "attributes");
        json_t* pStats = json_object_get(pAttributes, "stats");
        json_t* pCurrent_descriptors = json_object_get(pStats, "current_descriptors");
        json_t* pLoad = json_object_get(pStats, "load");
        json_t* pLoad_second = json_object_get(pLoad, "last_second");

        const char* zId = json_string_value(pId);
        int current_descriptors = json_integer_value(pCurrent_descriptors);
        int load = json_integer_value(pLoad_second);

        rv.emplace(atoi(zId), ThreadInfo(current_descriptors, load));
    }

    json_decref(pJson);

    return rv;
}

void move_connections_to_thread(TestConnections& test,
                                int tid,
                                const map<int, ThreadInfo>& connections_by_thread)
{
    for (auto kv : connections_by_thread)
    {
        if (kv.first != tid)
        {
<<<<<<< HEAD
            string curl {"curl -s -u admin:mariadb -X POST http://127.0.0.1:8989/v1/maxscale/threads/"};
=======
            string curl {"curl -u admin:mariadb -X POST http://127.0.0.1:8989/v1/maxscale/threads/"};
>>>>>>> 53e66fc7

            curl += std::to_string(kv.first);
            curl += "/rebalance?";
            curl += "recipient=" + std::to_string(tid);

            cout << curl << endl;

            auto result = test.maxscale->ssh_output(curl);

            cout << result.output << endl;
        }
    }
}

void start_rebalancing(TestConnections& test, int rebalance_period, int rebalance_threshold)
{
    std::ostringstream ss;

    ss << "alter maxscale"
       << " rebalance_window " << rebalance_period * 2
       << " rebalance_threshold " << rebalance_threshold
       << " rebalance_period " << rebalance_period << "s";

    test.check_maxctrl(ss.str());
}
}

void run(TestConnections* pTest, mxb::Semaphore* pSem_ready, mxb::Semaphore* pSem_exit)
{
    TestConnections& test = *pTest;
    mxb::Semaphore& sem_ready = *pSem_ready;
    mxb::Semaphore& sem_exit = *pSem_exit;

    Connection c = test.maxscale->rwsplit();
    bool connected = c.connect();
    test.expect(connected, "Could not connect to MaxScale.");

    if (!connected)
    {
        exit(test.global_result);
    }

    sem_ready.post();

    while (!sem_exit.trywait())
    {
        c.query("SELECT 1");
    }
}

int main(int argc, char* argv[])
{
    mxb::Log log;
    TestConnections test(argc, argv);

    // cbt = connections by thread
    map<int, ThreadInfo> cbt1 = get_thread_info(test);
    cout << "Connection distribution at startup:\n" << cbt1 << endl;

    int nMaxscale_threads = cbt1.size();

    int nConn_total1 = 0;

    for (auto kv : cbt1)
    {
        nConn_total1 += kv.second.nConnections;
    }

    // This is as many connections a thread will have by default after startup.
    int nConn_default = nConn_total1 / nMaxscale_threads;

    int nThreads = 30;

    vector<thread> threads;

    mxb::Semaphore sem_ready;
    mxb::Semaphore sem_exit;

    for (int i = 0; i < nThreads; ++i)
    {
        threads.emplace_back(run, &test, &sem_ready, &sem_exit);
    }

    cout << "Threads started." << endl;

    sem_ready.wait_n(nThreads);

    cout << "Threads ready." << endl;

    map<int, ThreadInfo> cbt2 = get_thread_info(test);
    cout << "Connection distribution after thread start:\n" << cbt2 << endl;
    test.expect(cbt2.size() == cbt1.size(), "Sizes should be the same: %lu != %lu",
                cbt2.size(), cbt1.size());

    int nConn_total2 = 0;

    for (auto kv : cbt2)
    {
        nConn_total2 += kv.second.nConnections;
    }

    int nConn_per_session = (nConn_total2 - nConn_total1) / nThreads;

    move_connections_to_thread(test, 0, cbt2);
    sleep(2);   // To allow some time for the explicit moving to have time to finish.

    map<int, ThreadInfo> cbt3 = get_thread_info(test);
    cout << "Connection distribution after explicit rebalance to thread 0:\n" << cbt3 << endl;
    test.expect(cbt3.size() == cbt2.size(), "Sizes should be the same: %lu != %lu",
                cbt3.size(), cbt2.size());

    auto it1 = cbt1.begin();
    auto it3 = cbt3.begin();

    while (it1 != cbt1.end())
    {
        int wid = it1->first;

        if (wid != 0)
        {
            int conns1 = it1->second.nConnections;
            int conns2 = it3->second.nConnections;

            test.expect(conns1 == conns2,
                        "Rebalance did not move all connections from thread %d.", wid);
        }

        ++it1;
        ++it3;
    }

    int nConn_max = cbt3[0].nConnections;
    int nConn_to_move = (nMaxscale_threads - 1) * (nConn_max - nConn_default) / nMaxscale_threads;
    int nMax_rounds = nConn_to_move / nConn_per_session;    // Should be worst case.

    int rebalance_period = 1;
    int rebalance_threshold = 10;
    start_rebalancing(test, rebalance_period, rebalance_threshold);

    int n = 1;
    bool rebalanced = false;
    while (!rebalanced && (n <= nMax_rounds))
    {
        sleep(rebalance_period * 2);

        map<int, ThreadInfo> cbt4 = get_thread_info(test);

        int avg = 0;
        int min = std::numeric_limits<int>::max();
        int max = std::numeric_limits<int>::min();

        for (auto kv : cbt4)
        {
            avg += kv.second.nLoad;

            if (kv.second.nLoad > max)
            {
                max = kv.second.nLoad;
            }

            if (kv.second.nLoad < min)
            {
                min = kv.second.nLoad;
            }
        }

        avg /= cbt4.size();

        cout << "Rebalancing (" << n << "):\n" << cbt4 << endl;
        cout << "Avg: " << avg << endl;
        cout << "Min: " << min << endl;
        cout << "Max: " << max << endl;

        // We are happy when the difference between min and max is what we requested
        // in the rebalance command.
        rebalanced = (max - min <= rebalance_threshold);

        if (!rebalanced)
        {
            ++n;
        }

        cout << "----------" << endl;
    }

    if (rebalanced)
    {
        cout << "Rebalanced after " << n << " rounds." << endl;
    }

    test.expect(rebalanced, "Threads were not rebalanced after %d rounds.", n - 1);

    sem_exit.post_n(nThreads);

    for (int i = 0; i < nThreads; ++i)
    {
        threads[i].join();
    }

    cout << "Threads joined." << endl;

    return test.global_result;
}<|MERGE_RESOLUTION|>--- conflicted
+++ resolved
@@ -98,11 +98,7 @@
     {
         if (kv.first != tid)
         {
-<<<<<<< HEAD
             string curl {"curl -s -u admin:mariadb -X POST http://127.0.0.1:8989/v1/maxscale/threads/"};
-=======
-            string curl {"curl -u admin:mariadb -X POST http://127.0.0.1:8989/v1/maxscale/threads/"};
->>>>>>> 53e66fc7
 
             curl += std::to_string(kv.first);
             curl += "/rebalance?";
