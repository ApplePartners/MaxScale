#include <maxtest/testconnections.hh>
#include <maxbase/assert.hh>

#include "config_sync_common.hh"

using namespace std::chrono;
using JsonType = mxb::Json::Type;
using mxt::MaxScale;

const auto NORMAL = mxb::Json::Format::NORMAL;

RestApi api1;
RestApi api2;

struct TestCase
{
    std::string desc;       // Test description
    std::string cmd;        // The MaxCtrl command to execute
    std::string endpoint;   // REST API endpoint to check, optional
    std::string ptr;        // JSON Pointer to field to check, optional

    void execute(TestConnections& test, MaxScale* maxscale) const
    {
        test.tprintf("  %s", desc.c_str());
        auto res = maxscale->maxctrl(cmd);
        test.expect(res.rc == 0, "MaxCtrl command '%s' failed: %s", cmd.c_str(), res.output.c_str());
    }
};

std::vector<TestCase> tests
{
    {
        "Change router parameter",
        "alter service RW-Split-Router max_sescmd_history 5",
        "services/RW-Split-Router",
        "/data/attributes/parameters/max_sescmd_history"
    },
    {
        "Change router parameter on the second MaxScale",
        "alter service RW-Split-Router max_sescmd_history 15",
        "services/RW-Split-Router",
        "/data/attributes/parameters/max_sescmd_history"
    },
    {
        "Create server",
        "create server test-server 127.0.0.1 3306",
        "servers/test-server",
        "/data/attributes/parameters"
    },
    {
        "Alter server",
        "alter server test-server port 3333",
        "servers/test-server",
        "/data/attributes/parameters/port"
    },
    {
        "Link server to monitor",
        "link monitor MariaDB-Monitor test-server",
        "monitors/MariaDB-Monitor",
        "/data/relationships/servers/data"
    },
    {
        "Unlink server from monitor",
        "unlink monitor MariaDB-Monitor test-server",
        "monitors/MariaDB-Monitor",
        "/data/relationships/servers/data"
    },
    {
        "Link server to service",
        "link service RW-Split-Router test-server",
        "services/RW-Split-Router",
        "/data/relationships/servers/data"
    },
    {
        "Unlink server from service",
        "unlink service RW-Split-Router test-server",
        "services/RW-Split-Router",
        "/data/relationships/servers/data"
    },
    {
        "Destroy server",
        "destroy server test-server",
    },
    {
        "Create service",
        "create service test-service readconnroute user=maxskysql password=skysql router_options=master",
        "services/test-service",
        "/data/attributes/parameters"
    },
    {
        "Alter service",
        "alter service test-service router_options slave",
        "services/test-service",
        "/data/attributes/parameters"
    },
    {
        "Destroy service",
        "destroy service test-service"
    },
    {
        "Create filter",
        "create filter test-filter qlafilter filebase=/tmp/qla-log log_type=unified append=true",
        "filters/test-filter",
        "/data/attributes/parameters"
    },
    {
        "Destroy filter",
        "destroy filter test-filter"
    },
    {
        "Create listener",
        "create listener RW-Split-Router test-listener 3306",
        "listeners/test-listener",
        "/data/attributes/parameters"
    },
    {
        "Destroy listener",
        "destroy listener RW-Split-Router test-listener"
    },
    {
        "Create monitor",
        "create monitor test-monitor galeramon user=maxskysql password=skysql",
        "monitors/test-monitor",
        "/data/attributes/parameters"
    },
    {
        "Create service that uses the monitor",
        "create service test-service2 readconnroute user=maxskysql password=skysql router_options=master --cluster test-monitor",
        "services/test-service2",
        "/data/attributes/parameters"
    },
    {
        "Destroy monitor",
        "destroy monitor --force test-monitor"
    },
    {
        "Destroy service that uses the monitor",
        "destroy service --force test-service2"
    },
};

void wait_for_sync(int version = 0)
{
    auto start = steady_clock::now();

    while (steady_clock::now() - start < seconds(5))
    {
        auto res1 = get(api1, "maxscale", "/data/attributes/config_sync");
        auto res2 = get(api2, "maxscale", "/data/attributes/config_sync");
        int v1 = res1.get_int("version");
        int v2 = res2.get_int("version");

        if (v1 == v2 && (version == 0 || v1 == version)
            && res1.get_object("nodes").keys().size() == 2
            && res2.get_object("nodes").keys().size() == 2)
        {
            break;
        }
        else
        {
            std::this_thread::sleep_for(milliseconds(100));
        }
    }
}

void create_config(MaxScale* mxs, const std::string& config)
{
    mxs->stop();
    mxs->ssh_node_f(true,
                    "echo '%s' > /var/lib/maxscale/maxscale-config.json;"
                    "chown maxscale:maxscale /var/lib/maxscale/maxscale-config.json;",
                    config.c_str());
    mxs->start();

    // This is a bit crude but it's needed in case maxscale ends up restarting
    mxs->ssh_node("for ((i=0;i<10;i++)); do maxctrl show maxscale && break; done", true);
}

std::string get_diff(const mxb::Json& js_a, const mxb::Json& js_b)
{
    if (!js_a.valid() || !js_b.valid() || js_a == js_b)
    {
        return "";
    }

    std::string a = js_a.to_string(NORMAL);
    std::string b = js_b.to_string(NORMAL);
    auto start = std::mismatch(a.begin(), a.end(), b.begin(), b.end());
    auto end = std::mismatch(a.rbegin(), a.rend(), b.rbegin(), b.rend());

    mxb_assert(start.first != a.end() && end.first != a.rend());

    while (start.first != a.begin() && start.second != b.begin())
    {
        char c = *start.first;

        if (c == ',' || c == '[' || c == '{')
        {
            break;
        }

        --start.first;
        --start.second;
    }

    // Skip over the delimiting character
    ++start.first;
    ++start.second;

    while (end.first != a.rbegin() && end.second != b.rbegin())
    {
        char c = *end.first;

        if (c == ',' || c == '[' || c == '{')
        {
            break;
        }

        --end.first;
        --end.second;
    }

    std::string a_diff;
    std::string b_diff;

    if (std::distance(start.first, end.first.base()) > 0)
    {
        a_diff.assign(start.first, end.first.base());
    }

    if (std::distance(start.second, end.second.base()) > 0)
    {
        b_diff.assign(start.second, end.second.base());
    }

    return a_diff + " != " + b_diff;
}

void expect_sync(TestConnections& test, int expected_version, size_t num_maxscales)
{
    bool ok = true;
    std::ostringstream ss;

    auto check = [&](auto status, const char* who) {
            int version = status.get_int("version");
            test.expect(version == expected_version,
                        "Expected version %d, got %d from %s", expected_version, version, who);

            auto nodes = status.get_object("nodes");
            size_t num_fields = json_object_size(nodes.get_json());

            test.expect(num_fields == num_maxscales,
                        "Expected \"nodes\" object to have %lu fields, got %lu from %s: %s",
                        num_maxscales, num_fields, who, nodes.to_string(NORMAL).c_str());

            test.expect(status.contains("origin"), "Expected \"origin\" to not be empty.");
            test.expect(status.contains("status"), "Expected \"status\" to not be empty.");
        };

    wait_for_sync();

    auto status1 = get(api1, "maxscale", "/data/attributes/config_sync");
    auto status2 = get(api2, "maxscale", "/data/attributes/config_sync");

    check(status1, "MaxScale 1");
    check(status2, "MaxScale 2");

    if (ok)
    {
        test.expect(status1 == status2, "Expected JSON to be equal: %s",
                    get_diff(status1, status2).c_str());
    }

    test.expect(ok, "%s", ss.str().c_str());
}

void expect_equal(TestConnections& test, const std::string& resource, const std::string& path)
{
    if (resource.empty())
    {
        return;
    }

    auto value1 = get(api1, resource, path);
    auto value2 = get(api2, resource, path);

    test.expect(value1 == value2, "Values for '%s' at '%s' are not equal: %s",
                resource.c_str(), path.c_str(), get_diff(value1, value2).c_str());
}

void reset(TestConnections& test)
{
    test.stop_all_maxscales();

    test.maxscale->ssh_output("rm -r /var/lib/maxscale/*");
    test.maxscale2->ssh_output("rm -r /var/lib/maxscale/*");

    auto conn = test.repl->get_connection(0);
    test.expect(conn.connect(), "Connection failed: %s", conn.error());
    conn.query("DROP TABLE mysql.maxscale_config");

    test.maxscale->start();
    test.maxscale2->start();
}

void test_config_parameters(TestConnections& test)
{
    for (auto cmd : {
        "alter maxscale config_sync_cluster some-monitor",
        "destroy monitor --force MariaDB-Monitor"
    })
    {
        test.expect(test.maxscale->maxctrl(cmd).rc != 0,
                    "Command should fail: %s", cmd);
    }

    test.tprintf("Disabling and then enabling config_sync_cluster should not increment version");
    auto res = test.maxscale->maxctrl("alter maxscale config_sync_cluster \"\"");
    test.expect(res.rc == 0, "Disabling config_sync_cluster failed: %s", res.output.c_str());

    res = test.maxscale->maxctrl("alter maxscale config_sync_cluster MariaDB-Monitor");
    test.expect(res.rc == 0, "Enabling config_sync_cluster failed: %s", res.output.c_str());

    auto sync = get(api1, "maxscale", "/data/attributes/config_sync");
    test.expect(sync.type() == JsonType::JSON_NULL,
                "\"config_sync\" should be null after toggling config_sync_cluster: %s",
                sync.to_string(NORMAL).c_str());

    res = test.maxscale->maxctrl("alter maxscale config_sync_cluster \"\"");
    test.expect(res.rc == 0, "Disabling config_sync_cluster failed: %s", res.output.c_str());

    res = test.maxscale->maxctrl("alter service RW-Split-Router max_sescmd_history 123");
    test.expect(res.rc == 0, "Config change without config_sync_cluster failed: %s", res.output.c_str());

    res = test.maxscale2->maxctrl("alter service RW-Split-Router max_sescmd_history 321");
    test.expect(res.rc == 0, "Config change on second MaxScale should work: %s", res.output.c_str());

    sync = get(api1, "maxscale", "/data/attributes/config_sync");
    test.expect(sync.type() == JsonType::JSON_NULL,
                "\"config_sync\" should be null after modification in the cluster: %s",
                sync.to_string(NORMAL).c_str());

    res = test.maxscale->maxctrl("alter maxscale config_sync_cluster MariaDB-Monitor");
    test.expect(res.rc == 0, "Enabling config_sync_cluster failed: %s", res.output.c_str());

    expect_sync(test, 1, 2);
    expect_equal(test, "services/RW-Split-Router", "/data/attributes/parameters");

    res = test.maxscale->maxctrl("alter service RW-Split-Router max_sescmd_history 123");
    test.expect(res.rc == 0, "Config change failed after enabling config_sync_cluster: %s",
                res.output.c_str());

    auto version0 = get_version(api1);
    res = test.maxscale->maxctrl("alter service RW-Split-Router max_sescmd_history 123");
    test.expect(res.rc == 0, "First no-op change failed: %s", res.output.c_str());

    auto version1 = get_version(api1);
    test.expect(version0 == version1, "First no-op change should not increment version: %ld != %ld",
                version0, version1);

    res = test.maxscale->maxctrl("alter service RW-Split-Router max_sescmd_history 123");
    test.expect(res.rc == 0, "Second no-op change failed: %s", res.output.c_str());

    auto version2 = get_version(api1);
    test.expect(version0 == version2, "Second no-op change should not increment version: %ld != %ld",
                version0, version2);

    res = test.maxscale->maxctrl("alter maxscale config_sync_user bob");
    test.expect(res.rc == 0, "Changing config_sync_user to a bad user failed: %s", res.output.c_str());
    test.expect(version0 == get_version(api1), "Changing config_sync_user should not increment version");

    res = test.maxscale->maxctrl("alter service RW-Split-Router max_sescmd_history 124");
    test.expect(res.rc != 0, "Config change with bad credentials should fail");
    test.expect(version0 == get_version(api1),
                "Config update with bad credentials should not increment version");

    res = test.maxscale->maxctrl("alter maxscale --skip-sync config_sync_user maxskysql");
    test.expect(res.rc == 0, "Changing config_sync_user back failed: %s", res.output.c_str());
    test.expect(version0 == get_version(api1), "Changing config_sync_user should not increment version");

    res = test.maxscale->maxctrl("alter service RW-Split-Router max_sescmd_history 124");
    test.expect(res.rc == 0, "Config change with good credentials should work");
    expect_sync(test, version0 + 1, 2);

    reset(test);
}

void test_sync(TestConnections& test)
{
    // Each test case should increment the version by one
    int version = 1;

    test.tprintf("Execute tests with both MaxScales running");

    for (const auto& t : tests)
    {
        t.execute(test, test.maxscale);
        expect_sync(test, version++, 2);
        expect_equal(test, t.endpoint, t.ptr);
    }

    test.tprintf("Execute tests with only one MaxScale");
    test.maxscale2->stop();

    std::string commands;

    for (const auto& t : tests)
    {
        commands += "'" + t.cmd + "' ";
    }

    auto res = test.maxscale->ssh_node_f(
        false, "for cmd in %s; do echo $cmd; done|maxctrl", commands.c_str());
    test.expect(res == 0, "MaxCtrl commands failed");

    test.tprintf("Start the second MaxScale and make sure it catches up");

    version = get_version(api1);
    test.maxscale2->start();
    expect_sync(test, version, 2);

    test.tprintf("Sync new monitor with service relationship");
    test.maxscale2->stop();
    test.maxscale->maxctrl("create monitor test-monitor galeramon user=maxskysql password=skysql");
    test.maxscale->maxctrl("create service test-service2 readconnroute "
                           "user=maxskysql password=skysql router_options=master --cluster test-monitor");
    test.maxscale2->start();

    version += 2;
    expect_sync(test, version, 2);

    test.maxscale->maxctrl("destroy monitor --force test-monitor");
    test.maxscale->maxctrl("destroy service --force test-service2");

    version += 2;
    expect_sync(test, version, 2);

    reset(test);
}

void test_bad_change(TestConnections& test)
{
    test.tprintf("Do a configuration change that is expected to work");
    test.maxscale->maxctrl("alter service RW-Split-Router max_sescmd_history 15");
    expect_sync(test, 1, 2);
    expect_equal(test, "services/RW-Split-Router", "/data/attributes/parameters");

    test.tprintf("Create a filter that only works on one MaxScale");
    const char REMOVE_DIR[] = "rm -rf /tmp/path-that-exists-on-mxs1/";
    const char CREATE_DIR[] = "mkdir --mode 0777 -p /tmp/path-that-exists-on-mxs1/";
    test.maxscale->ssh_node(CREATE_DIR, false);

    // Make sure the path on the other Maxscale doesn't exist
    test.maxscale2->ssh_node(REMOVE_DIR, false);

    auto res = test.maxscale->maxctrl("create filter test-filter qlafilter "
                                      "log_type=unified append=true "
                                      "filebase=/tmp/path-that-exists-on-mxs1/qla.log");
    test.expect(res.rc == 0, "Creating the filter should work");

    wait_for_sync();

    auto sync1 = get(api1, "maxscale", "/data/attributes/config_sync");
    auto sync2 = get(api2, "maxscale", "/data/attributes/config_sync");
    int64_t version1 = sync1.get_int("version");
    int64_t version2 = sync2.get_int("version");

    test.expect(version1 == version2,
                "Second MaxScale should be at version %ld but it is at %ld",
                version1, version2);

    std::string cksum1 = sync1.get_string("checksum");
    std::string cksum2 = sync2.get_string("checksum");

    test.expect(cksum1 != cksum2, "Checksums should not match");

    auto origin = sync1.get_string("origin");
    auto nodes1 = sync1.get_object("nodes");
    auto nodes2 = sync2.get_object("nodes");

    test.expect(nodes1 == nodes2,
                "Both MaxScales should have the same \"nodes\" data: %s",
                get_diff(nodes1, nodes2).c_str());

    int error = 0;
    int ok = 0;

    for (const auto& key : nodes1.keys())
    {
        auto value = nodes1.get_string(key);

        if (value == "OK")
        {
            test.expect(key == origin, "\"nodes\" should have {\"%s\": \"OK\"}: %s",
                        key.c_str(), nodes1.to_string(NORMAL).c_str());
            ++ok;
        }
        else
        {
            test.expect(key != origin,
                        "\"nodes\" should not have {\"%s\": \"OK\"}: %s",
                        key.c_str(), nodes1.to_string(NORMAL).c_str());
            ++error;
        }
    }

    test.expect(ok == 1, "One node should be in sync, got %d", ok);
    test.expect(error == 1, "One node should fail, got %d", error);

    test.tprintf("Restart the second MaxScale and check that the good cached configuration is used");
    test.maxscale2->restart();
    version2 = get_version(api2);
    test.expect(version2 == version1, "Expected version %ld after restart, got %ld", version1, version2);

    test.tprintf("Fix the second MaxScale and do a configuration change that works");
    test.maxscale2->ssh_node(CREATE_DIR, false);

    test.maxscale->maxctrl("alter service RW-Split-Router max_sescmd_history 20");

    wait_for_sync();

    sync1 = get(api1, "maxscale", "/data/attributes/config_sync");
    sync2 = get(api2, "maxscale", "/data/attributes/config_sync");

    test.expect(sync1 == sync2, "Expected \"config_sync\" values to be equal: %s",
                get_diff(sync1, sync2).c_str());

    res = test.maxscale->maxctrl("destroy filter test-filter");
    test.expect(res.rc == 0, "Destroying the filter should work");
    version1 = sync1.get_int("version");
    expect_sync(test, version1 + 1, 2);

    // Remove the directory in case we repeat the test
    test.maxscale->ssh_node(REMOVE_DIR, false);
    test.maxscale2->ssh_node(REMOVE_DIR, false);

    test.tprintf("Make /var/lib/maxscale unwritable, update should still succeed");
    auto version_start = get_version(api1);
    test.maxscale->ssh_node("chown root:root /var/lib/maxscale", true);
    res = test.maxscale->maxctrl("alter service RW-Split-Router max_sescmd_history 21");
    test.expect(res.rc == 0, "Command should succeed even if the config cannot be saved");

    wait_for_sync(version_start + 1);
    expect_sync(test, version_start + 1, 2);
    expect_equal(test, "services/RW-Split-Router", "/data/attributes/parameters");

    test.tprintf("Make /var/lib/maxscale writable again, update should work on both nodes");
    test.maxscale->ssh_node("chown maxscale:maxscale /var/lib/maxscale", true);
    res = test.maxscale->maxctrl("alter service RW-Split-Router max_sescmd_history 22");
    test.expect(res.rc == 0, "Command should work: %s", res.output.c_str());
    expect_sync(test, version_start + 2, 2);
    expect_equal(test, "services/RW-Split-Router", "/data/attributes/parameters");

    reset(test);
}

void test_failures(TestConnections& test)
{
    int value = 10;
    int version = 1;
    auto config_update = [&](auto mxs) {
            auto rv = mxs->maxctrl("alter service RW-Split-Router max_sescmd_history "
                                   + std::to_string(value++));
            test.expect(rv.rc == 0, "Expected alter service to work: %s", rv.output.c_str());
            expect_sync(test, version++, 2);
            expect_equal(test, "services/RW-Split-Router", "/data/attributes/parameters");
        };

    config_update(test.maxscale);

    test.tprintf("Switch master to server2");
    auto res = test.maxscale->maxctrl("call command mariadbmon switchover MariaDB-Monitor server2");
    test.expect(res.rc == 0, "Error: %s", res.output.c_str());
    config_update(test.maxscale);

    test.tprintf("Switch master to server3");
    res = test.maxscale->maxctrl("call command mariadbmon switchover MariaDB-Monitor server3");
    test.expect(res.rc == 0, "Error: %s", res.output.c_str());
    config_update(test.maxscale);

    test.tprintf("Switch master back over to server1");
    res = test.maxscale->maxctrl("call command mariadbmon switchover MariaDB-Monitor server1");
    test.expect(res.rc == 0, "Error: %s", res.output.c_str());
    config_update(test.maxscale);

    test.tprintf("Config updates should fail if all nodes are down");
    test.repl->stop_nodes();
    res = test.maxscale->maxctrl("alter service RW-Split-Router max_sescmd_history "
                                 + std::to_string(value++));
    test.expect(res.rc != 0, "Command should fail when all servers are down");

    test.tprintf("Config updates works with --skip-sync");
    res = test.maxscale->maxctrl("alter service --skip-sync RW-Split-Router max_sescmd_history "
                                 + std::to_string(value++));
    test.expect(res.rc == 0, "Command with --skip-sync should work: %s", res.output.c_str());
    test.repl->start_nodes();

    test.tprintf("Next update should override change done with --skip-sync");
    test.maxscale->sleep_and_wait_for_monitor(2, 2);
    expect_equal(test, "maxscale", "/data/attributes/config_sync/version");
    config_update(test.maxscale2);
    expect_equal(test, "services/RW-Split-Router", "/data/attributes/parameters");

    res = test.maxscale->maxctrl("destroy service --skip-sync --force RW-Split-Router");
    test.expect(res.rc == 0, "Command with --skip-sync should work: %s", res.output.c_str());
    res = test.maxscale2->maxctrl("alter service RW-Split-Router max_sescmd_history "
                                  + std::to_string(value++));
    test.expect(res.rc == 0, "Normal command after --skip-sync should work: %s", res.output.c_str());
    ++version;

    config_update(test.maxscale2);
    expect_equal(test, "services/RW-Split-Router", "/data/attributes/parameters");

    test.tprintf("Set the version field in the database to 1, new changes should fail");
    auto c = test.repl->get_connection(0);
    c.connect();
    c.query("UPDATE mysql.maxscale_config SET version = 1");
    res = test.maxscale->maxctrl("alter service RW-Split-Router max_sescmd_history "
                                 + std::to_string(value++));
    test.expect(res.rc != 0, "Command should fail database has stale version value");

    std::string EXPECTED = "100";
    test.tprintf("Set the version field in the database to %s, all nodes should re-apply the config",
                 EXPECTED.c_str());
    c.query("UPDATE mysql.maxscale_config SET version = " + EXPECTED);
    wait_for_sync(100);
    auto mxs_version = get_version(api1);
    auto db_version = c.field("SELECT version FROM mysql.maxscale_config");

    test.expect(db_version == EXPECTED,
                "Version in the database should be %s, not %s", EXPECTED.c_str(), db_version.c_str());
    test.expect(mxs_version == std::stoi(EXPECTED),
                "Config change should update version value to %s, not %ld", EXPECTED.c_str(), mxs_version);
    expect_equal(test, "maxscale", "/data/attributes/config_sync/version");

    test.tprintf("Config change after new version should work");
    version = 101;
    config_update(test.maxscale);

    test.tprintf("Delete configuration from database, next update should recreate the row");
    c.query("DELETE FROM mysql.maxscale_config");
    config_update(test.maxscale);
    mxs_version = get_version(api1);
    db_version = c.field("SELECT version FROM mysql.maxscale_config");
    test.expect(db_version == std::to_string(mxs_version),
                "Database and MaxScale should be in sync: %s != %ld",
                db_version.c_str(), mxs_version);

    test.tprintf("Store bad configation data in database");
    c.query("ALTER TABLE mysql.maxscale_config MODIFY COLUMN config TEXT");
    c.query("UPDATE mysql.maxscale_config SET config = 'hello world', version = 105");
    wait_for_sync(105);
    mxs_version = get_version(api1);
    test.expect(mxs_version != 105, "Configuration with bad JSON should not increment version");

    reset(test);
}

void test_bad_cache(TestConnections& test)
{
    auto expect_empty = [&]() {
            auto sync1 = get(api1, "maxscale", "/data/attributes/config_sync");
            test.expect(sync1.type() == JsonType::JSON_NULL,
                        "Wrong cached configuration should not be read.");
        };

    auto expect_discarded = [&]() {
            int rc = test.maxscale->ssh_node("test -f /var/lib/maxscale/maxscale-config.json", true);
            test.expect(rc != 0, "Bad cached configuration should be discarded");
        };

    test.tprintf("Create a cached configuration with no monitor");
    std::string NO_MONITOR =
        R"EOF({"config":[{"id":"server1","type":"servers","attributes":{"parameters":{"port":3306,"address":"127.0.0.1"}}}],"version":2,"cluster_name":"MariaDB-Monitor"})EOF";
    create_config(test.maxscale, NO_MONITOR);
    expect_empty();
    expect_discarded();

    test.tprintf("Create a cached configuration for the wrong cluster");
    std::string WRONG_CONFIG =
        R"EOF({"config":[{"id":"server1","type":"servers","attributes":{"parameters":{"port":3306,"address":"127.0.0.1"}}}],"version":2,"cluster_name":"Other-Cluster"})EOF";
    create_config(test.maxscale, WRONG_CONFIG);
    expect_empty();

    test.tprintf("Create a bad cached configuration and make sure it's discarded");
    std::string BAD_CONFIG =
        R"EOF({"config":[{"id":"server1","type":"servers","attributes":{"parameters":{"rank":"tertiary"}}}],"version":123,"cluster_name":"MariaDB-Monitor"})EOF";
    create_config(test.maxscale, BAD_CONFIG);
    expect_empty();
    expect_discarded();

    reset(test);
}

void test_conflicts(TestConnections& test)
{
    // Each test case should increment the version by one
    int version = 0;

    test.tprintf("Create a filter");
    test.check_maxctrl("create filter test-object hintfilter");
    ++version;

    expect_sync(test, version, 2);
    expect_equal(test, "filters/test-object", "/data/type");

    test.tprintf("Stop the second MaxScale");
    test.maxscale2->stop();

    test.tprintf("Recreate the filter as a server");
    test.check_maxctrl("destroy filter test-object");
    ++version;
    test.check_maxctrl("create server test-object 127.0.0.1 3306");
    ++version;

    test.tprintf("Start the second MaxScale: it should destroy the filter and create it as a server");
    test.maxscale2->start();

    expect_sync(test, version, 2);
    expect_equal(test, "servers/test-object", "/data/type");

    test.tprintf("Destroy the server");
    test.check_maxctrl("destroy server test-object");
    ++version;
    expect_sync(test, version, 2);

    test.tprintf("Create the object as a service");
    test.check_maxctrl("create service test-object readwritesplit user=maxskysql password=skysql");
    ++version;

    expect_sync(test, version, 2);
    expect_equal(test, "services/test-object", "/data/attributes/router");

    test.tprintf("Stop the second MaxScale");
    test.maxscale2->stop();

    test.tprintf("Destroy the service and create it with another router");
    test.check_maxctrl("destroy service test-object");
    ++version;
    test.check_maxctrl("create service test-object readconnroute user=maxskysql password=skysql");
    ++version;

    test.tprintf("Start the second MaxScale: it should recreate the service");
    test.maxscale2->start();

    expect_sync(test, version, 2);
    expect_equal(test, "services/test-object", "/data/attributes/router");

    test.tprintf("Destroy the service and create a qlafilter");
    test.check_maxctrl("destroy service test-object");
    ++version;
    test.check_maxctrl("create filter test-object qlafilter filebase=/tmp/file1");
    ++version;

    expect_sync(test, version, 2);
    expect_equal(test, "filters/test-object", "/data/attributes/parameters");

    test.tprintf("Stop the second MaxScale");
    test.maxscale2->stop();

    // TODO: The filter needs to be changed when runtime config change support is added to qlafilter
    test.tprintf("Destroy the filter and create it with different parameters");
    test.check_maxctrl("destroy filter test-object");
    ++version;
    test.check_maxctrl("create filter test-object qlafilter filebase=/tmp/file2");
    ++version;

    test.tprintf("Start the second MaxScale: it should recreate the filter");
    test.maxscale2->start();

    expect_sync(test, version, 2);
    expect_equal(test, "filters/test-object", "/data/attributes/parameters");

    reset(test);
}

<<<<<<< HEAD

void test_one_server_state(TestConnections& test, const std::string& state)
{
    int version = 0;

    const auto log = [&](const char* msg){
        test.tprintf("    %s", msg);
    };

    log("Setting state should be synced to both MaxScales");
    test.check_maxctrl("set server server2 " + state);
    test.maxscale->sleep_and_wait_for_monitor(2, 2);
    ++version;

    expect_sync(test, version, 2);
    expect_equal(test, "servers/server2", "/data/attributes/state");

    log("Clearing state should be synced to both MaxScales");
    test.check_maxctrl("clear server server2 " + state);
    test.maxscale->sleep_and_wait_for_monitor(2, 2);
    ++version;

    expect_sync(test, version, 2);
    expect_equal(test, "servers/server2", "/data/attributes/state");

    log("Stop the second MaxScale and set server state");
    test.maxscale2->stop();

    test.check_maxctrl("set server server3 " + state);
    test.maxscale->sleep_and_wait_for_monitor(2, 2);
    ++version;

    log("Start the second MaxScale: it should pick up the state change");
    test.maxscale2->start();

    expect_sync(test, version, 2);
    expect_equal(test, "servers/server3", "/data/attributes/state");

    log("Clear state on second MaxScale: it should picked up by the first one");
    test.maxscale2->maxctrl("clear server server3 " + state);
    test.maxscale2->sleep_and_wait_for_monitor(2, 2);
    ++version;

    expect_sync(test, version, 2);
    expect_equal(test, "servers/server3", "/data/attributes/state");

    log("Set state with --skip-sync: only first MaxScale should be affected");
    test.check_maxctrl("set server --skip-sync server4 " + state);
    test.maxscale->sleep_and_wait_for_monitor(2, 2);
    auto state1 = get(api1, "servers/server4", "/data/attributes/state");
    auto state2 = get(api2, "servers/server4", "/data/attributes/state");

    test.expect(state1.get_string() != state2.get_string(),
                "Servers should be in different states but both are in '%s'", state1.get_string().c_str());

    log("Clear state without --skip-sync");
    test.check_maxctrl("clear server server4 " + state);
    ++version;

    expect_sync(test, version, 2);
    expect_equal(test, "servers/server4", "/data/attributes/state");

    reset(test);
}

void test_server_state(TestConnections& test)
{
    test.tprintf("  Testing state: maintenance");
    test_one_server_state(test, "maintenance");

    test.tprintf("  Testing state: drain");
    test_one_server_state(test, "drain");
}

void test_admin_users(TestConnections& test)
{
    auto test_login = [&](std::string user, std::string pw){
        return test.maxscale->maxctrl("-u " + user + " -p " + pw + " show maxscale").rc == 0
               && test.maxscale2->maxctrl("-u " + user + " -p " + pw + " show maxscale").rc == 0;
    };

    auto login_ok = [&](std::string user, std::string pw){
        test.expect(test_login(user, pw), "Login failed for %s:%s", user.c_str(), pw.c_str());
    };

    auto login_err = [&](std::string user, std::string pw){
        test.expect(!test_login(user, pw), "Login did not fail for %s:%s", user.c_str(), pw.c_str());
    };

    int version = 0;
    test.tprintf("Create a new user, should work on both MaxScales");
    test.check_maxctrl("create user bob bob");
    expect_sync(test, ++version, 2);
    expect_equal(test, "users/inet/bob", "/data/attributes/account");
    login_ok("admin", "mariadb");
    login_ok("bob", "bob");
    login_err("bob", "bob2");

    test.tprintf("Change the password on the second MaxScale, first one should work");
    test.maxscale2->maxctrl("alter user bob bob2");
    expect_sync(test, ++version, 2);
    expect_equal(test, "users/inet/bob", "/data/attributes/account");
    login_ok("admin", "mariadb");
    login_ok("bob", "bob2");
    login_err("bob", "bob");

    test.tprintf("Change password with --skip-sync on the first MaxScale, only first one should work");
    test.maxscale->maxctrl("alter user bob bob3 --skip-sync");
    sleep(2);   // Should work, sync interval is 100ms for this test

    test.expect(test.maxscale->maxctrl("-u bob -p bob3 show maxscale").rc == 0,
                "Login should work on first MaxScale with new password");
    test.expect(test.maxscale2->maxctrl("-u bob -p bob3 show maxscale").rc != 0,
                "Login should fail on second MaxScale with new password");
    test.expect(test.maxscale2->maxctrl("-u bob -p bob2 show maxscale").rc == 0,
                "Login should work on second MaxScale with old password");

    login_ok("admin", "mariadb");
    login_err("bob", "bob2");
    login_err("bob", "bob");

    test.tprintf("Change the password without --skip-sync, login to both MaxScale should now work");
    test.maxscale2->maxctrl("alter user bob bob4");
    expect_sync(test, ++version, 2);
    expect_equal(test, "users/inet/bob", "/data/attributes/account");
    login_ok("admin", "mariadb");
    login_ok("bob", "bob4");
    login_err("bob", "bob3");
    login_err("bob", "bob2");
    login_err("bob", "bob");

    test.tprintf("Delete user on first MaxScale, login should fail on both");
    test.check_maxctrl("destroy user bob");
    expect_sync(test, ++version, 2);
    expect_equal(test, "users/inet/bob", "");
    login_ok("admin", "mariadb");
    login_err("bob", "bob4");
    login_err("bob", "bob3");
    login_err("bob", "bob2");
    login_err("bob", "bob");

=======
void test_custom_db(TestConnections& test)
{
    test.maxscale->ssh_output("sed -i 's/config_sync_db=mysql/config_sync_db=test/' /etc/maxscale.cnf");
    test.maxscale2->ssh_output("sed -i 's/config_sync_db=mysql/config_sync_db=test/' /etc/maxscale.cnf");
    reset(test);

    int version = 0;
    test.tprintf("Create a filter");
    test.check_maxctrl("create filter test-object hintfilter");
    ++version;

    expect_sync(test, version, 2);
    expect_equal(test, "filters/test-object", "/data/type");

    auto res = test.maxscale2->maxctrl("destroy filter test-object");
    test.expect(res.rc == 0, "Destroying object on second MaxScale should work: %s", res.output.c_str());

    auto c = test.repl->get_connection(0);
    test.expect(c.connect() && c.field("SELECT COUNT(*) FROM test.maxscale_config") == "1",
                "Expected 1 row in test.maxscale_config. %s", c.error());

    test.maxscale->ssh_output("sed -i 's/config_sync_db=test/config_sync_db=mysql/' /etc/maxscale.cnf");
    test.maxscale2->ssh_output("sed -i 's/config_sync_db=test/config_sync_db=mysql/' /etc/maxscale.cnf");
>>>>>>> 5bff1227
    reset(test);
}

int main(int argc, char** argv)
{
    TestConnections test(argc, argv);
    api1 = create_api1(test);
    api2 = create_api2(test);

    test.log_printf("1. test_config_parameters");
    test_config_parameters(test);

    test.log_printf("2. test_sync");
    test_sync(test);

    test.log_printf("3. test_bad_change");
    test_bad_change(test);

    test.log_printf("4. test_failures");
    test_failures(test);

    test.log_printf("5. test_bad_cache");
    test_bad_cache(test);

    test.log_printf("6. test_conflicts");
    test_conflicts(test);

<<<<<<< HEAD
    test.log_printf("7. test_server_state");
    test_server_state(test);

    test.log_printf("8. test_admin_users");
    test_admin_users(test);
=======
    test.log_printf("7. test_custom_db");
    test_custom_db(test);
>>>>>>> 5bff1227

    return test.global_result;
}<|MERGE_RESOLUTION|>--- conflicted
+++ resolved
@@ -774,7 +774,6 @@
     reset(test);
 }
 
-<<<<<<< HEAD
 
 void test_one_server_state(TestConnections& test, const std::string& state)
 {
@@ -916,7 +915,9 @@
     login_err("bob", "bob2");
     login_err("bob", "bob");
 
-=======
+    reset(test);
+}
+
 void test_custom_db(TestConnections& test)
 {
     test.maxscale->ssh_output("sed -i 's/config_sync_db=mysql/config_sync_db=test/' /etc/maxscale.cnf");
@@ -940,8 +941,6 @@
 
     test.maxscale->ssh_output("sed -i 's/config_sync_db=test/config_sync_db=mysql/' /etc/maxscale.cnf");
     test.maxscale2->ssh_output("sed -i 's/config_sync_db=test/config_sync_db=mysql/' /etc/maxscale.cnf");
->>>>>>> 5bff1227
-    reset(test);
 }
 
 int main(int argc, char** argv)
@@ -968,16 +967,14 @@
     test.log_printf("6. test_conflicts");
     test_conflicts(test);
 
-<<<<<<< HEAD
     test.log_printf("7. test_server_state");
     test_server_state(test);
 
     test.log_printf("8. test_admin_users");
     test_admin_users(test);
-=======
-    test.log_printf("7. test_custom_db");
+
+    test.log_printf("9. test_custom_db");
     test_custom_db(test);
->>>>>>> 5bff1227
 
     return test.global_result;
 }