--- conflicted
+++ resolved
@@ -81,19 +81,10 @@
     test->tprintf("Create the servers with correct parameters");
     for (int i = 0; i < 4; i++)
     {
-<<<<<<< HEAD
         std::stringstream ss;
         ss << "create server server" << i + 1 << " "
            << test->repl->ip_private(i) << " " << test->repl->port[i];
         test->check_maxctrl(ss.str());
-=======
-        test->maxscale->ssh_node_f(0,
-                                   true,
-                                   "maxctrl create server server%d %s %d",
-                                    i + 1,
-                                   test->repl->ip_private(i),
-                                   test->repl->port[i]);
->>>>>>> 98d66255
     }
 
     /**  Add the servers again */
