--- conflicted
+++ resolved
@@ -32,11 +32,7 @@
 };
 
 const int failover_mon_ticks = 3;
-<<<<<<< HEAD
-const int maxscale_switch_mon_ticks = 4;
-=======
 const int mxs_switch_ticks = 3;
->>>>>>> 7818fde3
 }
 
 bool               monitor_is_primary(TestConnections& test, const MonitorInfo& mon_info);
