/**
 * MXS-1493: https://jira.mariadb.org/browse/MXS-1493
 *
 * Testing of master failure verification
 */

#include <maxtest/testconnections.hh>

namespace
{
void test_main(TestConnections& test)
{
    auto& repl = *test.repl;
    auto& mxs = *test.maxscale;
    mxs.check_print_servers_status(mxt::ServersInfo::default_repl_states());

    if (test.ok())
    {
        // Send a simple event, wait for sync, block master.
        auto conn = mxs.open_rwsplit_connection2();
        conn->cmd("flush tables;");
        test.sync_repl_slaves();
        mxs.wait_for_monitor();
        mxs.get_servers().print();

<<<<<<< HEAD
    test.tprintf("Blocking master and checking that master failure is delayed at least once.");
    test.repl->block_node(0);
    test.maxscale->wait_for_monitor();
    test.log_includes("If primary does not return in .* monitor tick(s), failover begins.");
=======
        auto down = mxt::ServerInfo::DOWN;
        auto master = mxt::ServerInfo::master_st;
        auto slave = mxt::ServerInfo::slave_st;
>>>>>>> b6d9466a

        test.tprintf("Blocking master and checking that master failure is delayed at least once.");
        repl.block_node(0);
        mxs.sleep_and_wait_for_monitor(1, 1);
        mxs.check_print_servers_status({down, slave, slave, slave});
        // Monitor first sees that master is down.
        test.log_includes("If master does not return in .* monitor tick(s), failover begins.");
        // Once failcount loops have passed, monitor checks slaves for most recent event.
        mxs.wait_for_monitor(2);
        test.log_includes("Delaying failover for at least");

        test.tprintf("Waiting to see if failover is performed.");
        sleep(10);
        mxs.check_print_servers_status({down, master, slave, slave});
        repl.unblock_node(0);

        mxs.wait_for_monitor();
        if (test.ok())
        {
            test.tprintf("Rejoining server1 and switching back.");
            mxs.maxctrl("call command mariadbmon rejoin MySQL-Monitor server1");
            mxs.wait_for_monitor(2);
            mxs.check_print_servers_status({slave, master, slave, slave});
            if (test.ok())
            {
                mxs.maxctrl("call command mariadbmon switchover MySQL-Monitor");
                mxs.wait_for_monitor(2);
                mxs.check_print_servers_status(mxt::ServersInfo::default_repl_states());
            }
        }
    }
}
}

int main(int argc, char* argv[])
{
    return TestConnections().run_test(argc, argv, test_main);
}<|MERGE_RESOLUTION|>--- conflicted
+++ resolved
@@ -23,23 +23,16 @@
         mxs.wait_for_monitor();
         mxs.get_servers().print();
 
-<<<<<<< HEAD
-    test.tprintf("Blocking master and checking that master failure is delayed at least once.");
-    test.repl->block_node(0);
-    test.maxscale->wait_for_monitor();
-    test.log_includes("If primary does not return in .* monitor tick(s), failover begins.");
-=======
         auto down = mxt::ServerInfo::DOWN;
         auto master = mxt::ServerInfo::master_st;
         auto slave = mxt::ServerInfo::slave_st;
->>>>>>> b6d9466a
 
         test.tprintf("Blocking master and checking that master failure is delayed at least once.");
         repl.block_node(0);
         mxs.sleep_and_wait_for_monitor(1, 1);
         mxs.check_print_servers_status({down, slave, slave, slave});
         // Monitor first sees that master is down.
-        test.log_includes("If master does not return in .* monitor tick(s), failover begins.");
+        test.log_includes("If primary does not return in .* monitor tick(s), failover begins.");
         // Once failcount loops have passed, monitor checks slaves for most recent event.
         mxs.wait_for_monitor(2);
         test.log_includes("Delaying failover for at least");
