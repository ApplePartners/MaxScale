add_library(mariadbmon_utils SHARED mariadbmon_utils.cc)
target_link_libraries(mariadbmon_utils maxtest)
set_target_properties(mariadbmon_utils PROPERTIES VERSION "1.0.0" LINK_FLAGS -Wl,-z,defs)
install(TARGETS mariadbmon_utils DESTINATION system-test/mariadbmonitor)
add_dependencies(mariadbmon_utils maxtest)

# Two-server multimaster topology
add_test_executable_ex(NAME mariadbmon_multimaster_simple SOURCE mariadbmon_multimaster_simple.cc
        CONFIG mariadbmon_multimaster_simple.cnf VMS repl_backend LABELS mysqlmon)

# MySQL Monitor with Multi-master configurations
add_test_executable_ex(NAME mysqlmon_multimaster SOURCE mysqlmon_multimaster.cc
        CONFIG mysqlmon_multimaster.cnf VMS repl_backend LABELS mysqlmon)

# MySQL Monitor with Multi-master configurations (assume_unique_hostnames=OFF)
add_test_executable_ex(NAME mysqlmon_multimaster_serverid ORIG_NAME mysqlmon_multimaster
        CONFIG mysqlmon_multimaster_serverid.cnf VMS repl_backend LABELS mysqlmon)

<<<<<<< HEAD
# Check that standalone master is allowed. Also, MXS-4301: Allow [mAxScalE]-section
add_test_executable_ex(NAME mysqlmon_detect_standalone_master SOURCE mysqlmon_detect_standalone_master.cpp
=======
# MySQL Monitor Failover Test
add_test_executable_ex(NAME mysqlmon_detect_standalone_master SOURCE mysqlmon_detect_standalone_master.cc
>>>>>>> a56d99e3
        CONFIG mysqlmon_detect_standalone_master.cnf VMS repl_backend LABELS mysqlmon)

# MySQL Monitor Failover (automatic) Test
add_test_executable_ex(NAME mysqlmon_failover_auto SOURCE mysqlmon_failover_auto.cc
        CONFIG mysqlmon_failover_auto.cnf VMS repl_backend LABELS mysqlmon LIBS mariadbmon_utils)

# MySQL Monitor Failover (manual) Test
add_test_executable_ex(NAME mysqlmon_failover_manual SOURCE mysqlmon_failover_manual.cc
        CONFIG mysqlmon_failover_manual.cnf VMS repl_backend LABELS mysqlmon LIBS mariadbmon_utils)

# MySQL Monitor manual failover with many valid candidates
add_test_executable_ex(NAME mysqlmon_failover_manual2_4 SOURCE mysqlmon_failover_manual2.cc
        CONFIG mysqlmon_failover_manual2_4.cnf VMS repl_backend LABELS mysqlmon)
add_test_executable_ex(NAME mysqlmon_failover_manual2_3 SOURCE mysqlmon_failover_manual2.cc
        CONFIG mysqlmon_failover_manual2_3.cnf VMS repl_backend LABELS mysqlmon)
add_test_executable_ex(NAME mysqlmon_failover_manual2_2 SOURCE mysqlmon_failover_manual2.cc
        CONFIG mysqlmon_failover_manual2_2.cnf VMS repl_backend LABELS mysqlmon)

# MySQL Monitor switchover
add_test_executable_ex(NAME mysqlmon_switchover SOURCE mysqlmon_switchover.cc CONFIG mysqlmon_switchover.cnf
        VMS repl_backend LABELS mysqlmon switchover)

# MySQL Monitor switchover with bad master
add_test_executable_ex(NAME mysqlmon_switchover_bad_master SOURCE mysqlmon_switchover_bad_master.cc
        CONFIG mysqlmon_switchover_bad_master.cnf VMS repl_backend LABELS mysqlmon switchover)

# MySQL Monitor manual failover with no valid slaves, uses config of mysqlmon_failover_auto. Also MXS-2652.
add_test_executable_ex(NAME mysqlmon_failover_no_slaves SOURCE mysqlmon_failover_no_slaves.cc
        CONFIG mysqlmon_failover_auto.cnf VMS repl_backend LABELS mysqlmon LIBS mariadbmon_utils)

# MySQL Monitor Rejoin (good) Test
add_test_executable_ex(NAME mysqlmon_rejoin_good SOURCE mysqlmon_rejoin_good.cc
        CONFIG mysqlmon_rejoin_good.cnf VMS repl_backend LABELS mysqlmon LIBS mariadbmon_utils)

add_test_executable_ex(NAME mysqlmon_rejoin_bad SOURCE mysqlmon_rejoin_bad.cc
        CONFIG mysqlmon_rejoin_bad.cnf VMS repl_backend LABELS mysqlmon LIBS mariadbmon_utils)

# MySQL Monitor Rejoin (bad2) Test, use template for Rejoin (good)
add_test_executable_ex(NAME mysqlmon_rejoin_bad2 SOURCE mysqlmon_rejoin_bad2.cc
        CONFIG mysqlmon_rejoin_bad.cnf VMS repl_backend LABELS mysqlmon LIBS mariadbmon_utils)

# MySQL Monitor Rejoin tests
add_test_executable_ex(NAME mysqlmon_rejoin_manual SOURCE mysqlmon_rejoin_manual.cc
        CONFIG mysqlmon_rejoin_manual.cnf VMS repl_backend LABELS mysqlmon LIBS mariadbmon_utils)
add_test_executable_ex(NAME mysqlmon_rejoin_manual2 SOURCE mysqlmon_rejoin_manual2.cc
        CONFIG mysqlmon_rejoin_manual.cnf VMS repl_backend LABELS mysqlmon LIBS mariadbmon_utils)

# MySQL Monitor rolling master
add_test_executable_ex(NAME mysqlmon_failover_rolling_master SOURCE mysqlmon_failover_rolling_master.cc
        CONFIG mysqlmon_failover_rolling_master.cnf VMS repl_backend LABELS mysqlmon)

# MySQL Monitor rejoin old slave
add_test_executable_ex(NAME mysqlmon_failover_rejoin_old_slave SOURCE mysqlmon_failover_rejoin_old_slave.cc
        CONFIG mysqlmon_failover_rejoin_old_slave.cnf VMS repl_backend LABELS mysqlmon)

# MySQL Monitor rolling restart slaves
add_test_executable_ex(NAME mysqlmon_failover_rolling_restart_slaves SOURCE mysqlmon_failover_rolling_restart_slaves.cc
        CONFIG mysqlmon_failover_rolling_restart_slaves.cnf VMS repl_backend LABELS mysqlmon)

# MySQL Monitor failover stress
add_test_executable_ex(NAME mysqlmon_failover_stress SOURCE mysqlmon_failover_stress.cc
        CONFIG mysqlmon_failover_stress.cnf VMS repl_backend LABELS mysqlmon LIBS mariadbmon_utils)
# MySQL Monitor failover stress with semisync
add_test_executable_ex(NAME mysqlmon_failover_stress_ss SOURCE mysqlmon_failover_stress_ss.cc
        CONFIG mysqlmon_failover_stress.cnf VMS repl_backend LABELS mysqlmon LIBS mariadbmon_utils)

# MySQL Monitor switchover stress
add_test_executable_ex(NAME mysqlmon_switchover_stress SOURCE mysqlmon_switchover_stress.cc
        CONFIG mysqlmon_switchover_stress.cnf VMS repl_backend LABELS mysqlmon LIBS mariadbmon_utils)

<<<<<<< HEAD
# Check monitoring and failover with an external master
add_test_executable_ex(NAME mysqlmon_external_master SOURCE mysqlmon_external_master.cpp
=======
# Check monitoring and failover when ignore_external_masters is enabled
add_test_executable_ex(NAME mysqlmon_external_master SOURCE mysqlmon_external_master.cc
>>>>>>> a56d99e3
        CONFIG mysqlmon_external_master.cnf VMS repl_backend LABELS mysqlmon)

# Check failover, switchover and rejoin with scheduled server events
# Also, MXS-3158
add_test_executable_ex(NAME mysqlmon_fail_switch_events SOURCE mysqlmon_fail_switch_events.cc
        CONFIG mysqlmon_rejoin_good.cnf VMS repl_backend LABELS mysqlmon)

# MySQL Monitor reset-replication test, use template for Rejoin (good)
add_test_executable_ex(NAME mysqlmon_reset_replication SOURCE mysqlmon_reset_replication.cc
        CONFIG mysqlmon_rejoin_good.cnf VMS repl_backend LABELS mysqlmon)

# MySQL Monitor low disk switchover
add_test_executable_ex(NAME mysqlmon_switchover_auto SOURCE mysqlmon_switchover_auto.cc
        CONFIG mysqlmon_switchover_auto.cnf VMS repl_backend LABELS mysqlmon)

# MySQL Monitor series of failovers and rejoins
add_test_executable_ex(NAME mysqlmon_failover_readonly SOURCE mysqlmon_failover_readonly.cc
        CONFIG mysqlmon_failover_readonly.cnf VMS repl_backend LABELS mysqlmon LIBS mariadbmon_utils)

# MXS-1493: Use replication heartbeat in mysqlmon https://jira.mariadb.org/browse/MXS-1493
add_test_executable_ex(NAME verify_master_failure SOURCE verify_master_failure.cc
        CONFIG verify_master_failure.cnf VMS repl_backend LABELS mysqlmon)

# MariaDB-Monitor enforce_simple_topology
# Also MXS-3324 switchover when autocommit is off on backends.
add_test_executable_ex(NAME mysqlmon_enforce_simple SOURCE mysqlmon_enforce_simple.cc
        CONFIG mysqlmon_enforce_simple.cnf VMS repl_backend LABELS mysqlmon)

add_test_executable_ex(NAME mariadbmon_enforce_writable_master SOURCE mariadbmon_enforce_writable_master.cc
        CONFIG mariadbmon_enforce_writable_master.cnf VMS repl_backend LABELS mysqlmon)

# MariaDB-Monitor multimaster failover/switchover
add_test_executable_ex(NAME mysqlmon_fail_switch_multi SOURCE mysqlmon_fail_switch_multi.cc
        CONFIG mysqlmon_fail_switch_multi.cnf VMS repl_backend LABELS mysqlmon LIBS mariadbmon_utils)

# MXS-3018 MariaDB-Monitor master_conditions and slave_conditions
add_test_executable_ex(NAME mariadbmon_master_slave_conditions SOURCE master_slave_conditions.cc
        CONFIG master_slave_conditions.cnf VMS repl_backend LABELS mysqlmon)

add_test_executable_ex(NAME mariadbmon_rebuild_server SOURCE mariadbmon_rebuild_server.cc
        CONFIG mariadbmon_rebuild_server.cnf VMS repl_backend LABELS mysqlmon)

add_test_executable_ex(NAME mariadbmon_prom_dem_files SOURCE mariadbmon_prom_dem_files.cc
        CONFIG mariadbmon_prom_dem_files.cnf VMS repl_backend LABELS mysqlmon)

add_test_executable_ex(NAME mariadbmon_switchover_kill_super SOURCE mariadbmon_switchover_kill_super.cc
        CONFIG mariadbmon_switchover_kill_super.cnf VMS repl_backend LABELS mysqlmon)

# Two MaxScales with cooperative monitoring. Does not really break replication but mark as such anyway
# to move test exec to a separate MV.
add_test_executable_ex(NAME cooperative_monitoring SOURCE cooperative_monitoring.cc
        CONFIG cooperative_monitoring.cnf1 cooperative_monitoring.cnf2 VMS repl_backend second_maxscale
        LABELS mysqlmon BREAKS_REPL)<|MERGE_RESOLUTION|>--- conflicted
+++ resolved
@@ -16,13 +16,8 @@
 add_test_executable_ex(NAME mysqlmon_multimaster_serverid ORIG_NAME mysqlmon_multimaster
         CONFIG mysqlmon_multimaster_serverid.cnf VMS repl_backend LABELS mysqlmon)
 
-<<<<<<< HEAD
 # Check that standalone master is allowed. Also, MXS-4301: Allow [mAxScalE]-section
-add_test_executable_ex(NAME mysqlmon_detect_standalone_master SOURCE mysqlmon_detect_standalone_master.cpp
-=======
-# MySQL Monitor Failover Test
 add_test_executable_ex(NAME mysqlmon_detect_standalone_master SOURCE mysqlmon_detect_standalone_master.cc
->>>>>>> a56d99e3
         CONFIG mysqlmon_detect_standalone_master.cnf VMS repl_backend LABELS mysqlmon)
 
 # MySQL Monitor Failover (automatic) Test
@@ -93,13 +88,8 @@
 add_test_executable_ex(NAME mysqlmon_switchover_stress SOURCE mysqlmon_switchover_stress.cc
         CONFIG mysqlmon_switchover_stress.cnf VMS repl_backend LABELS mysqlmon LIBS mariadbmon_utils)
 
-<<<<<<< HEAD
 # Check monitoring and failover with an external master
-add_test_executable_ex(NAME mysqlmon_external_master SOURCE mysqlmon_external_master.cpp
-=======
-# Check monitoring and failover when ignore_external_masters is enabled
 add_test_executable_ex(NAME mysqlmon_external_master SOURCE mysqlmon_external_master.cc
->>>>>>> a56d99e3
         CONFIG mysqlmon_external_master.cnf VMS repl_backend LABELS mysqlmon)
 
 # Check failover, switchover and rejoin with scheduled server events
