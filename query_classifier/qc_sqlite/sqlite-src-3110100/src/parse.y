--- conflicted
+++ resolved
@@ -619,11 +619,7 @@
   // TODO: BINARY is a reserved word and should not automatically convert into an identifer.
   // TODO: However, if not here then rules such as CAST need to be modified.
   BINARY
-<<<<<<< HEAD
-  CACHE /*CASCADE*/ CAST CLOSE COLUMNKW COLUMNS COMMENT CONCURRENT /*CONFLICT*/
-=======
-  /*CASCADE*/ CAST CLOSE COLUMNKW COLUMNS COMMENT CONCURRENT /*CONFLICT*/ CONNECTION
->>>>>>> f0c4fd57
+  CACHE /*CASCADE*/ CAST CLOSE COLUMNKW COLUMNS COMMENT CONCURRENT /*CONFLICT*/ CONNECTION
   DATA DATABASE DEALLOCATE DEFERRED /*DESC*/ /*DETACH*/ DUMPFILE
   /*EACH*/ END ENGINE ENUM EXCLUSIVE /*EXPLAIN*/ EXTENDED
   FIELDS FIRST FLUSH /*FOR*/ FORMAT
@@ -636,15 +632,9 @@
   NAMES NEXT
   NO
   OF OFFSET OPEN
-<<<<<<< HEAD
-  PREVIOUS
+  PARTITIONS PREVIOUS
   QUERY QUICK
   RAISE RECURSIVE /*REINDEX*/ RELEASE /*RENAME*/ /*REPLACE*/ RESET RESTRICT ROLLBACK ROLLUP ROW
-=======
-  PARTITIONS PREVIOUS
-  QUICK
-  RAISE RECURSIVE /*REINDEX*/ RELEASE /*RENAME*/ /*REPLACE*/ RESTRICT ROLLBACK ROLLUP ROW
->>>>>>> f0c4fd57
   SAVEPOINT SELECT_OPTIONS_KW /*SEQUENCE*/ SLAVE /*START*/ STATEMENT STATUS
   TABLES TEMP TEMPTABLE /*TRIGGER*/
   /*TRUNCATE*/
