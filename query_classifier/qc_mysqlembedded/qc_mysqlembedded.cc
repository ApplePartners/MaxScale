/**
 * @section LICENCE
 *
 * This file is distributed as part of the MariaDB Corporation MaxScale. It is
 * free software: you can redistribute it and/or modify it under
 * the terms of the GNU General Public License as published by the
 * Free Software Foundation, version 2.
 *
 * This program is distributed in the hope that it will be useful,
 * but WITHOUT ANY WARRANTY; without even the implied warranty of
 * MERCHANTABILITY or FITNESS FOR A PARTICULAR PURPOSE.  See the
 * GNU General Public License for more details.
 *
 * You should have received a copy of the GNU General Public License
 * along with this program; if not, write to the Free Software
 * Foundation, Inc., 51 Franklin Street, Fifth Floor, Boston, MA
 * 02110-1301 USA.
 *
 * Copyright (c) MariaDB Corporation Ab
 * Copyright (c) 2023 MariaDB plc, Finnish Branch
 *
 * @file
 *
 */

// The server sources do not use override.
#pragma GCC diagnostic push
#pragma GCC diagnostic ignored "-Wsuggest-override"
#define EMBEDDED_LIBRARY
#define MYSQL_YACC
#define MYSQL_LEX012
#define MYSQL_SERVER
#define DBUG_OFF
#if defined (MYSQL_CLIENT)
#undef MYSQL_CLIENT
#endif
#include <my_global.h>
#include <my_config.h>
#include <mysql.h>
#include <my_sys.h>
#include <my_dbug.h>
#include <my_base.h>
// We need to get access to Item::str_value, which is protected. So we cheat.
#define protected public
#include <item.h>
#undef protected
#include <sql_list.h>
#include <mysqld_error.h>
#include <sql_class.h>
#include <sql_lex.h>
#include <embedded_priv.h>
#include <sql_lex.h>
#include <sql_parse.h>
#include <errmsg.h>
#include <client_settings.h>
// In client_settings.h mysql_server_init and mysql_server_end are defined to
// mysql_client_plugin_init and mysql_client_plugin_deinit respectively.
// Those must be undefined, so that we here really call mysql_server_[init|end].
#undef mysql_server_init
#undef mysql_server_end
#include <set_var.h>
#include <strfunc.h>
#include <item_func.h>
#pragma GCC diagnostic pop

#include <pthread.h>

#define json_type mxs_json_type
#include <maxbase/assert.hh>
#include <maxbase/string.hh>
#include <maxscale/log.hh>
#include <maxscale/query_classifier.hh>
#include <maxscale/protocol/mariadb/mysql.hh>
#include <maxscale/paths.hh>
#include <maxscale/utils.hh>
#undef UNKNOWN
#include <maxscale/modinfo.hh>

#include <stdio.h>
#include <stdlib.h>
#include <string.h>
#include <stdarg.h>
#include <set>

using namespace std;
using mxb::sv_case_eq;

#if MYSQL_VERSION_MAJOR >= 10 && MYSQL_VERSION_MINOR >= 2
#define CTE_SUPPORTED
#define WF_SUPPORTED
#endif

extern "C"
{

my_bool _db_my_assert(const char *file, int line, const char *msg)
{
    return true;
}

}

#if defined (CTE_SUPPORTED)
// We need to be able to access private data of With_element that has no
// public access methods. So, we use this very questionable method of
// making the private parts public. Ok, as qc_myselembedded is only
// used for verifying the output of qc_sqlite.
#define private public
#pragma GCC diagnostic push
#pragma GCC diagnostic ignored "-Wsuggest-override"
#include <sql_cte.h>
#pragma GCC diagnostic pop
#undef private
#endif

/**
 * Defines what a particular name should be mapped to.
 */
typedef struct name_mapping
{
    const char* from;
    const char* to;
} NAME_MAPPING;

static NAME_MAPPING function_name_mappings_default[] =
{
    {"octet_length", "length"},
    {NULL, NULL}
};

static NAME_MAPPING function_name_mappings_oracle[] =
{
    {"octet_length",           "lengthb"},
    {"decode_oracle",          "decode"},
    {"char_length",            "length"},
    {"concat_operator_oracle", "concat"},
    {"case",                   "decode"},
    {NULL,                     NULL    }
};

static const char* map_function_name(NAME_MAPPING* function_name_mappings, const char* from)
{
    NAME_MAPPING* map = function_name_mappings;
    const char* to = NULL;

    while (!to && map->from)
    {
        if (strcasecmp(from, map->from) == 0)
        {
            to = map->to;
        }
        else
        {
            ++map;
        }
    }

    return to ? to : from;
}

#if MYSQL_VERSION_MAJOR >= 10 && MYSQL_VERSION_MINOR >= 5
#define mxs_my_strdup(a, f) my_strdup(PSI_NOT_INSTRUMENTED, a, f)
#define mxs_strptr(a) a.str
#else
#define mxs_my_strdup(a, f) my_strdup(a, f)
#define mxs_strptr(a) a
#endif

#define MYSQL_COM_QUERY_HEADER_SIZE 5   /*< 3 bytes size, 1 sequence, 1 command */
#define MAX_QUERYBUF_SIZE           2048
class parsing_info_t : public QC_STMT_INFO
{
public:
    parsing_info_t(const parsing_info_t&) = delete;
    parsing_info_t& operator=(const parsing_info_t&) = delete;

    parsing_info_t(GWBUF* querybuf);
    ~parsing_info_t();

    std::string_view get_string_view(const char* zContext, const char* zNeedle)
    {
        std::string_view rv;

        const char* pMatch = nullptr;
        size_t n = strlen(zNeedle);

        auto i = this->canonical.find(zNeedle);

        if (i != std::string::npos)
        {
            pMatch = &this->canonical[i];
        }
        else
        {
            // Ok, let's try case-insensitively.
            pMatch = strcasestr(const_cast<char*>(this->canonical.c_str()), zNeedle);

            if (!pMatch)
            {
                complain_about_missing(zContext, zNeedle);

                std::string_view needle(zNeedle);

                for (const auto& scratch : this->scratchs)
                {
                    if (sv_case_eq(std::string_view(scratch.data(), scratch.size()), needle))
                    {
                        pMatch = scratch.data();
                        break;
                    }
                }

                if (!pMatch)
                {
                    this->scratchs.emplace_back(needle.begin(), needle.end());

                    const auto& scratch = this->scratchs.back();

                    pMatch = scratch.data();
                }
            }
        }

        rv = std::string_view(pMatch, n);

        return rv;
    }

    void populate_field_info(QC_FIELD_INFO& info,
                             const char* zDatabase, const char* zTable, const char* zColumn)
    {
        if (zDatabase)
        {
            info.database = get_string_view("database", zDatabase);
        }

        if (zTable)
        {
            info.table = get_string_view("table", zTable);
        }

        mxb_assert(zColumn);
        info.column = get_string_view("column", zColumn);
    }

    void complain_about_missing(const char* zWhat, const char* zKey)
    {
#if defined(SS_DEBUG)
        if (strcmp(zKey, "<>") != 0                        // != => <>
            && strcasecmp(zKey, "cast") != 0               // convert() => cast()
            && strcasecmp(zKey, "current_timestamp") != 0  // now() => current_timestamp()
            && strcasecmp(zKey, "ifnull") != 0             // NVL() => ifnull()
            && strcasecmp(zKey, "isnull") != 0             // is null => isnull()
            && strcasecmp(zKey, "isnotnull") != 0          // is not null => isnotnull()
            && strcasecmp(zKey, "date_add_interval") != 0) // Various date functions
        {
            MXB_WARNING("The %s '%s' is not found in the canonical statement '%s' created from "
                        "the statement '%s'.",
                        zWhat, zKey, this->canonical.c_str(), this->pi_query_plain_str);
        }
#endif
    }

    MYSQL*               pi_handle { nullptr } ;            /*< parsing info object pointer */
    char*                pi_query_plain_str { nullptr };   /*< query as plain string */
    QC_FIELD_INFO*       field_infos { nullptr };
    size_t               field_infos_len { 0 };
    size_t               field_infos_capacity { 0 };
    QC_FUNCTION_INFO*    function_infos { 0 };
    size_t               function_infos_len { 0 };
    size_t               function_infos_capacity { 0 };
    GWBUF*               preparable_stmt { 0 };
    qc_parse_result_t    result { QC_QUERY_INVALID };
    int32_t              type_mask { 0 };
    NAME_MAPPING*        function_name_mappings { 0 };
    string               created_table_name;
    vector<string>       database_names;
    vector<string>       table_names;
    vector<string>       full_table_names;
    string               prepare_name;
    string               canonical;
    vector<vector<char>> scratchs;
};

#define QTYPE_LESS_RESTRICTIVE_THAN_WRITE(t) (t < QUERY_TYPE_WRITE ? true : false)

static THD*          get_or_create_thd_for_parsing(MYSQL* mysql, char* query_str);
static unsigned long set_client_flags(MYSQL* mysql);
static bool          create_parse_tree(THD* thd);
static uint32_t      resolve_query_type(parsing_info_t*, THD* thd);
static bool          skygw_stmt_causes_implicit_commit(LEX* lex, int* autocommit_stmt);

static int             is_autocommit_stmt(LEX* lex);
static parsing_info_t* parsing_info_init(GWBUF* querybuf);
/** Free THD context and close MYSQL */
static void        parsing_info_done(void* ptr);
static TABLE_LIST* skygw_get_affected_tables(void* lexptr);
static bool        ensure_query_is_parsed(GWBUF* query);
static bool        parse_query(GWBUF* querybuf);
static bool        query_is_parsed(GWBUF* buf);
int32_t            qc_mysql_get_field_info(GWBUF* buf, const QC_FIELD_INFO** infos, uint32_t* n_infos);

#if MYSQL_VERSION_MAJOR >= 10 && MYSQL_VERSION_MINOR >= 3
inline void get_string_and_length(const LEX_CSTRING& ls, const char** s, size_t* length)
{
    *s = ls.str;
    *length = ls.length;
}
#else
inline void get_string_and_length(const char* cs, const char** s, size_t* length)
{
    *s = cs;
    *length = cs ? strlen(cs) : 0;
}
#endif

#if MYSQL_VERSION_MAJOR >= 10 && MYSQL_VERSION_MINOR >= 4
#define MARIADB_10_4

class Expose_Lex_prepared_stmt
{
    Lex_ident_sys m_name; // Statement name (in all queries)
    Item *m_code;         // PREPARE or EXECUTE IMMEDIATE source expression
    List<Item> m_params;  // List of parameters for EXECUTE [IMMEDIATE]

public:
    static Item* code(Lex_prepared_stmt* lps)
    {
        return reinterpret_cast<Expose_Lex_prepared_stmt*>(lps)->m_code;
    }
};

static_assert(sizeof(Lex_prepared_stmt) == sizeof(Expose_Lex_prepared_stmt),
              "Update Expose_Lex_prepared_stmt, some member variable(s) is(are) missing.");

#define QCME_STRING(name, s) LEX_CSTRING name { s, strlen(s) }

inline int qcme_thd_set_db(THD* thd, LEX_CSTRING& s)
{
    return thd->set_db(&s);
}

inline bool qcme_item_is_int(Item* item)
{
    return
        item->type() == Item::CONST_ITEM
        && static_cast<Item_basic_value*>(item)->const_ptr_longlong();
}

inline bool qcme_item_is_string(Item* item)
{
    return
        item->type() == Item::CONST_ITEM
        && static_cast<Item_basic_value*>(item)->const_ptr_string();
}

inline const char* qcme_string_get(const LEX_CSTRING& s)
{
    return s.str && s.length ? s.str : (s.str != nullptr && *s.str == 0 ? s.str : nullptr);
}

#define QC_CF_IMPLICIT_COMMIT_BEGIN CF_IMPLICIT_COMMIT_BEGIN
#define QC_CF_IMPLICIT_COMMIT_END   CF_IMPLICIT_COMMIT_END

inline SELECT_LEX* qcme_get_first_select_lex(LEX* lex)
{
    return lex->first_select_lex();
}

inline const LEX_CSTRING& qcme_get_prepared_stmt_name(LEX* lex)
{
    Lex_prepared_stmt& prepared_stmt = lex->prepared_stmt;
    return prepared_stmt.name();
}

inline Item* qcme_get_prepared_stmt_code(LEX* lex)
{
    return Expose_Lex_prepared_stmt::code(&lex->prepared_stmt);
}

extern "C"
{

void _db_flush_(void)
{
}

}

#else

#define QCME_STRING(name, s) const char* name = s

inline int qcme_thd_set_db(THD* thd, const char* s)
{
    return thd->set_db(s, strlen(s));
}

inline bool qcme_item_is_int(Item* item)
{
    return item->type() == Item::INT_ITEM;
}

inline bool qcme_item_is_string(Item* item)
{
    return item->type() == Item::STRING_ITEM;
}

inline const char* qcme_string_get(const char* s)
{
    return s;
}

#define QC_CF_IMPLICIT_COMMIT_BEGIN CF_IMPLICT_COMMIT_BEGIN
#define QC_CF_IMPLICIT_COMMIT_END   CF_IMPLICIT_COMMIT_END

inline SELECT_LEX* qcme_get_first_select_lex(LEX* lex)
{
    return &lex->select_lex;
}

#if MYSQL_VERSION_MINOR >= 3

const LEX_CSTRING& qcme_get_prepared_stmt_name(LEX* lex)
{
    return lex->prepared_stmt_name;
}

inline Item* qcme_get_prepared_stmt_code(LEX* lex)
{
    return lex->prepared_stmt_code;
}

#else

const LEX_STRING& qcme_get_prepared_stmt_name(LEX* lex)
{
    return lex->prepared_stmt_name;
}

#endif

#endif


static struct
{
    qc_sql_mode_t   sql_mode;
    pthread_mutex_t sql_mode_mutex;
    NAME_MAPPING*   function_name_mappings;
} this_unit =
{
    QC_SQL_MODE_DEFAULT,
    PTHREAD_MUTEX_INITIALIZER,
    function_name_mappings_default
};

static thread_local struct
{
    qc_sql_mode_t sql_mode;
    uint32_t      options;
    NAME_MAPPING* function_name_mappings;
    // The version information is not used; the embedded library parses according
    // to the version of the embedded library it has been linked with. However, we
    // need to store the information so that qc_[get|set]_server_version will work.
    uint64_t version;
} this_thread =
{
    QC_SQL_MODE_DEFAULT,
    0,
    function_name_mappings_default,
    0
};


parsing_info_t::parsing_info_t(GWBUF* querybuf)
    : canonical(querybuf->get_canonical())
{
    MYSQL* mysql = mysql_init(NULL);
    mxb_assert(mysql);

    /** Set methods and authentication to mysql */
    mysql_options(mysql, MYSQL_READ_DEFAULT_GROUP, "libmysqld_skygw");
    mysql_options(mysql, MYSQL_OPT_USE_EMBEDDED_CONNECTION, NULL);

    const char* user = "skygw";
    const char* db = "skygw";

    mysql->methods = &embedded_methods;
    mysql->user = mxs_my_strdup(user, MYF(0));
    mysql->db = mxs_my_strdup(db, MYF(0));
    mysql->passwd = NULL;

    /** Set handle and free function to parsing info struct */
    this->pi_handle = mysql;
    mxb_assert(this_thread.function_name_mappings);
    this->function_name_mappings = this_thread.function_name_mappings;

    auto* data = GWBUF_DATA(querybuf);
    auto len = MYSQL_GET_PAYLOAD_LEN(data) - 1;      /*< distract 1 for packet type byte */

    this->pi_query_plain_str = static_cast<char*>(malloc(len + 1));

    memcpy(this->pi_query_plain_str, &data[5], len);
    memset(&this->pi_query_plain_str[len], 0, 1);
}

parsing_info_t::~parsing_info_t()
{
    MYSQL* mysql = this->pi_handle;

    if (mysql->thd != NULL)
    {
        auto* thd = (THD*) mysql->thd;
        thd->end_statement();
        thd->cleanup_after_query();
        (*mysql->methods->free_embedded_thd)(mysql);
        mysql->thd = NULL;
    }

    mysql_close(mysql);

    /** Free plain text query string */
    if (this->pi_query_plain_str != NULL)
    {
        free(this->pi_query_plain_str);
    }

    free(this->field_infos);

    for (size_t i = 0; i < this->function_infos_len; ++i)
    {
        QC_FUNCTION_INFO& fi = this->function_infos[i];

        for (size_t j = 0; j < fi.n_fields; ++j)
        {
            QC_FIELD_INFO& field = fi.fields[j];
        }
        free(fi.fields);
    }
    free(this->function_infos);

    gwbuf_free(this->preparable_stmt);
}


/**
 * Ensures that the query is parsed. If it is not already parsed, it
 * will be parsed.
 *
 * @return true if the query is parsed, false otherwise.
 */
bool ensure_query_is_parsed(GWBUF* query)
{
    bool parsed = query_is_parsed(query);

    if (!parsed)
    {
        // Instead of modifying global_system_variables, from which
        // thd->variables.sql_mode will be initialied, we should modify
        // thd->variables.sql_mode _after_ it has been created and
        // initialized.
        //
        // However, for whatever reason, the offset of that variable is
        // different when accessed from within libmysqld and qc_mysqlembedded,
        // so we will not modify the right variable even if it appears we do.
        //
        // So, for the time being we modify global_system_variables.sql_mode and
        // serialize the parsing. That's ok, since qc_mysqlembedded is only
        // used for verifying the behaviour of qc_sqlite.

        MXB_AT_DEBUG(int rv);

        MXB_AT_DEBUG(rv = ) pthread_mutex_lock(&this_unit.sql_mode_mutex);
        mxb_assert(rv == 0);

        if (this_thread.sql_mode == QC_SQL_MODE_ORACLE)
        {
            global_system_variables.sql_mode |= MODE_ORACLE;
        }
        else
        {
            global_system_variables.sql_mode &= ~MODE_ORACLE;
        }

        parsed = parse_query(query);

        MXB_AT_DEBUG(rv = ) pthread_mutex_unlock(&this_unit.sql_mode_mutex);
        mxb_assert(rv == 0);

        if (!parsed)
        {
            MXB_ERROR("Unable to parse query, out of resources?");
        }
    }

    return parsed;
}

int32_t qc_mysql_parse(GWBUF* querybuf, uint32_t collect, int32_t* result)
{
    bool parsed = ensure_query_is_parsed(querybuf);

    // Since the query is parsed using the same parser - subject to version
    // differences between the embedded library and the server - either the
    // query is valid and hence correctly parsed, or the query is invalid in
    // which case the server will also consider it invalid and reject it. So,
    // it's always ok to claim it has been parsed.

    if (parsed)
    {
        parsing_info_t* pi = (parsing_info_t*) querybuf->get_classifier_data();
        mxb_assert(pi);

        *result = pi->result;
    }
    else
    {
        *result = QC_QUERY_INVALID;
    }

    return QC_RESULT_OK;
}

int32_t qc_mysql_get_type_mask(GWBUF* querybuf, uint32_t* type_mask)
{
    int32_t rv = QC_RESULT_OK;

    *type_mask = QUERY_TYPE_UNKNOWN;
    MYSQL* mysql;
    bool succp;

    mxb_assert_message(querybuf != NULL, ("querybuf is NULL"));

    if (querybuf == NULL)
    {
        succp = false;
        goto retblock;
    }

    succp = ensure_query_is_parsed(querybuf);

    /** Read thd pointer and resolve the query type with it. */
    if (succp)
    {
        parsing_info_t* pi;

        pi = (parsing_info_t*) querybuf->get_classifier_data();

        if (pi != NULL)
        {
            mysql = (MYSQL*) pi->pi_handle;

            /** Find out the query type */
            if (mysql != NULL)
            {
                *type_mask = resolve_query_type(pi, (THD*) mysql->thd);
#if MYSQL_VERSION_MAJOR >= 10 && MYSQL_VERSION_MINOR >= 3
                // If in 10.3 mode we need to ensure that sequence related functions
                // are taken into account. That we can ensure by querying for the fields.
                const QC_FIELD_INFO* field_infos;
                uint32_t n_field_infos;

                rv = qc_mysql_get_field_info(querybuf, &field_infos, &n_field_infos);

                if (rv == QC_RESULT_OK)
                {
                    *type_mask |= pi->type_mask;
                }
#endif
            }
        }
    }

retblock:
    return rv;
}

/**
 * Create parsing info and try to parse the query included in the query buffer.
 * Store pointer to created parse_tree_t object to buffer.
 *
 * @param querybuf buffer including the query and possibly the parsing information
 *
 * @return true if succeed, false otherwise
 */
static bool parse_query(GWBUF* querybuf)
{
    bool succp;
    THD* thd;
    uint8_t* data;
    size_t len;
    char* query_str = NULL;
    parsing_info_t* pi;

    /** Do not parse without releasing previous parse info first */
    mxb_assert(!query_is_parsed(querybuf));

    if (querybuf == NULL || query_is_parsed(querybuf))
    {
        MXB_ERROR("Query is NULL (%p) or query is already parsed.", querybuf);
        return false;
    }

    /** Create parsing info */
    pi = parsing_info_init(querybuf);

    /** Get one or create new THD object to be use in parsing */
    thd = get_or_create_thd_for_parsing((MYSQL*) pi->pi_handle, pi->pi_query_plain_str);
    mxb_assert(thd);

    /**
     * Create parse_tree inside thd.
     * thd and lex are readable even if creating parse tree fails.
     */
    if (create_parse_tree(thd))
    {
        pi->result = QC_QUERY_PARSED;
    }

    /** Add complete parsing info struct to the query buffer */
    querybuf->set_classifier_data(pi, parsing_info_done);

    // By calling qc_mysql_get_field_info() now, the result will be
    // QC_QUERY_PARTIALLY_PARSED, if some field is not found in the
    // canonical string.
    const QC_FIELD_INFO* infos;
    uint32_t n_infos;
    qc_mysql_get_field_info(querybuf, &infos, &n_infos);

    return true;
}

/**
 * If buffer has non-NULL gwbuf_parsing_info it is parsed and it has parsing
 * information included.
 *
 * @param buf buffer being examined
 *
 * @return true or false
 */
static bool query_is_parsed(GWBUF* buf)
{
    return buf != NULL && gwbuf_is_parsed(buf);
}

/**
 * Create a thread context, thd, init embedded server, connect to it, and allocate
 * query to thd.
 *
 * Parameters:
 * @param mysql         Database handle
 *
 * @param query_str     Query in plain txt string
 *
 * @return Thread context pointer
 *
 */
static THD* get_or_create_thd_for_parsing(MYSQL* mysql, char* query_str)
{
    THD* thd = NULL;
    unsigned long client_flags;
    char* db = mysql->options.db;
    bool failp = FALSE;
    size_t query_len;

    mxb_assert_message(mysql != NULL, ("mysql is NULL"));
    mxb_assert_message(query_str != NULL, ("query_str is NULL"));

    query_len = strlen(query_str);
    client_flags = set_client_flags(mysql);

    /** Get THD.
     * NOTE: Instead of creating new every time, THD instance could
     * be get from a pool of them.
     */
    thd = (THD*) create_embedded_thd(client_flags);

    if (thd == NULL)
    {
        MXB_ERROR("Failed to create thread context for parsing.");
        goto return_thd;
    }

    mysql->thd = thd;
    init_embedded_mysql(mysql, client_flags);
    failp = check_embedded_connection(mysql, db);

    if (failp)
    {
        MXB_ERROR("Call to check_embedded_connection failed.");
        goto return_err_with_thd;
    }

    thd->clear_data_list();

    /** Check that we are calling the client functions in right order */
    if (mysql->status != MYSQL_STATUS_READY)
    {
        set_mysql_error(mysql, CR_COMMANDS_OUT_OF_SYNC, unknown_sqlstate);
        MXB_ERROR("Invalid status %d in embedded server.",
                  mysql->status);
        goto return_err_with_thd;
    }

    /** Clear result variables */
    thd->current_stmt = NULL;
    thd->store_globals();
    /**
     * We have to call free_old_query before we start to fill mysql->fields
     * for new query. In the case of embedded server we collect field data
     * during query execution (not during data retrieval as it is in remote
     * client). So we have to call free_old_query here
     */
    free_old_query(mysql);
    thd->extra_length = query_len;
    thd->extra_data = query_str;
    alloc_query(thd, query_str, query_len);
    goto return_thd;

return_err_with_thd:
    (*mysql->methods->free_embedded_thd)(mysql);
    thd = 0;
    mysql->thd = 0;
return_thd:
    return thd;
}

/**
 * @node  Set client flags. This is copied from libmysqld.c:mysql_real_connect
 *
 * Parameters:
 * @param mysql - <usage>
 *          <description>
 *
 * @return
 *
 *
 * @details (write detailed description here)
 *
 */
static unsigned long set_client_flags(MYSQL* mysql)
{
    unsigned long f = 0;

    f |= mysql->options.client_flag;

    /* Send client information for access check */
    f |= CLIENT_CAPABILITIES;

    if (f & CLIENT_MULTI_STATEMENTS)
    {
        f |= CLIENT_MULTI_RESULTS;
    }

    /**
     * No compression in embedded as we don't send any data,
     * and no pluggable auth, as we cannot do a client-server dialog
     */
    f &= ~(CLIENT_COMPRESS | CLIENT_PLUGIN_AUTH);

    if (mysql->options.db != NULL)
    {
        f |= CLIENT_CONNECT_WITH_DB;
    }

    return f;
}

static bool create_parse_tree(THD* thd)
{
    Parser_state parser_state;
    bool failp = FALSE;

    QCME_STRING(virtual_db, "skygw_virtual");

    if (parser_state.init(thd, thd->query(), thd->query_length()))
    {
        failp = TRUE;
        goto return_here;
    }

    thd->reset_for_next_command();

    /**
     * Set some database to thd so that parsing won't fail because of
     * missing database. Then parse.
     */
    failp = qcme_thd_set_db(thd, virtual_db);

    if (failp)
    {
        MXB_ERROR("Failed to set database in thread context.");
    }

    failp = parse_sql(thd, &parser_state, NULL);

    if (failp)
    {
        MXB_DEBUG("%lu [readwritesplit:create_parse_tree] failed to "
                  "create parse tree.",
                  pthread_self());
    }

return_here:
    return !failp;
}

/**
 * Sniff whether the statement is
 *
 *    SET ROLE ...
 *    SET NAMES ...
 *    SET PASSWORD ...
 *    SET CHARACTER ...
 *
 * Depending on what kind of SET statement it is, the parser of the embedded
 * library creates instances of set_var_user, set_var, set_var_password,
 * set_var_role, etc. that all are derived from set_var_base. However, there
 * is no type-information available in set_var_base, which is the type of the
 * instances when accessed from the lexer. Consequently, we cannot know what
 * kind of statment it is based on that, only whether it is a system variable
 * or not.
 *
 * Consequently, we just look at the string and deduce whether it is a
 * set [ROLE|NAMES|PASSWORD|CHARACTER] statement.
 */
enum set_type_t
{
    SET_TYPE_CHARACTER,
    SET_TYPE_NAMES,
    SET_TYPE_PASSWORD,
    SET_TYPE_ROLE,
    SET_TYPE_DEFAULT_ROLE,
    SET_TYPE_TRANSACTION,
    SET_TYPE_UNKNOWN,
};

set_type_t get_set_type2(const char* s)
{
    set_type_t rv = SET_TYPE_UNKNOWN;

    while (isspace(*s))
    {
        ++s;
    }

    const char* token = s;

    while (!isspace(*s) && (*s != 0) && (*s != '='))
    {
        ++s;
    }

    if (s - token == 4)     // Might be "role"
    {
        if (strncasecmp(token, "role", 4) == 0)
        {
            // YES it was!
            rv = SET_TYPE_ROLE;
        }
    }
    else if (s - token == 5)    // Might be "names"
    {
        if (strncasecmp(token, "names", 5) == 0)
        {
            // YES it was!
            rv = SET_TYPE_NAMES;
        }
    }
    else if (s - token == 6)    // Might be "global"
    {
        if (strncasecmp(token, "global", 6) == 0)
        {
            rv = get_set_type2(s);
        }
    }
    else if (s - token == 7)    // Might be "default" || "session"
    {
        if (strncasecmp(token, "default", 7) == 0)
        {
            // YES it was!
            while (isspace(*s))
            {
                ++s;
            }

            token = s;

            while (!isspace(*s) && (*s != 0) && (*s != '='))
            {
                ++s;
            }

            if (s - token == 4) // Might be "role"
            {
                if (strncasecmp(token, "role", 4) == 0)
                {
                    rv = SET_TYPE_DEFAULT_ROLE;
                }
            }
        }
        else if (strncasecmp(token, "session", 7) == 0)
        {
            rv = get_set_type2(s);
        }
    }
    else if (s - token == 8)    // Might be "password
    {
        if (strncasecmp(token, "password", 8) == 0)
        {
            // YES it was!
            rv = SET_TYPE_PASSWORD;
        }
    }
    else if (s - token == 9)    // Might be "character"
    {
        if (strncasecmp(token, "character", 9) == 0)
        {
            // YES it was!
            rv = SET_TYPE_CHARACTER;
        }
    }
    else if (s - token == 11)   // Might be "transaction"
    {
        if (strncasecmp(token, "transaction", 11) == 0)
        {
            // YES it was!
            rv = SET_TYPE_TRANSACTION;
        }
    }

    return rv;
}

set_type_t get_set_type(const char* s)
{
    set_type_t rv = SET_TYPE_UNKNOWN;

    // Remove space from the beginning.
    while (isspace(*s))
    {
        ++s;
    }

    const char* token = s;

    // Find next non-space character.
    while (!isspace(*s) && (*s != 0))
    {
        ++s;
    }

    if (s - token == 3)     // Might be "set"
    {
        if (strncasecmp(token, "set", 3) == 0)
        {
            rv = get_set_type2(s);
        }
    }

    return rv;
}

/**
 * Detect query type by examining parsed representation of it.
 *
 * @param pi    The parsing info.
 * @param thd   MariaDB thread context.
 *
 * @return Copy of query type value.
 *
 *
 * @details Query type is deduced by checking for certain properties
 * of them. The order is essential. Some SQL commands have multiple
 * flags set and changing the order in which flags are tested,
 * the resulting type may be different.
 *
 */
static uint32_t resolve_query_type(parsing_info_t* pi, THD* thd)
{
    qc_query_type_t qtype = QUERY_TYPE_UNKNOWN;
    uint32_t type = QUERY_TYPE_UNKNOWN;
    int set_autocommit_stmt = -1;   /*< -1 no, 0 disable, 1 enable */
    LEX* lex;
    Item* item;
    /**
     * By default, if sql_log_bin, that is, recording data modifications
     * to binary log, is disabled, gateway treats operations normally.
     * Effectively nothing is replicated.
     * When force_data_modify_op_replication is TRUE, gateway distributes
     * all write operations to all nodes.
     */
#if defined (NOT_IN_USE)
    bool force_data_modify_op_replication;
    force_data_modify_op_replication = FALSE;
#endif /* NOT_IN_USE */
    mxb_assert_message(thd != NULL, ("thd is NULL\n"));

    lex = thd->lex;

    /** SELECT ..INTO variable|OUTFILE|DUMPFILE */
    if (lex->result != NULL)
    {
        if (dynamic_cast<select_to_file*>(lex->result))
        {
            // SELECT ... INTO DUMPFILE|OUTFILE ...
            type = QUERY_TYPE_WRITE;
        }
        else
        {
            // SELECT ... INTO @var
            type = QUERY_TYPE_GSYSVAR_WRITE;
        }
        goto return_qtype;
    }

    if (lex->describe)
    {
        type = QUERY_TYPE_READ;
        goto return_qtype;
    }

    if (skygw_stmt_causes_implicit_commit(lex, &set_autocommit_stmt))
    {
        if (mxb_log_should_log(LOG_INFO))
        {
            if (sql_command_flags[lex->sql_command] & QC_CF_IMPLICIT_COMMIT_BEGIN)
            {
                MXB_INFO("Implicit COMMIT before executing the next command.");
            }
            else if (sql_command_flags[lex->sql_command] & QC_CF_IMPLICIT_COMMIT_END)
            {
                MXB_INFO("Implicit COMMIT after executing the next command.");
            }
        }

        if (set_autocommit_stmt == 1)
        {
            type |= QUERY_TYPE_ENABLE_AUTOCOMMIT;
            type |= QUERY_TYPE_COMMIT;
        }
    }

    if (set_autocommit_stmt == 0)
    {
        if (mxb_log_should_log(LOG_INFO))
        {
            MXB_INFO("Disable autocommit : implicit START TRANSACTION"
                     " before executing the next command.");
        }

        type |= QUERY_TYPE_DISABLE_AUTOCOMMIT;
        type |= QUERY_TYPE_BEGIN_TRX;
    }

    if (lex->sql_command == SQLCOM_SHOW_STATUS)
    {
        if (lex->option_type == OPT_GLOBAL)
        {
            // Force to master.
            type = QUERY_TYPE_WRITE;
        }
        else
        {
            type = QUERY_TYPE_READ;
        }

        goto return_qtype;
    }

    if (lex->sql_command == SQLCOM_SHOW_VARIABLES)
    {
        if (lex->option_type == OPT_GLOBAL)
        {
            type |= QUERY_TYPE_GSYSVAR_READ;
        }
        else
        {
            type |= QUERY_TYPE_SYSVAR_READ;
        }

        goto return_qtype;
    }

    if (lex->option_type == OPT_GLOBAL && lex->sql_command != SQLCOM_SET_OPTION)
    {
        /**
         * REVOKE ALL, ASSIGN_TO_KEYCACHE,
         * PRELOAD_KEYS, FLUSH, RESET, CREATE|ALTER|DROP SERVER
         */
        type |= QUERY_TYPE_GSYSVAR_WRITE;

        goto return_qtype;
    }

    if (lex->sql_command == SQLCOM_SET_OPTION)
    {
        switch (get_set_type(pi->pi_query_plain_str))
        {
        case SET_TYPE_PASSWORD:
            type |= QUERY_TYPE_WRITE;
            break;

        case SET_TYPE_DEFAULT_ROLE:
            type |= QUERY_TYPE_WRITE;
            break;

        case SET_TYPE_NAMES:
            {
                type |= QUERY_TYPE_SESSION_WRITE;

                List_iterator<set_var_base> ilist(lex->var_list);

                while (set_var_base* var = ilist++)
                {
                    if (var->is_system())
                    {
                        type |= QUERY_TYPE_GSYSVAR_WRITE;
                    }
                }
            }
            break;

        case SET_TYPE_TRANSACTION:
            {
                type |= QUERY_TYPE_SESSION_WRITE;

                if (lex->option_type == SHOW_OPT_GLOBAL)
                {
                    type |= QUERY_TYPE_GSYSVAR_WRITE;
                }
                else
                {
                    if (lex->option_type != SHOW_OPT_SESSION)
                    {
                        type |= QUERY_TYPE_NEXT_TRX;
                    }

                    List_iterator<set_var_base> ilist(lex->var_list);

                    while (set_var* var = static_cast<set_var*>(ilist++))
                    {
                        mxb_assert(var);
                        var->update(thd);

                        if (thd->tx_read_only)
                        {
                            if (strcasestr(pi->pi_query_plain_str, "write"))
                            {
                                type |= QUERY_TYPE_READWRITE;
                            }
                            else
                            {
                                type |= QUERY_TYPE_READONLY;
                            }
                        }
                    }
                }
            }
            break;

        case SET_TYPE_UNKNOWN:
            {
                type |= QUERY_TYPE_SESSION_WRITE;
                /** Either user- or system variable write */
                List_iterator<set_var_base> ilist(lex->var_list);
                size_t n = 0;

                while (set_var_base* var = ilist++)
                {
                    if (var->is_system())
                    {
                        type |= QUERY_TYPE_GSYSVAR_WRITE;
                    }
                    else
                    {
                        type |= QUERY_TYPE_USERVAR_WRITE;
                    }
                    ++n;
                }

                if (n == 0)
                {
                    type |= QUERY_TYPE_GSYSVAR_WRITE;
                }
            }
            break;

        default:
            type |= QUERY_TYPE_SESSION_WRITE;
        }

        goto return_qtype;
    }

    /**
     * 1:ALTER TABLE, TRUNCATE, REPAIR, OPTIMIZE, ANALYZE, CHECK.
     * 2:CREATE|ALTER|DROP|TRUNCATE|RENAME TABLE, LOAD, CREATE|DROP|ALTER DB,
     *   CREATE|DROP INDEX, CREATE|DROP VIEW, CREATE|DROP TRIGGER,
     *   CREATE|ALTER|DROP EVENT, UPDATE, INSERT, INSERT(SELECT),
     *   DELETE, REPLACE, REPLACE(SELECT), CREATE|RENAME|DROP USER,
     *   GRANT, REVOKE, OPTIMIZE, CREATE|ALTER|DROP FUNCTION|PROCEDURE,
     *   CREATE SPFUNCTION, INSTALL|UNINSTALL PLUGIN
     */
    if (is_log_table_write_query(lex->sql_command)
        || is_update_query(lex->sql_command))
    {
#if defined (NOT_IN_USE)

        if (thd->variables.sql_log_bin == 0
            && force_data_modify_op_replication)
        {
            /** Not replicated */
            type |= QUERY_TYPE_SESSION_WRITE;
        }
        else
#endif /* NOT_IN_USE */
        {
            /** Written to binlog, that is, replicated except tmp tables */
            type |= QUERY_TYPE_WRITE;   /*< to master */

            if (lex->sql_command == SQLCOM_CREATE_TABLE
                && (lex->create_info.options & HA_LEX_CREATE_TMP_TABLE))
            {
                type |= QUERY_TYPE_CREATE_TMP_TABLE;    /*< remember in router */
            }
        }
    }

    /** Try to catch session modifications here */
    switch (lex->sql_command)
    {
    case SQLCOM_EMPTY_QUERY:
        type |= QUERY_TYPE_READ;
        break;

    case SQLCOM_CHANGE_DB:
        type |= QUERY_TYPE_SESSION_WRITE;
        break;

    case SQLCOM_DEALLOCATE_PREPARE:
        type |= QUERY_TYPE_DEALLOC_PREPARE;
        break;

    case SQLCOM_SELECT:
        type |= QUERY_TYPE_READ;
        break;

    case SQLCOM_CALL:
        type |= QUERY_TYPE_WRITE;
        break;

    case SQLCOM_BEGIN:
        type |= QUERY_TYPE_BEGIN_TRX;
        if (lex->start_transaction_opt & MYSQL_START_TRANS_OPT_READ_WRITE)
        {
            type |= QUERY_TYPE_WRITE;
        }
        else if (lex->start_transaction_opt & MYSQL_START_TRANS_OPT_READ_ONLY)
        {
            type |= QUERY_TYPE_READ;
        }
        goto return_qtype;
        break;

    case SQLCOM_COMMIT:
        type |= QUERY_TYPE_COMMIT;
        goto return_qtype;
        break;

    case SQLCOM_ROLLBACK:
        type |= QUERY_TYPE_ROLLBACK;
        goto return_qtype;
        break;

    case SQLCOM_PREPARE:
        type |= QUERY_TYPE_PREPARE_NAMED_STMT;
        goto return_qtype;
        break;

    case SQLCOM_SET_OPTION:
        type |= QUERY_TYPE_SESSION_WRITE;
        goto return_qtype;
        break;

    case SQLCOM_SHOW_DATABASES:
        type |= QUERY_TYPE_SHOW_DATABASES;
        goto return_qtype;
        break;

    case SQLCOM_SHOW_TABLES:
    case SQLCOM_SHOW_TABLE_STATUS:
        type |= QUERY_TYPE_SHOW_TABLES;
        goto return_qtype;
        break;

    case SQLCOM_SHOW_CREATE:
    case SQLCOM_SHOW_CREATE_DB:
    case SQLCOM_SHOW_CREATE_FUNC:
    case SQLCOM_SHOW_CREATE_PROC:
    case SQLCOM_SHOW_FIELDS:
    case SQLCOM_SHOW_FUNC_CODE:
    case SQLCOM_SHOW_GRANTS:
    case SQLCOM_SHOW_PROC_CODE:
    case SQLCOM_SHOW_SLAVE_HOSTS:
    case SQLCOM_SHOW_SLAVE_STAT:
    case SQLCOM_SHOW_STATUS:
        type |= QUERY_TYPE_READ;
        goto return_qtype;
        break;

    case SQLCOM_END:
        goto return_qtype;
        break;

    case SQLCOM_RESET:
        if (lex->type & REFRESH_QUERY_CACHE)
        {
            type |= QUERY_TYPE_SESSION_WRITE;
        }
        else
        {
            type |= QUERY_TYPE_WRITE;
        }
        break;

    case SQLCOM_XA_START:
        type |= QUERY_TYPE_BEGIN_TRX;
        break;

    case SQLCOM_XA_END:
        type |= QUERY_TYPE_COMMIT;
        break;

    default:
        type |= QUERY_TYPE_WRITE;
        break;
    }

#if defined (UPDATE_VAR_SUPPORT)

    if (QTYPE_LESS_RESTRICTIVE_THAN_WRITE(type))
#endif
    // TODO: This test is meaningless, since at this point
    // TODO: qtype (not type) is QUERY_TYPE_UNKNOWN.
    if (qc_query_is_type(qtype, QUERY_TYPE_UNKNOWN)
        || qc_query_is_type(qtype, QUERY_TYPE_LOCAL_READ)
        || qc_query_is_type(qtype, QUERY_TYPE_READ)
        || qc_query_is_type(qtype, QUERY_TYPE_USERVAR_READ)
        || qc_query_is_type(qtype, QUERY_TYPE_SYSVAR_READ)
        || qc_query_is_type(qtype, QUERY_TYPE_GSYSVAR_READ))
    {
        /**
         * These values won't change qtype more restrictive than write.
         * UDFs and procedures could possibly cause session-wide write,
         * but unless their content is replicated this is a limitation
         * of this implementation.
         * In other words : UDFs and procedures are not allowed to
         * perform writes which are not replicated but need to repeat
         * in every node.
         * It is not sure if such statements exist. vraa 25.10.13
         */

        /**
         * Search for system functions, UDFs and stored procedures.
         */
        for (item = thd->free_list; item != NULL; item = item->next)
        {
            Item::Type itype;

            itype = item->type();

            if (itype == Item::SUBSELECT_ITEM)
            {
                continue;
            }
            else if (itype == Item::FUNC_ITEM)
            {
                int func_qtype = QUERY_TYPE_UNKNOWN;
                /**
                 * Item types:
                 * FIELD_ITEM = 0, FUNC_ITEM,
                 * SUM_FUNC_ITEM,  STRING_ITEM,    INT_ITEM,
                 * REAL_ITEM,      NULL_ITEM,      VARBIN_ITEM,
                 * COPY_STR_ITEM,  FIELD_AVG_ITEM,
                 * DEFAULT_VALUE_ITEM,             PROC_ITEM,
                 * COND_ITEM,      REF_ITEM,       FIELD_STD_ITEM,
                 * FIELD_VARIANCE_ITEM,
                 * INSERT_VALUE_ITEM,
                 * SUBSELECT_ITEM, ROW_ITEM,       CACHE_ITEM,
                 * TYPE_HOLDER,    PARAM_ITEM,
                 * TRIGGER_FIELD_ITEM,             DECIMAL_ITEM,
                 * XPATH_NODESET,  XPATH_NODESET_CMP,
                 * VIEW_FIXER_ITEM,
                 * EXPR_CACHE_ITEM == 27
                 **/

                Item_func::Functype ftype;
                ftype = ((Item_func*) item)->functype();

                /**
                 * Item_func types:
                 *
                 * UNKNOWN_FUNC = 0,EQ_FUNC,      EQUAL_FUNC,
                 * NE_FUNC,         LT_FUNC,      LE_FUNC,
                 * GE_FUNC,         GT_FUNC,      FT_FUNC,
                 * LIKE_FUNC == 10, ISNULL_FUNC,  ISNOTNULL_FUNC,
                 * COND_AND_FUNC,   COND_OR_FUNC, XOR_FUNC,
                 * BETWEEN,         IN_FUNC,
                 * MULT_EQUAL_FUNC, INTERVAL_FUNC,
                 * ISNOTNULLTEST_FUNC == 20,
                 * SP_EQUALS_FUNC,  SP_DISJOINT_FUNC,
                 * SP_INTERSECTS_FUNC,
                 * SP_TOUCHES_FUNC, SP_CROSSES_FUNC,
                 * SP_WITHIN_FUNC,  SP_CONTAINS_FUNC,
                 * SP_OVERLAPS_FUNC,
                 * SP_STARTPOINT,   SP_ENDPOINT == 30,
                 * SP_EXTERIORRING, SP_POINTN,    SP_GEOMETRYN,
                 * SP_INTERIORRINGN,NOT_FUNC,     NOT_ALL_FUNC,
                 * NOW_FUNC,        TRIG_COND_FUNC,
                 * SUSERVAR_FUNC,   GUSERVAR_FUNC == 40,
                 * COLLATE_FUNC,    EXTRACT_FUNC,
                 * CHAR_TYPECAST_FUNC,
                 * FUNC_SP,         UDF_FUNC,     NEG_FUNC,
                 * GSYSVAR_FUNC == 47
                 **/
                switch (ftype)
                {
                case Item_func::FUNC_SP:
                    /**
                     * An unknown (for maxscale) function / sp
                     * belongs to this category.
                     */
                    func_qtype |= QUERY_TYPE_WRITE;
                    MXB_DEBUG("%lu [resolve_query_type] "
                              "functype FUNC_SP, stored proc "
                              "or unknown function.",
                              pthread_self());
                    break;

                case Item_func::UDF_FUNC:
                    func_qtype |= QUERY_TYPE_WRITE;
                    MXB_DEBUG("%lu [resolve_query_type] "
                              "functype UDF_FUNC, user-defined "
                              "function.",
                              pthread_self());
                    break;

                case Item_func::NOW_FUNC:
                    // If this is part of a CREATE TABLE, then local read is not
                    // applicable.
                    if (lex->sql_command != SQLCOM_CREATE_TABLE)
                    {
                        MXB_DEBUG("%lu [resolve_query_type] "
                                  "functype NOW_FUNC, could be "
                                  "executed in MaxScale.",
                                  pthread_self());
                    }
                    break;

                /** System session variable */
                case Item_func::GSYSVAR_FUNC:
                    {
                        const char* name;
                        size_t length;
                        get_string_and_length(item->name, &name, &length);

                        const char last_insert_id[] = "@@last_insert_id";
                        const char identity[] = "@@identity";

                        if (name
                            && (((length == sizeof(last_insert_id) - 1)
                                 && (strcasecmp(name, last_insert_id) == 0))
                                || ((length == sizeof(identity) - 1)
                                    && (strcasecmp(name, identity) == 0))))
                        {
                            func_qtype |= QUERY_TYPE_MASTER_READ;
                        }
                        else
                        {
                            func_qtype |= QUERY_TYPE_SYSVAR_READ;
                        }
                        MXB_DEBUG("%lu [resolve_query_type] "
                                  "functype GSYSVAR_FUNC, system "
                                  "variable read.",
                                  pthread_self());
                    }
                    break;

                /** User-defined variable read */
                case Item_func::GUSERVAR_FUNC:
                    func_qtype |= QUERY_TYPE_USERVAR_READ;
                    MXB_DEBUG("%lu [resolve_query_type] "
                              "functype GUSERVAR_FUNC, user "
                              "variable read.",
                              pthread_self());
                    break;

                /** User-defined variable modification */
                case Item_func::SUSERVAR_FUNC:
                    func_qtype |= QUERY_TYPE_USERVAR_WRITE;
                    MXB_DEBUG("%lu [resolve_query_type] "
                              "functype SUSERVAR_FUNC, user "
                              "variable write.",
                              pthread_self());
                    break;

                case Item_func::UNKNOWN_FUNC:

                    if (((Item_func*) item)->func_name() != NULL
                        && strcmp((char*) ((Item_func*) item)->func_name(), "last_insert_id") == 0)
                    {
                        func_qtype |= QUERY_TYPE_MASTER_READ;
                    }
                    else
                    {
                        func_qtype |= QUERY_TYPE_READ;
                    }

                    /**
                     * Many built-in functions are of this
                     * type, for example, rand(), soundex(),
                     * repeat() .
                     */
                    MXB_DEBUG("%lu [resolve_query_type] "
                              "functype UNKNOWN_FUNC, "
                              "typically some system function.",
                              pthread_self());
                    break;

                default:
                    MXB_DEBUG("%lu [resolve_query_type] "
                              "Functype %d.",
                              pthread_self(),
                              ftype);
                    break;
                }       /**< switch */

                /**< Set new query type */
                type |= func_qtype;
            }

#if defined (UPDATE_VAR_SUPPORT)

            /**
             * Write is as restrictive as it gets due functions,
             * so break.
             */
            if ((type & QUERY_TYPE_WRITE) == QUERY_TYPE_WRITE)
            {
                break;
            }

#endif
        }   /**< for */
    }       /**< if */

return_qtype:
    qtype = (qc_query_type_t) type;
    return qtype;
}

/**
 * Checks if statement causes implicit COMMIT.
 * autocommit_stmt gets values 1, 0 or -1 if stmt is enable, disable or
 * something else than autocommit.
 *
 * @param lex           Parse tree
 * @param autocommit_stmt   memory address for autocommit status
 *
 * @return true if statement causes implicit commit and false otherwise
 */
static bool skygw_stmt_causes_implicit_commit(LEX* lex, int* autocommit_stmt)
{
    bool succp;

    if (!(sql_command_flags[lex->sql_command] & CF_AUTO_COMMIT_TRANS))
    {
        succp = false;
        goto return_succp;
    }

    switch (lex->sql_command)
    {
    case SQLCOM_DROP_TABLE:
        succp = !(lex->create_info.options & HA_LEX_CREATE_TMP_TABLE);
        break;

    case SQLCOM_ALTER_TABLE:
    case SQLCOM_CREATE_TABLE:
        /* If CREATE TABLE of non-temporary table, do implicit commit */
        succp = !(lex->create_info.options & HA_LEX_CREATE_TMP_TABLE);
        break;

    case SQLCOM_SET_OPTION:
        if ((*autocommit_stmt = is_autocommit_stmt(lex)) == 1)
        {
            succp = true;
        }
        else
        {
            succp = false;
        }

        break;

    default:
        succp = true;
        break;
    }

return_succp:
    return succp;
}

/**
 * Finds out if stmt is SET autocommit
 * and if the new value matches with the enable_cmd argument.
 *
 * @param lex   parse tree
 *
 * @return 1, 0, or -1 if command was:
 * enable, disable, or not autocommit, respectively.
 */
static int is_autocommit_stmt(LEX* lex)
{
    struct list_node* node;
    set_var* setvar;
    int rc = -1;
    static char target[8];      /*< for converted string */
    Item* item = NULL;

    node = lex->var_list.first_node();
    setvar = (set_var*) node->info;

    if (setvar == NULL)
    {
        goto return_rc;
    }

    do      /*< Search for the last occurrence of 'autocommit' */
    {
        if ((sys_var*) setvar->var == Sys_autocommit_ptr)
        {
            item = setvar->value;
        }

        node = node->next;
    }
    while ((setvar = (set_var*) node->info) != NULL);

    if (item != NULL)   /*< found autocommit command */
    {
        if (qcme_item_is_int(item))
        {
            rc = item->val_int();

            if (rc > 1 || rc < 0)
            {
                rc = -1;
            }
        }
        else if (qcme_item_is_string(item))
        {
            String str(target, sizeof(target), system_charset_info);
            String* res = item->val_str(&str);

            if ((rc = find_type(&bool_typelib, res->ptr(), res->length(), false)))
            {
                mxb_assert(rc >= 0 && rc <= 2);
                /**
                 * rc is the position of matchin string in
                 * typelib's value array.
                 * 1=OFF, 2=ON.
                 */
                rc -= 1;
            }
        }
    }

return_rc:
    return rc;
}

#if defined (NOT_USED)

char* qc_get_stmtname(GWBUF* buf)
{
    MYSQL* mysql;

    if (buf == NULL
        || buf->gwbuf_bufobj == NULL
        || buf->gwbuf_bufobj->bo_data == NULL
        || (mysql = (MYSQL*) ((parsing_info_t*) buf->gwbuf_bufobj->bo_data)->pi_handle) == NULL
        || mysql->thd == NULL
        || (THD*) (mysql->thd))
    {
        ->lex == NULL
        || (THD*) (mysql->thd))->lex->prepared_stmt_name == NULL)
        {
            return NULL;
        }

        return ((THD*) (mysql->thd))->lex->prepared_stmt_name.str;
    }
}
#endif

/**
 * Get the parsing info structure from a GWBUF
 *
 * @param querybuf A GWBUF
 *
 * @return The parsing info object, or NULL
 */
parsing_info_t* get_pinfo(GWBUF* querybuf)
{
    parsing_info_t* pi = NULL;

    if ((querybuf != NULL) && gwbuf_is_parsed(querybuf))
    {
        pi = (parsing_info_t*) querybuf->get_classifier_data();
    }

    return pi;
}

LEX* get_lex(parsing_info_t* pi)
{
    MYSQL* mysql = (MYSQL*) pi->pi_handle;
    mxb_assert(mysql);
    THD* thd = (THD*) mysql->thd;
    mxb_assert(thd);

    return thd->lex;
}

/**
 * Get the parse tree from parsed querybuf.
 * @param querybuf  The parsed GWBUF
 *
 * @return Pointer to the LEX struct or NULL if an error occurred or the query
 * was not parsed
 */
LEX* get_lex(GWBUF* querybuf)
{
    LEX* lex = NULL;
    parsing_info_t* pi = get_pinfo(querybuf);

    if (pi)
    {
        MYSQL* mysql = (MYSQL*) pi->pi_handle;
        mxb_assert(mysql);
        THD* thd = (THD*) mysql->thd;
        mxb_assert(thd);
        lex = thd->lex;
    }

    return lex;
}

/**
 * Finds the head of the list of tables affected by the current select statement.
 * @param thd Pointer to a valid THD
 * @return Pointer to the head of the TABLE_LIST chain or NULL in case of an error
 */
static TABLE_LIST* skygw_get_affected_tables(void* lexptr)
{
    LEX* lex = (LEX*) lexptr;

    if (lex == NULL || lex->current_select == NULL)
    {
        mxb_assert(lex != NULL && lex->current_select != NULL);
        return NULL;
    }

    TABLE_LIST* tbl = lex->current_select->table_list.first;

    if (tbl && tbl->schema_select_lex && tbl->schema_select_lex->table_list.elements
        && lex->sql_command != SQLCOM_SHOW_KEYS)
    {
        /**
         * Some statements e.g. EXPLAIN or SHOW COLUMNS give `information_schema`
         * as the underlying table and the table in the query is stored in
         * @c schema_select_lex.
         *
         * SHOW [KEYS | INDEX] does the reverse so we need to skip the
         * @c schema_select_lex when processing a SHOW [KEYS | INDEX] statement.
         */
        tbl = tbl->schema_select_lex->table_list.first;
    }

    return tbl;
}

static bool is_show_command(int sql_command)
{
    bool rv = false;

    switch (sql_command)
    {
    case SQLCOM_SHOW_CREATE:
    case SQLCOM_SHOW_DATABASES:
    case SQLCOM_SHOW_FIELDS:
    case SQLCOM_SHOW_KEYS:
#if MYSQL_VERSION_MAJOR >= 10 && MYSQL_VERSION_MINOR >= 5
    case SQLCOM_SHOW_BINLOG_STAT:
#else
    case SQLCOM_SHOW_MASTER_STAT:
#endif
    case SQLCOM_SHOW_SLAVE_STAT:
    case SQLCOM_SHOW_STATUS:
    case SQLCOM_SHOW_TABLES:
    case SQLCOM_SHOW_TABLE_STATUS:
    case SQLCOM_SHOW_VARIABLES:
    case SQLCOM_SHOW_WARNS:
        rv = true;
        break;

    default:
        break;
    }

    return rv;
}

int32_t qc_mysql_get_table_names(GWBUF* querybuf, int32_t fullnames, vector<string_view>* tables)
{
    LEX* lex;
    TABLE_LIST* tbl;

    if (!ensure_query_is_parsed(querybuf))
    {
        return QC_RESULT_OK;
    }

    auto* pi = get_pinfo(querybuf);

    if (pi->table_names.empty() && pi->full_table_names.empty())
    {
        if ((lex = get_lex(querybuf)) == NULL)
        {
            return QC_RESULT_OK;
        }

        if (lex->describe || (is_show_command(lex->sql_command) && !(lex->sql_command == SQLCOM_SHOW_FIELDS)))
        {
            return QC_RESULT_OK;
        }

        lex->current_select = lex->all_selects_list;

        while (lex->current_select)
        {
            tbl = skygw_get_affected_tables(lex);

            while (tbl)
            {
                string name;
                string fullname;

                if (qcme_string_get(tbl->db)
                    && (strcmp(qcme_string_get(tbl->db), "skygw_virtual") != 0)
                    && (strcmp(qcme_string_get(tbl->table_name), "*") != 0))
                {
                    string db = qcme_string_get(tbl->db);

                    if (!db.empty())
                    {
                        fullname = db;
                        fullname += ".";
                        fullname += qcme_string_get(tbl->table_name);
                    }
                }

                // Sometimes the tablename is "*"; we exclude that.
                if (strcmp(qcme_string_get(tbl->table_name), "*") != 0)
                {
                    name = qcme_string_get(tbl->table_name);
                }

                if (!name.empty())
                {
                    if (fullname.empty())
                    {
                        fullname = name;
                    }

                    auto end = pi->table_names.end();
                    if (find(pi->table_names.begin(), end, name) == end)
                    {
                        pi->table_names.push_back(name);
                    }

                    end = pi->full_table_names.end();
                    if (find(pi->full_table_names.begin(), end, fullname) == end)
                    {
                        pi->full_table_names.push_back(fullname);
                    }
                }

                tbl = tbl->next_local;
            }   /*< while (tbl) */

            lex->current_select = lex->current_select->next_select_in_list();
        }   /*< while(lex->current_select) */
    }

    tables->clear();
    if (fullnames)
    {
        copy(pi->full_table_names.begin(), pi->full_table_names.end(), back_inserter(*tables));
    }
    else
    {
        copy(pi->table_names.begin(), pi->table_names.end(), back_inserter(*tables));
    }

    return QC_RESULT_OK;
}

int32_t qc_mysql_get_created_table_name(GWBUF* querybuf, string_view* table_name)
{
    *table_name = string_view {};

    if (querybuf == NULL)
    {
        return QC_RESULT_OK;
    }

    if (!ensure_query_is_parsed(querybuf))
    {
        return QC_RESULT_ERROR;
    }

    LEX* lex = get_lex(querybuf);

    if (lex && (lex->sql_command == SQLCOM_CREATE_TABLE))
    {
        auto* pi = get_pinfo(querybuf);
        mxb_assert(pi);

        if (pi->created_table_name.empty())
        {
            if (lex->create_last_non_select_table
                && qcme_string_get(lex->create_last_non_select_table->table_name))
            {
                pi->created_table_name = qcme_string_get(lex->create_last_non_select_table->table_name);
            }
        }

        *table_name = pi->created_table_name;
    }

    return QC_RESULT_OK;
}

int32_t qc_mysql_is_drop_table_query(GWBUF* querybuf, int32_t* answer)
{
    *answer = 0;

    if (querybuf)
    {
        if (ensure_query_is_parsed(querybuf))
        {
            LEX* lex = get_lex(querybuf);

            *answer = lex && lex->sql_command == SQLCOM_DROP_TABLE;
        }
    }

    return QC_RESULT_OK;
}

int32_t qc_mysql_query_has_clause(GWBUF* buf, int32_t* has_clause)
{
    *has_clause = false;

    if (buf)
    {
        if (ensure_query_is_parsed(buf))
        {
            LEX* lex = get_lex(buf);

            if (lex)
            {
                int cmd = lex->sql_command;

                if (!lex->describe
                    && !is_show_command(cmd)
                    && (cmd != SQLCOM_ALTER_PROCEDURE)
                    && (cmd != SQLCOM_ALTER_TABLE)
                    && (cmd != SQLCOM_CALL)
                    && (cmd != SQLCOM_CREATE_PROCEDURE)
                    && (cmd != SQLCOM_CREATE_TABLE)
                    && (cmd != SQLCOM_DROP_FUNCTION)
                    && (cmd != SQLCOM_DROP_PROCEDURE)
                    && (cmd != SQLCOM_DROP_TABLE)
                    && (cmd != SQLCOM_DROP_VIEW)
                    && (cmd != SQLCOM_FLUSH)
                    && (cmd != SQLCOM_ROLLBACK)
                    )
                {
                    SELECT_LEX* current = lex->all_selects_list;

                    while (current && !*has_clause)
                    {
                        if (current->where || current->having ||
                            ((cmd == SQLCOM_SELECT || cmd == SQLCOM_DELETE || cmd == SQLCOM_UPDATE)
                             && current->select_limit))
                        {
                            *has_clause = true;
                        }

                        current = current->next_select_in_list();
                    }
                }
            }
        }
    }

    return QC_RESULT_OK;
}

/**
 * Create parsing information; initialize mysql handle, allocate parsing info
 * struct and set handle and free function pointer to it.
 *
 * @return pointer to parsing information
 */
static parsing_info_t* parsing_info_init(GWBUF* querybuf)
{
    return new parsing_info_t(querybuf);
}

/**
 * Free function for parsing info. Called by gwbuf_free or in case initialization
 * of parsing information fails.
 *
 * @param ptr Pointer to parsing information, cast required
 *
 * @return void
 *
 */
static void parsing_info_done(void* ptr)
{
    delete static_cast<parsing_info_t*>(ptr);
}

/**
 * Add plain text query string to parsing info.
 *
 * @param ptr   Pointer to parsing info struct, cast required
 * @param str   String to be added
 *
 * @return void
 */
static void parsing_info_set_plain_str(void* ptr, char* str)
{
    parsing_info_t* pi = (parsing_info_t*) ptr;

    pi->pi_query_plain_str = str;
}

int32_t qc_mysql_get_database_names(GWBUF* querybuf, vector<string_view>* pNames)
{
    if (!querybuf || !ensure_query_is_parsed(querybuf))
    {
        return QC_RESULT_OK;
    }

    auto* pi = get_pinfo(querybuf);

    if (pi->database_names.empty())
    {
        LEX* lex = get_lex(querybuf);

<<<<<<< HEAD
        if (!lex)
        {
            return QC_RESULT_OK;
        }

        if (lex->describe || (is_show_command(lex->sql_command)
                              && !(lex->sql_command == SQLCOM_SHOW_TABLES)
                              && !(lex->sql_command == SQLCOM_SHOW_FIELDS)))
=======
    if (lex->describe || (is_show_command(lex->sql_command)
                          && !(lex->sql_command == SQLCOM_SHOW_TABLES)
                          && !(lex->sql_command == SQLCOM_SHOW_TABLE_STATUS)
                          && !(lex->sql_command == SQLCOM_SHOW_FIELDS)))
    {
        return QC_RESULT_OK;
    }

    if (lex->sql_command == SQLCOM_CHANGE_DB
        || lex->sql_command == SQLCOM_SHOW_TABLES
        || lex->sql_command == SQLCOM_SHOW_TABLE_STATUS)
    {
        SELECT_LEX* select_lex = qcme_get_first_select_lex(lex);
        if (qcme_string_get(select_lex->db)
            && (strcmp(qcme_string_get(select_lex->db), "skygw_virtual") != 0))
>>>>>>> 90bc8272
        {
            return QC_RESULT_OK;
        }

        if (lex->sql_command == SQLCOM_CHANGE_DB || lex->sql_command == SQLCOM_SHOW_TABLES)
        {
            SELECT_LEX* select_lex = qcme_get_first_select_lex(lex);
            if (qcme_string_get(select_lex->db)
                && (strcmp(qcme_string_get(select_lex->db), "skygw_virtual") != 0))
            {
                pi->database_names.push_back(qcme_string_get(select_lex->db));
            }
        }
        else
        {
            lex->current_select = lex->all_selects_list;

            while (lex->current_select)
            {
                TABLE_LIST* tbl = lex->current_select->table_list.first;

                while (tbl)
                {
                    if (lex->sql_command == SQLCOM_SHOW_FIELDS)
                    {
                        // If we are describing, we want the actual table, not the information_schema.
                        if (tbl->schema_select_lex)
                        {
                            tbl = tbl->schema_select_lex->table_list.first;
                        }
                    }

                    // The database is sometimes an empty string. So as not to return
                    // an array of empty strings, we need to check for that possibility.
                    if ((strcmp(qcme_string_get(tbl->db), "skygw_virtual") != 0)
                        && (*qcme_string_get(tbl->db) != 0))
                    {
                        auto str = qcme_string_get(tbl->db);

                        if (find(pi->database_names.begin(), pi->database_names.end(), str) == pi->database_names.end())
                        {
                            pi->database_names.push_back(str);
                        }
                    }

                    tbl = tbl->next_local;
                }

                lex->current_select = lex->current_select->next_select_in_list();
            }
        }
    }

    pNames->clear();
    copy(pi->database_names.begin(), pi->database_names.end(), back_inserter(*pNames));

    return QC_RESULT_OK;
}

int32_t qc_mysql_get_kill_info(GWBUF* querybuf, QC_KILL* pKill)
{
    // TODO: Implement this
    return QC_RESULT_ERROR;
}

int32_t qc_mysql_get_operation(GWBUF* querybuf, int32_t* operation)
{
    *operation = QUERY_OP_UNDEFINED;

    if (querybuf)
    {
        if (ensure_query_is_parsed(querybuf))
        {
            parsing_info_t* pi = get_pinfo(querybuf);
            LEX* lex = get_lex(pi);

            if (lex)
            {
                if (lex->describe || lex->analyze_stmt)
                {
                    *operation = QUERY_OP_EXPLAIN;
                }
                else
                {
                    switch (lex->sql_command)
                    {
                    case SQLCOM_ANALYZE:
                        *operation = QUERY_OP_EXPLAIN;
                        break;

                    case SQLCOM_SELECT:
                        *operation = QUERY_OP_SELECT;
                        break;

                    case SQLCOM_CREATE_DB:
                    case SQLCOM_CREATE_EVENT:
                    case SQLCOM_CREATE_FUNCTION:
                    case SQLCOM_CREATE_INDEX:
                    case SQLCOM_CREATE_PROCEDURE:
#if MYSQL_VERSION_MAJOR >= 10 && MYSQL_VERSION_MINOR >= 3
                    case SQLCOM_CREATE_SEQUENCE:
#endif
                    case SQLCOM_CREATE_SERVER:
                    case SQLCOM_CREATE_SPFUNCTION:
                    case SQLCOM_CREATE_TABLE:
                    case SQLCOM_CREATE_TRIGGER:
                    case SQLCOM_CREATE_USER:
                    case SQLCOM_CREATE_VIEW:
                        *operation = QUERY_OP_CREATE;
                        break;

                    case SQLCOM_ALTER_DB:
                    case SQLCOM_ALTER_DB_UPGRADE:
                    case SQLCOM_ALTER_EVENT:
                    case SQLCOM_ALTER_FUNCTION:
                    case SQLCOM_ALTER_PROCEDURE:
                    case SQLCOM_ALTER_SERVER:
                    case SQLCOM_ALTER_TABLE:
                    case SQLCOM_ALTER_TABLESPACE:
                        *operation = QUERY_OP_ALTER;
                        break;

                    case SQLCOM_UPDATE:
                    case SQLCOM_UPDATE_MULTI:
                        *operation = QUERY_OP_UPDATE;
                        break;

                    case SQLCOM_INSERT:
                    case SQLCOM_INSERT_SELECT:
                    case SQLCOM_REPLACE:
                    case SQLCOM_REPLACE_SELECT:
                        *operation = QUERY_OP_INSERT;
                        break;

                    case SQLCOM_DELETE:
                    case SQLCOM_DELETE_MULTI:
                        *operation = QUERY_OP_DELETE;
                        break;

                    case SQLCOM_TRUNCATE:
                        *operation = QUERY_OP_TRUNCATE;
                        break;

                    case SQLCOM_DROP_DB:
                    case SQLCOM_DROP_EVENT:
                    case SQLCOM_DROP_FUNCTION:
                    case SQLCOM_DROP_INDEX:
                    case SQLCOM_DROP_PROCEDURE:
#if MYSQL_VERSION_MAJOR >= 10 && MYSQL_VERSION_MINOR >= 3
                    case SQLCOM_DROP_SEQUENCE:
#endif
                    case SQLCOM_DROP_SERVER:
                    case SQLCOM_DROP_TABLE:
                    case SQLCOM_DROP_TRIGGER:
                    case SQLCOM_DROP_USER:
                    case SQLCOM_DROP_VIEW:
                        *operation = QUERY_OP_DROP;
                        break;

                    case SQLCOM_CHANGE_DB:
                        *operation = QUERY_OP_CHANGE_DB;
                        break;

                    case SQLCOM_LOAD:
                        *operation = QUERY_OP_LOAD_LOCAL;
                        break;

                    case SQLCOM_GRANT:
                        *operation = QUERY_OP_GRANT;
                        break;

                    case SQLCOM_REVOKE:
                    case SQLCOM_REVOKE_ALL:
                        *operation = QUERY_OP_REVOKE;
                        break;

                    case SQLCOM_SET_OPTION:
                        switch (get_set_type(pi->pi_query_plain_str))
                        {
                        case SET_TYPE_TRANSACTION:
                            *operation = QUERY_OP_SET_TRANSACTION;
                            break;

                        default:
                            *operation = QUERY_OP_SET;
                        }
                        break;

                    case SQLCOM_SHOW_CREATE:
                    case SQLCOM_SHOW_CREATE_DB:
                    case SQLCOM_SHOW_CREATE_FUNC:
                    case SQLCOM_SHOW_CREATE_PROC:
                    case SQLCOM_SHOW_DATABASES:
                    case SQLCOM_SHOW_FIELDS:
                    case SQLCOM_SHOW_FUNC_CODE:
                    case SQLCOM_SHOW_GRANTS:
                    case SQLCOM_SHOW_KEYS:
#if MYSQL_VERSION_MAJOR >= 10 && MYSQL_VERSION_MINOR >= 5
                    case SQLCOM_SHOW_BINLOG_STAT:
#else
                    case SQLCOM_SHOW_MASTER_STAT:
#endif
                    case SQLCOM_SHOW_PROC_CODE:
                    case SQLCOM_SHOW_SLAVE_HOSTS:
                    case SQLCOM_SHOW_SLAVE_STAT:
                    case SQLCOM_SHOW_STATUS:
                    case SQLCOM_SHOW_TABLES:
                    case SQLCOM_SHOW_TABLE_STATUS:
                    case SQLCOM_SHOW_VARIABLES:
                    case SQLCOM_SHOW_WARNS:
                        *operation = QUERY_OP_SHOW;
                        break;

                    case SQLCOM_EXECUTE:
                        *operation = QUERY_OP_EXECUTE;
                        break;

                    case SQLCOM_CALL:
                        *operation = QUERY_OP_CALL;
                        break;

                    default:
                        *operation = QUERY_OP_UNDEFINED;
                    }
                }
            }
        }
    }

    return QC_RESULT_OK;
}

int32_t qc_mysql_get_prepare_name(GWBUF* stmt, std::string_view* namep)
{
    *namep = std::string_view {};

    if (stmt)
    {
        if (ensure_query_is_parsed(stmt))
        {
            auto* pi = get_pinfo(stmt);

            if (pi->prepare_name.empty())
            {
                LEX* lex = get_lex(stmt);

                if (!lex->describe)
                {
                    if ((lex->sql_command == SQLCOM_PREPARE)
                        || (lex->sql_command == SQLCOM_EXECUTE)
                        || (lex->sql_command == SQLCOM_DEALLOCATE_PREPARE))
                    {
                        // LEX_STRING or LEX_CSTRING
                        const auto& prepared_stmt_name = qcme_get_prepared_stmt_name(lex);
                        pi->prepare_name.assign(prepared_stmt_name.str, prepared_stmt_name.length);
                    }
                }
            }

            *namep = pi->prepare_name;
        }
    }

    return QC_RESULT_OK;
}

int32_t qc_mysql_get_preparable_stmt(GWBUF* stmt, GWBUF** preparable_stmt)
{
    if (stmt)
    {
        if (ensure_query_is_parsed(stmt))
        {
            LEX* lex = get_lex(stmt);

            if ((lex->sql_command == SQLCOM_PREPARE) && !lex->describe)
            {
                parsing_info_t* pi = get_pinfo(stmt);

                if (!pi->preparable_stmt)
                {
                    const char* preparable_stmt;
                    size_t preparable_stmt_len;
// MYSQL_VERSION_PATCH might be smaller, but this was detected with 10.2.32.
#if MYSQL_VERSION_MINOR >= 3 || (MYSQL_VERSION_MINOR == 2 && MYSQL_VERSION_PATCH >= 32)
                    preparable_stmt = qcme_get_prepared_stmt_code(lex)->str_value.ptr();
                    preparable_stmt_len = qcme_get_prepared_stmt_code(lex)->str_value.length();
#else
                    preparable_stmt = lex->prepared_stmt_code.str;
                    preparable_stmt_len = lex->prepared_stmt_code.length;
#endif
                    size_t payload_len = preparable_stmt_len + 1;
                    size_t packet_len = MYSQL_HEADER_LEN + payload_len;

                    GWBUF* preperable_packet = gwbuf_alloc(packet_len);

                    if (preperable_packet)
                    {
                        // Encode the length of the payload in the 3 first bytes.
                        *((unsigned char*)GWBUF_DATA(preperable_packet) + 0) = payload_len;
                        *((unsigned char*)GWBUF_DATA(preperable_packet) + 1) = (payload_len >> 8);
                        *((unsigned char*)GWBUF_DATA(preperable_packet) + 2) = (payload_len >> 16);
                        // Sequence id
                        *((unsigned char*)GWBUF_DATA(preperable_packet) + 3) = 0x00;
                        // Payload, starts with command.
                        *((unsigned char*)GWBUF_DATA(preperable_packet) + 4) = COM_QUERY;
                        // Is followed by the statement.
                        char* s = (char*)GWBUF_DATA(preperable_packet) + 5;

                        // We copy the statment, blindly replacing all '?':s (always)
                        // and ':N' (in Oracle mode) with '0':s as otherwise the parsing of the
                        // preparable statement as a regular statement will not always succeed.
                        qc_sql_mode_t sql_mode = this_thread.sql_mode;
                        const char* p = preparable_stmt;
                        const char* end = preparable_stmt + preparable_stmt_len;
                        bool replacement = false;
                        while (p < end)
                        {
                            if (*p == '?')
                            {
                                *s = '0';
                            }
                            else if (sql_mode == QC_SQL_MODE_ORACLE)
                            {
                                if (*p == ':' && p + 1 < end)
                                {
                                    // This may be an Oracle specific positional parameter.
                                    char c = *(p + 1);
                                    if (isalnum(c))
                                    {
                                        ++p;
                                        // e.g. :4711 or :aaa
                                        while (p + 1 < end && isalnum(*(p + 1)))
                                        {
                                            ++p;
                                        }

                                        replacement = true;
                                        *s = '0';
                                    }
                                    else if (c == '\'' || c == '\"')
                                    {
                                        // e.g. :"abc"
                                        char quote = *p;
                                        while (p + 1 < end && *(p + 1) != quote)
                                        {
                                            ++p;
                                        }

                                        replacement = true;
                                        *s = '0';
                                    }
                                }
                                else
                                {
                                    *s = *p;
                                }
                            }
                            else
                            {
                                *s = *p;
                            }

                            if (p != end)
                            {
                                ++p;
                            }

                            ++s;
                        }

                        if (replacement)
                        {
                            // If something has been replaced, then we stash a NULL at the
                            // end so that parsing will stop at the right spot.
                            *s = 0;
                        }
                    }

                    pi->preparable_stmt = preperable_packet;
                }

                *preparable_stmt = pi->preparable_stmt;
            }
        }
    }

    return QC_RESULT_OK;
}

static bool should_exclude(const char* name, List<Item>* excludep)
{
    bool exclude = false;
    List_iterator<Item> ilist(*excludep);
    Item* exclude_item;

    while (!exclude && (exclude_item = ilist++))
    {
        const char* exclude_name;
        size_t length;
        get_string_and_length(exclude_item->name, &exclude_name, &length);

        if (exclude_name
            && (strlen(name) == length)
            && (strcasecmp(name, exclude_name) == 0))
        {
            exclude = true;
        }

        if (!exclude)
        {
            exclude_name = strrchr(exclude_item->full_name(), '.');

            if (exclude_name)
            {
                ++exclude_name;     // Char after the '.'

                if (strcasecmp(name, exclude_name) == 0)
                {
                    exclude = true;
                }
            }
        }
    }

    return exclude;
}

static void unalias_names(st_select_lex* select,
                          const char* from_database,
                          const char* from_table,
                          const char** to_database,
                          const char** to_table)
{
    *to_database = from_database;
    *to_table = from_table;

    if (!from_database && from_table)
    {
        st_select_lex* s = select;

        while ((*to_table == from_table) && s)
        {
            TABLE_LIST* tbl = s->table_list.first;

            while ((*to_table == from_table) && tbl)
            {
                if (qcme_string_get(tbl->alias)
                    && (strcasecmp(qcme_string_get(tbl->alias), from_table) == 0)
                    && (strcasecmp(qcme_string_get(tbl->table_name), "*") != 0))
                {
                    // The dummy default database "skygw_virtual" is not included.
                    if (qcme_string_get(tbl->db)
                        && *qcme_string_get(tbl->db)
                        && (strcmp(qcme_string_get(tbl->db), "skygw_virtual") != 0))
                    {
                        *to_database = (char*)qcme_string_get(tbl->db);
                    }
                    *to_table = (char*)qcme_string_get(tbl->table_name);
                }

                tbl = tbl->next_local;
            }

            s = s->outer_select();
        }
    }
}

static void add_field_info(parsing_info_t* pi,
                           const char* database,
                           const char* table,
                           const char* column,
                           List<Item>* excludep)
{
    mxb_assert(column);

    QC_FIELD_INFO item;

    if (database)
    {
        item.database = database;
    }

    if (table)
    {
        item.table = table;
    }

    if (column)
    {
        item.column = column;
    }

    size_t i;
    for (i = 0; i < pi->field_infos_len; ++i)
    {
        QC_FIELD_INFO* field_info = pi->field_infos + i;

        if (sv_case_eq(item.column, field_info->column))
        {
            if (item.table.empty() && field_info->table.empty())
            {
                mxb_assert(item.database.empty() && field_info->database.empty());
                break;
            }
            else if (!item.table.empty() && sv_case_eq(item.table, field_info->table))
            {
                if (item.database.empty() && field_info->database.empty())
                {
                    break;
                }
                else if (!item.database.empty() && sv_case_eq(item.database, field_info->database))
                {
                    break;
                }
            }
        }
    }

    QC_FIELD_INFO* field_infos = NULL;

    if (i == pi->field_infos_len)     // If true, the field was not present already.
    {
        // If only a column is specified, but not a table or database and we
        // have a list of expressions that should be excluded, we check if the column
        // value is present in that list. This is in order to exclude the second "d" in
        // a statement like "select a as d from x where d = 2".
        if (!(column && !table && !database && excludep && should_exclude(column, excludep)))
        {
            if (pi->field_infos_len < pi->field_infos_capacity)
            {
                field_infos = pi->field_infos;
            }
            else
            {
                size_t capacity = pi->field_infos_capacity ? 2 * pi->field_infos_capacity : 8;
                field_infos = (QC_FIELD_INFO*)realloc(pi->field_infos, capacity * sizeof(QC_FIELD_INFO));

                if (field_infos)
                {
                    pi->field_infos = field_infos;
                    pi->field_infos_capacity = capacity;
                }
            }
        }
    }

    // If field_infos is NULL, then the field was found and has already been noted.
    if (field_infos)
    {
        pi->populate_field_info(item, database, table, column);

        field_infos[pi->field_infos_len++] = item;
    }
}

static void add_field_info(parsing_info_t* pi,
                           st_select_lex* select,
                           const char* database,
                           const char* table,
                           const char* column,
                           List<Item>* excludep)
{
    mxb_assert(column);

    unalias_names(select, database, table, &database, &table);

    add_field_info(pi, database, table, column, excludep);
}

static void add_function_field_usage(parsing_info_t* pi,
                                     const char* database,
                                     const char* table,
                                     const char* column,
                                     QC_FUNCTION_INFO* fi)
{
    bool found = false;
    uint32_t i = 0;

    while (!found && (i < fi->n_fields))
    {
        QC_FIELD_INFO& field = fi->fields[i];

        if (sv_case_eq(field.column, column))
        {
            if (field.table.empty() && !table)
            {
                found = true;
            }
            else if (!field.table.empty() && table && sv_case_eq(field.table, table))
            {
                if (field.database.empty() && !database)
                {
                    found = true;
                }
                else if (!field.database.empty() && database && sv_case_eq(field.database, database))
                {
                    found = true;
                }
            }
        }

        ++i;
    }

    if (!found)
    {
        QC_FIELD_INFO* fields = (QC_FIELD_INFO*)realloc(fi->fields,
                                                        (fi->n_fields + 1) * sizeof(QC_FIELD_INFO));
        mxb_assert(fields);

        if (fields)
        {
            fi->fields = fields;

            QC_FIELD_INFO field;
            pi->populate_field_info(field, database, table, column);

            fi->fields[fi->n_fields] = field;
            ++fi->n_fields;
        }
    }
}

static void add_function_field_usage(parsing_info_t* pi,
                                     st_select_lex* select,
                                     Item_field* item,
                                     QC_FUNCTION_INFO* fi)
{
    const char* database = mxs_strptr(item->db_name);
    const char* table = mxs_strptr(item->table_name);

    unalias_names(select, mxs_strptr(item->db_name), mxs_strptr(item->table_name), &database, &table);

    const char* s1;
    size_t l1;
    get_string_and_length(item->field_name, &s1, &l1);
    char* column = NULL;

    if (!database && !table)
    {
        if (select)
        {
            List_iterator<Item> ilist(select->item_list);
            Item* item2;

            while (!column && (item2 = ilist++))
            {
                if (item2->type() == Item::FIELD_ITEM)
                {
                    Item_field* field = (Item_field*)item2;

                    const char* s2;
                    size_t l2;
                    get_string_and_length(field->name, &s2, &l2);

                    if (l1 == l2)
                    {
                        if (strncasecmp(s1, s2, l1) == 0)
                        {
                            get_string_and_length(field->orig_field_name, &s1, &l1);
                            column = strndup(s1, l1);

                            table = mxs_strptr(field->orig_table_name);
                            database = mxs_strptr(field->orig_db_name);
                        }
                    }
                }
            }
        }
    }

    if (!column)
    {
        get_string_and_length(item->field_name, &s1, &l1);
        column = strndup(s1, l1);
    }

    add_function_field_usage(pi, database, table, column, fi);

    free(column);
}

static void add_function_field_usage(parsing_info_t* pi,
                                     st_select_lex* select,
                                     Item** items,
                                     int n_items,
                                     QC_FUNCTION_INFO* fi)
{
    for (int i = 0; i < n_items; ++i)
    {
        Item* item = items[i];

        switch (item->type())
        {
        case Item::FIELD_ITEM:
            add_function_field_usage(pi, select, static_cast<Item_field*>(item), fi);
            break;

        default:
            if (qcme_item_is_string(item))
            {
                if (this_thread.options & QC_OPTION_STRING_ARG_AS_FIELD)
                {
                    String* s = item->val_str();
                    int len = s->length();
                    char tmp[len + 1];
                    memcpy(tmp, s->ptr(), len);
                    tmp[len] = 0;

                    add_function_field_usage(pi, nullptr, nullptr, tmp, fi);
                }
            }
            else
            {
                // mxb_assert(!true);
            }
        }
    }
}

static void add_function_field_usage(parsing_info_t* pi,
                                     st_select_lex* select,
                                     st_select_lex* sub_select,
                                     QC_FUNCTION_INFO* fi)
{
    List_iterator<Item> ilist(sub_select->item_list);

    while (Item* item = ilist++)
    {
        if (item->type() == Item::FIELD_ITEM)
        {
            add_function_field_usage(pi, select, static_cast<Item_field*>(item), fi);
        }
    }
}

static QC_FUNCTION_INFO* get_function_info(parsing_info_t* pi, const char* zName)
{
    QC_FUNCTION_INFO* function_info = NULL;

    size_t i;
    for (i = 0; i < pi->function_infos_len; ++i)
    {
        function_info = pi->function_infos + i;

        if (sv_case_eq(zName, function_info->name))
        {
            break;
        }
    }

    if (i == pi->function_infos_len)
    {
        // Not found

        if (pi->function_infos_len == pi->function_infos_capacity)
        {
            size_t capacity = pi->function_infos_capacity ? 2 * pi->function_infos_capacity : 8;
            QC_FUNCTION_INFO* function_infos =
                (QC_FUNCTION_INFO*)realloc(pi->function_infos,
                                           capacity * sizeof(QC_FUNCTION_INFO));
            assert(function_infos);

            pi->function_infos = function_infos;
            pi->function_infos_capacity = capacity;
        }

        std::string_view name = pi->get_string_view("function", zName);

        pi->function_infos[pi->function_infos_len] = QC_FUNCTION_INFO { name, nullptr, 0 };
        function_info = &pi->function_infos[pi->function_infos_len++];
    }

    return function_info;
}

static QC_FUNCTION_INFO* add_function_info(parsing_info_t* pi,
                                           st_select_lex* select,
                                           const char* zName,
                                           Item** items,
                                           int n_items)
{
    mxb_assert(zName);

    QC_FUNCTION_INFO* function_info = NULL;

    zName = map_function_name(pi->function_name_mappings, zName);

    size_t i;
    for (i = 0; i < pi->function_infos_len; ++i)
    {
        if (sv_case_eq(zName, pi->function_infos[i].name))
        {
            function_info = &pi->function_infos[i];
            break;
        }
    }

    QC_FUNCTION_INFO* function_infos = NULL;

    if (!function_info)
    {
        if (pi->function_infos_len < pi->function_infos_capacity)
        {
            function_infos = pi->function_infos;
        }
        else
        {
            size_t capacity = pi->function_infos_capacity ? 2 * pi->function_infos_capacity : 8;
            function_infos = (QC_FUNCTION_INFO*)realloc(pi->function_infos,
                                                        capacity * sizeof(QC_FUNCTION_INFO));
            assert(function_infos);

            pi->function_infos = function_infos;
            pi->function_infos_capacity = capacity;
        }

        std::string_view name = pi->get_string_view("function", zName);

        pi->function_infos[pi->function_infos_len] = QC_FUNCTION_INFO { name, nullptr, 0 };
        function_info = &pi->function_infos[pi->function_infos_len++];
    }

    add_function_field_usage(pi, select, items, n_items, function_info);

    return function_info;
}

static void add_field_info(parsing_info_t* pi,
                           st_select_lex* select,
                           Item_field* item,
                           List<Item>* excludep)
{
    const char* database = mxs_strptr(item->db_name);
    const char* table = mxs_strptr(item->table_name);
    const char* s;
    size_t l;
    get_string_and_length(item->field_name, &s, &l);
    char column[l + 1];
    strncpy(column, s, l);
    column[l] = 0;

    LEX* lex = get_lex(pi);

    switch (lex->sql_command)
    {
    case SQLCOM_SHOW_FIELDS:
        if (!database)
        {
            database = "information_schema";
        }

        if (!table)
        {
            table = "COLUMNS";
        }
        break;

    case SQLCOM_SHOW_KEYS:
        if (!database)
        {
            database = "information_schema";
        }

        if (!table)
        {
            table = "STATISTICS";
        }
        break;

    case SQLCOM_SHOW_STATUS:
        if (!database)
        {
            database = "information_schema";
        }

        if (!table)
        {
            table = "SESSION_STATUS";
        }
        break;

    case SQLCOM_SHOW_TABLES:
        if (!database)
        {
            database = "information_schema";
        }

        if (!table)
        {
            table = "TABLE_NAMES";
        }
        break;

    case SQLCOM_SHOW_TABLE_STATUS:
        if (!database)
        {
            database = "information_schema";
        }

        if (!table)
        {
            table = "TABLES";
        }
        break;

    case SQLCOM_SHOW_VARIABLES:
        if (!database)
        {
            database = "information_schema";
        }

        if (!table)
        {
            table = "SESSION_STATUS";
        }
        break;

    default:
        break;
    }

    add_field_info(pi, select, database, table, column, excludep);
}

static void add_field_info(parsing_info_t* pi,
                           st_select_lex* select,
                           Item* item,
                           List<Item>* excludep)
{
    const char* database = NULL;
    const char* table = NULL;
    const char* s;
    size_t l;
    get_string_and_length(item->name, &s, &l);
    char column[l + 1];
    strncpy(column, s, l);
    column[l] = 0;

    add_field_info(pi, select, database, table, column, excludep);
}

typedef enum collect_source
{
    COLLECT_SELECT,
    COLLECT_WHERE,
    COLLECT_HAVING,
    COLLECT_GROUP_BY,
    COLLECT_ORDER_BY
} collect_source_t;

static void update_field_infos(parsing_info_t* pi,
                               LEX* lex,
                               st_select_lex* select,
                               List<Item>* excludep);

static void remove_surrounding_back_ticks(char* s)
{
    size_t len = strlen(s);

    if (*s == '`')
    {
        --len;
        memmove(s, s + 1, len);
        s[len] = 0;
    }

    if (s[len - 1] == '`')
    {
        s[len - 1] = 0;
    }
}

static bool should_function_be_ignored(parsing_info_t* pi, const char* func_name, std::string* final_func_name)
{
    bool rv = false;

    *final_func_name = func_name;

    // We want to ignore functions that do not really appear as such in an
    // actual SQL statement. E.g. "SELECT @a" appears as a function "get_user_var".
    if ((strcasecmp(func_name, "decimal_typecast") == 0)
        || (strcasecmp(func_name, "cast_as_char") == 0)
        || (strcasecmp(func_name, "cast_as_date") == 0)
        || (strcasecmp(func_name, "cast_as_datetime") == 0)
        || (strcasecmp(func_name, "cast_as_time") == 0)
        || (strcasecmp(func_name, "cast_as_signed") == 0)
        || (strcasecmp(func_name, "cast_as_unsigned") == 0))
    {
        *final_func_name = "cast";
        rv = false;
    }
    else if ((strcasecmp(func_name, "get_user_var") == 0)
             || (strcasecmp(func_name, "get_system_var") == 0)
             || (strcasecmp(func_name, "not") == 0)
             || (strcasecmp(func_name, "collate") == 0)
             || (strcasecmp(func_name, "set_user_var") == 0)
             || (strcasecmp(func_name, "set_system_var") == 0))
    {
        rv = true;
    }

    // Any sequence related functions should be ignored as well.
#if MYSQL_VERSION_MAJOR >= 10 && MYSQL_VERSION_MINOR >= 3
    if (!rv)
    {
        if ((strcasecmp(func_name, "lastval") == 0)
            || (strcasecmp(func_name, "nextval") == 0))
        {
            pi->type_mask |= QUERY_TYPE_WRITE;
            rv = true;
        }
    }
#endif

#ifdef WF_SUPPORTED
    if (!rv)
    {
        if (strcasecmp(func_name, "WF") == 0)
        {
            rv = true;
        }
    }
#endif

    return rv;
}

static void update_field_infos(parsing_info_t* pi,
                               st_select_lex* select,
                               collect_source_t source,
                               Item* item,
                               List<Item>* excludep)
{
    switch (item->type())
    {
    case Item::COND_ITEM:
        {
            Item_cond* cond_item = static_cast<Item_cond*>(item);
            List_iterator<Item> ilist(*cond_item->argument_list());

            while (Item* i = ilist++)
            {
                update_field_infos(pi, select, source, i, excludep);
            }
        }
        break;

    case Item::FIELD_ITEM:
        add_field_info(pi, select, static_cast<Item_field*>(item), excludep);
        break;

    case Item::REF_ITEM:
        {
            if (source != COLLECT_SELECT)
            {
                Item_ref* ref_item = static_cast<Item_ref*>(item);

                add_field_info(pi, select, item, excludep);

                size_t n_items = ref_item->cols();

                for (size_t i = 0; i < n_items; ++i)
                {
                    Item* reffed_item = ref_item->element_index(i);

                    if (reffed_item != ref_item)
                    {
                        update_field_infos(pi, select, source, ref_item->element_index(i), excludep);
                    }
                }
            }
        }
        break;

    case Item::ROW_ITEM:
        {
            Item_row* row_item = static_cast<Item_row*>(item);
            size_t n_items = row_item->cols();

            for (size_t i = 0; i < n_items; ++i)
            {
                update_field_infos(pi, select, source, row_item->element_index(i), excludep);
            }
        }
        break;

    case Item::FUNC_ITEM:
    case Item::SUM_FUNC_ITEM:
#ifdef WF_SUPPORTED
    case Item::WINDOW_FUNC_ITEM:
#endif
        {
            Item_func_or_sum* func_item = static_cast<Item_func_or_sum*>(item);
            Item** items = func_item->arguments();
            size_t n_items = func_item->argument_count();

            // From comment in Item_func_or_sum(server/sql/item.h) abount the
            // func_name() member function:
            /*
             *  This method is used for debug purposes to print the name of an
             *  item to the debug log. The second use of this method is as
             *  a helper function of print() and error messages, where it is
             *  applicable. To suit both goals it should return a meaningful,
             *  distinguishable and sintactically correct string. This method
             *  should not be used for runtime type identification, use enum
             *  {Sum}Functype and Item_func::functype()/Item_sum::sum_func()
             *  instead.
             *  Added here, to the parent class of both Item_func and Item_sum.
             *
             *  NOTE: for Items inherited from Item_sum, func_name() return part of
             *  function name till first argument (including '(') to make difference in
             *  names for functions with 'distinct' clause and without 'distinct' and
             *  also to make printing of items inherited from Item_sum uniform.
             */
            // However, we have no option but to use it.

            const char* f = func_item->func_name();

            char func_name[strlen(f) + 3 + 1];      // strlen(substring) - strlen(substr) from below.
            strcpy(func_name, f);
            mxb::trim(func_name);   // Sometimes the embedded parser leaves leading and trailing whitespace.

            // Non native functions are surrounded by back-ticks, let's remove them.
            remove_surrounding_back_ticks(func_name);

            char* dot = strchr(func_name, '.');

            if (dot)
            {
                // If there is a dot in the name we assume we have something like
                // db.fn(). We remove the scope, can't return that in qc_sqlite
                ++dot;
                memmove(func_name, dot, strlen(func_name) - (dot - func_name) + 1);
                remove_surrounding_back_ticks(func_name);
            }

            char* parenthesis = strchr(func_name, '(');

            if (parenthesis)
            {
                // The func_name of count in "SELECT count(distinct ...)" is
                // "count(distinct", so we need to strip that away.
                *parenthesis = 0;
            }

            // We want to ignore functions that do not really appear as such in an
            // actual SQL statement. E.g. "SELECT @a" appears as a function "get_user_var".
            std::string final_func_name;
            if (!should_function_be_ignored(pi, func_name, &final_func_name))
            {
                const char* s = func_name;
                if (strcmp(func_name, "%") == 0)
                {
                    // Embedded library silently changes "mod" into "%". We need to check
                    // what it originally was, so that the result agrees with that of
                    // qc_sqlite.
                    const char* s;
                    size_t l;
                    get_string_and_length(func_item->name, &s, &l);
                    if (s && (strncasecmp(s, "mod", 3) == 0))
                    {
                        strcpy(func_name, "mod");
                    }
                }
                else if (strcmp(func_name, "<=>") == 0)
                {
                    // qc_sqlite does not distinguish between "<=>" and "=", so we
                    // change "<=>" into "=".
                    strcpy(func_name, "=");
                }
                else if (strcasecmp(func_name, "substr") == 0)
                {
                    // Embedded library silently changes "substring" into "substr". We need
                    // to check what it originally was, so that the result agrees with
                    // that of qc_sqlite. We reserved space for this above.
                    const char* s;
                    size_t l;
                    get_string_and_length(func_item->name, &s, &l);
                    if (s && (strncasecmp(s, "substring", 9) == 0))
                    {
                        strcpy(func_name, "substring");
                    }
                }
                else if (strcasecmp(func_name, "add_time") == 0)
                {
                    // For whatever reason the name of "addtime" is returned as "add_time".
                    strcpy(func_name, "addtime");
                }
                else
                {
                    s = final_func_name.c_str();
                }

                add_function_info(pi, select, s, items, n_items);
            }

            for (size_t i = 0; i < n_items; ++i)
            {
                update_field_infos(pi, select, source, items[i], excludep);
            }
        }
        break;

    case Item::SUBSELECT_ITEM:
        {
            Item_subselect* subselect_item = static_cast<Item_subselect*>(item);
            QC_FUNCTION_INFO* fi = NULL;
            switch (subselect_item->substype())
            {
            case Item_subselect::IN_SUBS:
                fi = add_function_info(pi, select, "in", 0, 0);

            case Item_subselect::ALL_SUBS:
            case Item_subselect::ANY_SUBS:
                {
                    Item_in_subselect* in_subselect_item = static_cast<Item_in_subselect*>(item);

#if (((MYSQL_VERSION_MAJOR == 5)   \
                    && ((MYSQL_VERSION_MINOR > 5)   \
                    || ((MYSQL_VERSION_MINOR == 5) && (MYSQL_VERSION_PATCH >= 48)) \
                                                       ) \
                                                       )   \
                    || (MYSQL_VERSION_MAJOR >= 10) \
                        )
                    if (in_subselect_item->left_expr_orig)
                    {
                        update_field_infos(pi,
                                           select,
                                           source,              // TODO: Might be wrong select.
                                           in_subselect_item->left_expr_orig,
                                           excludep);

                        if (subselect_item->substype() == Item_subselect::IN_SUBS)
                        {
                            Item* item = in_subselect_item->left_expr_orig;

                            if (item->type() == Item::FIELD_ITEM)
                            {
                                add_function_field_usage(pi, select, static_cast<Item_field*>(item), fi);
                            }
                        }
                    }
                    st_select_lex* ssl = in_subselect_item->get_select_lex();
                    if (ssl)
                    {
                        update_field_infos(pi,
                                           get_lex(pi),
                                           ssl,
                                           excludep);

                        if (subselect_item->substype() == Item_subselect::IN_SUBS)
                        {
                            assert(fi);
                            add_function_field_usage(pi, select, ssl, fi);
                        }
                    }
#else
#pragma message "Figure out what to do with versions < 5.5.48."
#endif
                    // TODO: Anything else that needs to be looked into?
                }
                break;

            case Item_subselect::EXISTS_SUBS:
                {
                    Item_exists_subselect* exists_subselect_item =
                        static_cast<Item_exists_subselect*>(item);

                    st_select_lex* ssl = exists_subselect_item->get_select_lex();
                    if (ssl)
                    {
                        update_field_infos(pi,
                                           get_lex(pi),
                                           ssl,
                                           excludep);
                    }
                }
                break;

            case Item_subselect::SINGLEROW_SUBS:
                {
                    Item_singlerow_subselect* ss_item = static_cast<Item_singlerow_subselect*>(item);
                    st_select_lex* ssl = ss_item->get_select_lex();

                    update_field_infos(pi, get_lex(pi), ssl, excludep);
                }
                break;

            case Item_subselect::UNKNOWN_SUBS:
            default:
                MXB_ERROR("Unknown subselect type: %d", subselect_item->substype());
                break;
            }
        }
        break;

    default:
        if (qcme_item_is_string(item))
        {
            if (this_thread.options & QC_OPTION_STRING_AS_FIELD)
            {
                String* s = item->val_str();
                int len = s->length();
                char tmp[len + 1];
                memcpy(tmp, s->ptr(), len);
                tmp[len] = 0;

                add_field_info(pi, nullptr, nullptr, tmp, excludep);
            }
        }
        break;
    }
}

#ifdef CTE_SUPPORTED
static void update_field_infos(parsing_info_t* pi,
                               LEX* lex,
                               st_select_lex_unit* select,
                               List<Item>* excludep)
{
    st_select_lex* s = select->first_select();

    if (s)
    {
        update_field_infos(pi, lex, s, excludep);
    }
}
#endif

static void update_field_infos(parsing_info_t* pi,
                               LEX* lex,
                               st_select_lex* select,
                               List<Item>* excludep)
{
    List_iterator<Item> ilist(select->item_list);

    while (Item* item = ilist++)
    {
        update_field_infos(pi, select, COLLECT_SELECT, item, NULL);
    }

    if (select->group_list.first)
    {
        ORDER* order = select->group_list.first;
        while (order)
        {
            Item* item = *order->item;

            update_field_infos(pi, select, COLLECT_GROUP_BY, item, &select->item_list);

            order = order->next;
        }
    }

    if (select->order_list.first)
    {
        ORDER* order = select->order_list.first;
        while (order)
        {
            Item* item = *order->item;

            update_field_infos(pi, select, COLLECT_ORDER_BY, item, &select->item_list);

            order = order->next;
        }
    }

    if (select->where)
    {
        update_field_infos(pi,
                           select,
                           COLLECT_WHERE,
                           select->where,
                           &select->item_list);
    }

#if defined (COLLECT_HAVING_AS_WELL)
    // A HAVING clause can only refer to fields that already have been
    // mentioned. Consequently, they need not be collected.
    if (select->having)
    {
        update_field_infos(pi,
                           COLLECT_HAVING,
                           select->having,
                           0,
                           &select->item_list);
    }
#endif

    TABLE_LIST* table_list = select->get_table_list();

    if (table_list)
    {
        st_select_lex* sl = table_list->get_single_select();

        if (sl)
        {
            // This is for "SELECT 1 FROM (SELECT ...)"
            update_field_infos(pi, get_lex(pi), sl, excludep);
        }
    }
}

namespace
{

void collect_from_list(set<TABLE_LIST*>& seen, parsing_info_t* pi, SELECT_LEX* select_lex, TABLE_LIST* pList)
{
    if (seen.find(pList) != seen.end())
    {
        return;
    }

    seen.insert(pList);

    if (pList->on_expr)
    {
        update_field_infos(pi, select_lex, COLLECT_SELECT, pList->on_expr, NULL);
    }

    if (pList->next_global)
    {
        collect_from_list(seen, pi, select_lex, pList->next_global);
    }

    if (pList->next_local)
    {
        collect_from_list(seen, pi, select_lex, pList->next_local);
    }

    st_nested_join* pJoin = pList->nested_join;

    if (pJoin)
    {
        List_iterator<TABLE_LIST> it(pJoin->join_list);

        TABLE_LIST* pList2 = it++;

        while (pList2)
        {
            collect_from_list(seen, pi, select_lex, pList2);
            pList2 = it++;
        }
    }
}

}

namespace
{

void add_value_func_item(parsing_info_t* pi, Item_func* func_item)
{
    const char* func_name = func_item->func_name();
    std::string final_func_name;

    if (!should_function_be_ignored(pi, func_name, &final_func_name))
    {
        Item** arguments = func_item->arguments();
        auto argument_count = func_item->argument_count();

        for (size_t i = 0; i < argument_count; ++i)
        {
            Item* argument = arguments[i];

            switch (argument->type())
            {
            case Item::FIELD_ITEM:
                {
                    Item_field* field_argument = static_cast<Item_field*>(argument);

                    add_field_info(pi, nullptr, field_argument, nullptr);
                }
                break;

            case Item::FUNC_ITEM:
                add_value_func_item(pi, static_cast<Item_func*>(argument));
                break;

            default:
                break;
            }
        }

        add_function_info(pi, nullptr, final_func_name.c_str(),
                          arguments, argument_count);
    }
}

}

int32_t qc_mysql_get_field_info(GWBUF* buf, const QC_FIELD_INFO** infos, uint32_t* n_infos)
{
    *infos = NULL;
    *n_infos = 0;

    if (!buf)
    {
        return QC_RESULT_OK;
    }

    if (!ensure_query_is_parsed(buf))
    {
        return QC_RESULT_ERROR;
    }

    parsing_info_t* pi = get_pinfo(buf);
    mxb_assert(pi);

    if (!pi->field_infos)
    {
        LEX* lex = get_lex(buf);
        mxb_assert(lex);

        if (!lex)
        {
            return QC_RESULT_ERROR;
        }

        if (lex->describe || is_show_command(lex->sql_command))
        {
            *infos = NULL;
            *n_infos = 0;
            return QC_RESULT_OK;
        }

        SELECT_LEX* select_lex = qcme_get_first_select_lex(lex);
        lex->current_select = select_lex;

        update_field_infos(pi, lex, select_lex, NULL);

        set<TABLE_LIST*> seen;

        if (lex->query_tables)
        {
            collect_from_list(seen, pi, select_lex, lex->query_tables);
        }

        List_iterator<TABLE_LIST> it1(select_lex->top_join_list);

        TABLE_LIST* pList = it1++;

        while (pList)
        {
            collect_from_list(seen, pi, select_lex, pList);
            pList = it1++;
        }

        List_iterator<TABLE_LIST> it2(select_lex->sj_nests);

        /*TABLE_LIST**/ pList = it2++;

        while (pList)
        {
            collect_from_list(seen, pi, select_lex, pList);
            pList = it2++;
        }

        QC_FUNCTION_INFO* fi = NULL;

        if ((lex->sql_command == SQLCOM_UPDATE) || (lex->sql_command == SQLCOM_UPDATE_MULTI))
        {
            List_iterator<Item> ilist(lex->current_select->item_list);
            Item* item = ilist++;

            fi = get_function_info(pi, "=");

            while (item)
            {
                update_field_infos(pi, lex->current_select, COLLECT_SELECT, item, NULL);

                if (item->type() == Item::FIELD_ITEM)
                {
                    add_function_field_usage(pi, lex->current_select, static_cast<Item_field*>(item), fi);
                }

                item = ilist++;
            }
        }

#ifdef CTE_SUPPORTED
        if (lex->with_clauses_list)
        {
            With_clause* with_clause = lex->with_clauses_list;

            while (with_clause)
            {
                SQL_I_List<With_element>& with_list = with_clause->with_list;
                With_element* element = with_list.first;

                while (element)
                {
                    update_field_infos(pi, lex, element->spec, NULL);

                    if (element->is_recursive && element->first_recursive)
                    {
                        update_field_infos(pi, lex, element->first_recursive, NULL);
                    }

                    element = element->next;
                }

                with_clause = with_clause->next_with_clause;
            }
        }
#endif

        List_iterator<Item> ilist(lex->value_list);
        while (Item* item = ilist++)
        {
            update_field_infos(pi, lex->current_select, COLLECT_SELECT, item, NULL);

            if (fi)
            {
                if (item->type() == Item::FIELD_ITEM)
                {
                    add_function_field_usage(pi, lex->current_select, static_cast<Item_field*>(item), fi);
                }
            }
        }

        if ((lex->sql_command == SQLCOM_INSERT)
            || (lex->sql_command == SQLCOM_INSERT_SELECT)
            || (lex->sql_command == SQLCOM_REPLACE)
            || (lex->sql_command == SQLCOM_REPLACE_SELECT))
        {
            List_iterator<Item> ilist(lex->field_list);
            Item* item = ilist++;

            if (item)
            {
                while (item)
                {
                    update_field_infos(pi, lex->current_select, COLLECT_SELECT, item, NULL);

                    item = ilist++;
                }
            }

            // The following will dig out "a" from a statement like "INSERT INTO t1 VALUES (a+2)"
            List_iterator<List_item> it_many_values(lex->many_values);
            List_item* list_item = it_many_values++;

            while (list_item)
            {
                List_iterator<Item> it_list_item(*list_item);
                Item* item = it_list_item++;

                while (item)
                {
                    if (item->type() == Item::FUNC_ITEM)
                    {
                        add_value_func_item(pi, static_cast<Item_func*>(item));
                    }

                    item = it_list_item++;
                }

                list_item = it_many_values++;
            }

            if (lex->insert_list)
            {
                List_iterator<Item> ilist(*lex->insert_list);
                while (Item* item = ilist++)
                {
                    update_field_infos(pi, lex->current_select, COLLECT_SELECT, item, NULL);
                }
            }
        }

#ifdef CTE_SUPPORTED
        // TODO: Check whether this if can be removed altogether also
        // TODO: when CTE are not supported.
        if (true)
#else
        if (lex->sql_command == SQLCOM_SET_OPTION)
#endif
        {
            if (lex->sql_command == SQLCOM_SET_OPTION)
            {
#if defined (WAY_TO_DOWNCAST_SET_VAR_BASE_EXISTS)
                // The list of set_var_base contains the value of variables.
                // However, the actual type is a derived type of set_var_base
                // and there is no information using which we could do the
                // downcast...
                List_iterator<set_var_base> ilist(lex->var_list);
                while (set_var_base* var = ilist++)
                {
                    // Is set_var_base a set_var, set_var_user, set_var_password
                    // set_var_role
                    ...
                }
#endif
                // ...so, we will simply assume that any nested selects are
                // from statements like "set @a:=(SELECT a from t1)". The
                // code after the closing }.
            }

            st_select_lex* select = lex->all_selects_list;

            while (select)
            {
                if (select->nest_level != 0)    // Not the top-level select.
                {
                    update_field_infos(pi, lex, select, NULL);
                }

                select = select->next_select_in_list();
            }
        }
    }

    *infos = pi->field_infos;
    *n_infos = pi->field_infos_len;

    return QC_RESULT_OK;
}

int32_t qc_mysql_get_function_info(GWBUF* buf,
                                   const QC_FUNCTION_INFO** function_infos,
                                   uint32_t* n_function_infos)
{
    *function_infos = NULL;
    *n_function_infos = 0;

    int32_t rv = QC_RESULT_OK;

    if (buf)
    {
        const QC_FIELD_INFO* field_infos;
        uint32_t n_field_infos;

        // We ensure the information has been collected by querying the fields first.
        rv = qc_mysql_get_field_info(buf, &field_infos, &n_field_infos);

        if (rv == QC_RESULT_OK)
        {
            parsing_info_t* pi = get_pinfo(buf);
            mxb_assert(pi);

            *function_infos = pi->function_infos;
            *n_function_infos = pi->function_infos_len;
        }
    }

    return rv;
}

void qc_mysql_set_server_version(uint64_t version)
{
    this_thread.version = version;
}

void qc_mysql_get_server_version(uint64_t* version)
{
    *version = this_thread.version;
}

namespace
{

// Do not change the order without making corresponding changes to IDX_... below.
const char* server_options[] =
{
    "MariaDB Corporation MaxScale",
    "--no-defaults",
    "--datadir=",
    "--language=",
#if MYSQL_VERSION_MINOR < 3
    // TODO: 10.3 understands neither "--skip-innodb" or "--innodb=OFF", although it should.
    "--skip-innodb",
#endif
    "--default-storage-engine=myisam",
    NULL
};

const int IDX_DATADIR = 2;
const int IDX_LANGUAGE = 3;
const int N_OPTIONS = (sizeof(server_options) / sizeof(server_options[0])) - 1;

const char* server_groups[] =
{
    "embedded",
    "server",
    "server",
    "embedded",
    "server",
    "server",
    NULL
};

const int OPTIONS_DATADIR_SIZE = 10 + PATH_MAX;     // strlen("--datadir=");
const int OPTIONS_LANGUAGE_SIZE = 11 + PATH_MAX;    // strlen("--language=");

char datadir_arg[OPTIONS_DATADIR_SIZE];
char language_arg[OPTIONS_LANGUAGE_SIZE];


void configure_options(const char* datadir, const char* langdir)
{
    int rv;

    rv = snprintf(datadir_arg, OPTIONS_DATADIR_SIZE, "--datadir=%s", datadir);
    mxb_assert(rv < OPTIONS_DATADIR_SIZE);      // Ensured by create_datadir().
    server_options[IDX_DATADIR] = datadir_arg;

    rv = sprintf(language_arg, "--language=%s", langdir);
    mxb_assert(rv < OPTIONS_LANGUAGE_SIZE);     // Ensured by qc_process_init().
    server_options[IDX_LANGUAGE] = language_arg;

    // To prevent warning of unused variable when built in release mode,
    // when mxb_assert() turns into empty statement.
    (void)rv;
}
}

int32_t qc_mysql_setup(qc_sql_mode_t sql_mode, const char* zArgs)
{
    this_unit.sql_mode = sql_mode;

    if (sql_mode == QC_SQL_MODE_ORACLE)
    {
        this_unit.function_name_mappings = function_name_mappings_oracle;
    }

    if (zArgs)
    {
        MXB_WARNING("'%s' provided as arguments, "
                    "even though no arguments are supported.",
                    zArgs);
    }

    return QC_RESULT_OK;
}

int32_t qc_mysql_process_init(void)
{
    bool inited = false;

    if (strlen(mxs::langdir()) >= PATH_MAX)
    {
        fprintf(stderr, "MaxScale: error: Language path is too long: %s.", mxs::langdir());
    }
    else
    {
        configure_options(mxs::process_datadir(), mxs::langdir());

        int argc = N_OPTIONS;
        char** argv = const_cast<char**>(server_options);
        char** groups = const_cast<char**>(server_groups);

        int rc = mysql_library_init(argc, argv, groups);

        if (rc != 0)
        {
            this_thread.sql_mode = this_unit.sql_mode;
            mxb_assert(this_unit.function_name_mappings);
            this_thread.function_name_mappings = this_unit.function_name_mappings;

            MXB_ERROR("mysql_library_init() failed. Error code: %d", rc);
        }
        else
        {
#if MYSQL_VERSION_ID >= 100000
            set_malloc_size_cb(NULL);
#endif
            MXB_NOTICE("Query classifier initialized.");
            inited = true;
        }
    }

    return inited ? QC_RESULT_OK : QC_RESULT_ERROR;
}

void qc_mysql_process_end(void)
{
    mysql_library_end();
}

int32_t qc_mysql_thread_init(void)
{
    this_thread.sql_mode = this_unit.sql_mode;
    mxb_assert(this_unit.function_name_mappings);
    this_thread.function_name_mappings = this_unit.function_name_mappings;

    bool inited = (mysql_thread_init() == 0);

    if (!inited)
    {
        MXB_ERROR("mysql_thread_init() failed.");
    }

    return inited ? QC_RESULT_OK : QC_RESULT_ERROR;
}

void qc_mysql_thread_end(void)
{
    mysql_thread_end();
}

int32_t qc_mysql_get_sql_mode(qc_sql_mode_t* sql_mode)
{
    *sql_mode = this_thread.sql_mode;
    return QC_RESULT_OK;
}

int32_t qc_mysql_set_sql_mode(qc_sql_mode_t sql_mode)
{
    int32_t rv = QC_RESULT_OK;

    switch (sql_mode)
    {
    case QC_SQL_MODE_DEFAULT:
        this_thread.sql_mode = sql_mode;
        this_thread.function_name_mappings = function_name_mappings_default;
        break;

    case QC_SQL_MODE_ORACLE:
        this_thread.sql_mode = sql_mode;
        this_thread.function_name_mappings = function_name_mappings_oracle;
        break;

    default:
        rv = QC_RESULT_ERROR;
    }

    return rv;
}

uint32_t qc_mysql_get_options()
{
    return this_thread.options;
}

int32_t qc_mysql_set_options(uint32_t options)
{
    int32_t rv = QC_RESULT_OK;

    if ((options & ~QC_OPTION_MASK) == 0)
    {
        this_thread.options = options;
    }
    else
    {
        rv = QC_RESULT_ERROR;
    }

    return rv;
}

int32_t qc_mysql_get_current_stmt(const char** ppStmt, size_t* pLen)
{
    return QC_RESULT_ERROR;
}


/**
 * EXPORTS
 */

extern "C"
{

MXS_MODULE* MXS_CREATE_MODULE()
{
    static QUERY_CLASSIFIER qc =
    {
        qc_mysql_setup,
        qc_mysql_process_init,
        qc_mysql_process_end,
        qc_mysql_thread_init,
        qc_mysql_thread_end,
        qc_mysql_parse,
        qc_mysql_get_type_mask,
        qc_mysql_get_operation,
        qc_mysql_get_created_table_name,
        qc_mysql_is_drop_table_query,
        qc_mysql_get_table_names,
        qc_mysql_query_has_clause,
        qc_mysql_get_database_names,
        qc_mysql_get_kill_info,
        qc_mysql_get_prepare_name,
        qc_mysql_get_field_info,
        qc_mysql_get_function_info,
        qc_mysql_get_preparable_stmt,
        qc_mysql_set_server_version,
        qc_mysql_get_server_version,
        qc_mysql_get_sql_mode,
        qc_mysql_set_sql_mode,
        nullptr,        // qc_info_dup not supported.
        nullptr,        // qc_info_close not supported.
        qc_mysql_get_options,
        qc_mysql_set_options,
        nullptr,        // qc_get_result_from_info not supported
        qc_mysql_get_current_stmt,
        nullptr,        // qc_info_size not supported.
        nullptr,        // qc_info_get_canonical not supported.
    };

    static MXS_MODULE info =
    {
        mxs::MODULE_INFO_VERSION,
        "qc_mysqlembedded",
        mxs::ModuleType::QUERY_CLASSIFIER,
        mxs::ModuleStatus::GA,
        MXS_QUERY_CLASSIFIER_VERSION,
        "Query classifier based upon MySQL Embedded",
        "V1.0.0",
        MXS_NO_MODULE_CAPABILITIES,
        &qc,
        qc_mysql_process_init,
        qc_mysql_process_end,
        qc_mysql_thread_init,
        qc_mysql_thread_end
    };

    return &info;
}
}<|MERGE_RESOLUTION|>--- conflicted
+++ resolved
@@ -2176,7 +2176,6 @@
     {
         LEX* lex = get_lex(querybuf);
 
-<<<<<<< HEAD
         if (!lex)
         {
             return QC_RESULT_OK;
@@ -2184,29 +2183,15 @@
 
         if (lex->describe || (is_show_command(lex->sql_command)
                               && !(lex->sql_command == SQLCOM_SHOW_TABLES)
+                              && !(lex->sql_command == SQLCOM_SHOW_TABLE_STATUS)
                               && !(lex->sql_command == SQLCOM_SHOW_FIELDS)))
-=======
-    if (lex->describe || (is_show_command(lex->sql_command)
-                          && !(lex->sql_command == SQLCOM_SHOW_TABLES)
-                          && !(lex->sql_command == SQLCOM_SHOW_TABLE_STATUS)
-                          && !(lex->sql_command == SQLCOM_SHOW_FIELDS)))
-    {
-        return QC_RESULT_OK;
-    }
-
-    if (lex->sql_command == SQLCOM_CHANGE_DB
-        || lex->sql_command == SQLCOM_SHOW_TABLES
-        || lex->sql_command == SQLCOM_SHOW_TABLE_STATUS)
-    {
-        SELECT_LEX* select_lex = qcme_get_first_select_lex(lex);
-        if (qcme_string_get(select_lex->db)
-            && (strcmp(qcme_string_get(select_lex->db), "skygw_virtual") != 0))
->>>>>>> 90bc8272
         {
             return QC_RESULT_OK;
         }
 
-        if (lex->sql_command == SQLCOM_CHANGE_DB || lex->sql_command == SQLCOM_SHOW_TABLES)
+        if (lex->sql_command == SQLCOM_CHANGE_DB
+            || lex->sql_command == SQLCOM_SHOW_TABLES
+            || lex->sql_command == SQLCOM_SHOW_TABLE_STATUS)
         {
             SELECT_LEX* select_lex = qcme_get_first_select_lex(lex);
             if (qcme_string_get(select_lex->db)
