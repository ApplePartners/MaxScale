--- conflicted
+++ resolved
@@ -47,12 +47,9 @@
 
   add_test(TestQC_version_sensitivity version_sensitivity)
 
-<<<<<<< HEAD
-=======
   if(NOT (MYSQL_EMBEDDED_VERSION VERSION_LESS 10.2))
     add_test(TestQC_cte_simple compare -v 2 ${CMAKE_CURRENT_SOURCE_DIR}/cte_simple.test)
   endif()
->>>>>>> f91df461
   if(NOT (MYSQL_EMBEDDED_VERSION VERSION_LESS 10.3))
     add_test(TestQC_Oracle-binlog_stm_ps     compare -v 2 ${CMAKE_CURRENT_SOURCE_DIR}/oracle/binlog_stm_ps.test)
     add_test(TestQC_Oracle-binlog_stm_sp     compare -v 2 ${CMAKE_CURRENT_SOURCE_DIR}/oracle/binlog_stm_sp.test)
