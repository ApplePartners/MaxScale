#pragma once
/*
 * Copyright (c) 2016 MariaDB Corporation Ab
 *
 * Use of this software is governed by the Business Source License included
 * in the LICENSE.TXT file and at www.mariadb.com/bsl11.
 *
 * Change Date: 2020-01-01
 *
 * On the date above, in accordance with the Business Source License, use
 * of this software will be governed by version 2 or later of the General
 * Public License.
 */

/**
 * @file include/maxscale/monitor.h - The public monitor interface
 */

#include <maxscale/cdefs.h>

#include <mysql.h>

#include <maxscale/config.h>
#include <maxscale/dcb.h>
#include <maxscale/server.h>
#include <maxscale/jansson.h>

MXS_BEGIN_DECLS

struct mxs_monitor;
typedef struct mxs_monitor MXS_MONITOR;

/**
 * @verbatim
 * The "module object" structure for a backend monitor module
 *
 * Monitor modules monitor the backend databases that MaxScale connects to.
 * The information provided by a monitor is used in routing decisions.
 *
 * The entry points are:
 *      startMonitor    Called by main to start the monitor
 *      stopMonitor     Called by main to shut down and destroy a monitor
 *      diagnostics     Called for diagnostic output
 *
 * startMonitor is called to start the monitoring process, it is called on the
 * MaxScale main thread and is responsible for creating a thread for the monitor
 * itself to run on. This should use the entry points defined in the thread.h
 * header file rather than make direct calls to the operating system threading
 * libraries. The return from startMonitor is a pointer that will be passed to
 * all other monitor API calls.
 *
 * @endverbatim
 *
 * @see load_module
 */
typedef struct mxs_monitor_object
{
    /**
     * @brief Start the monitor
     *
     * This entry point is called when the monitor is started. If the monitor
     * requires polling of the servers, it should create a separate monitoring
     * thread.
     *
     * @param monitor The monitor object
     * @param params  Parameters for this monitor
     *
     * @return Pointer to the monitor specific data, stored in @c monitor->handle
     */
    void *(*startMonitor)(MXS_MONITOR *monitor, const MXS_CONFIG_PARAMETER *params);

    /**
     * @brief Stop the monitor
     *
     * This entry point is called when the monitor is stopped. If the monitor
     * uses a polling thread, the thread should be stopped.
     *
     * @param monitor The monitor object
     */
    void (*stopMonitor)(MXS_MONITOR *monitor);
    void (*diagnostics)(DCB *, const MXS_MONITOR *);

    /**
     * @brief Return diagnostic information about the monitor
     *
     * @return A JSON object representing the state of the monitor
     *
     * @see jansson.h
     */
    json_t* (*diagnostics_json)(const MXS_MONITOR *monitor);
} MXS_MONITOR_OBJECT;

/**
 * The monitor API version number. Any change to the monitor module API
 * must change these versions using the rules defined in modinfo.h
 */
#define MXS_MONITOR_VERSION {3, 0, 0}

/** Monitor's poll frequency */
#define MXS_MON_BASE_INTERVAL_MS 100

#define MXS_MONITOR_RUNNING 1
#define MXS_MONITOR_STOPPING 2
#define MXS_MONITOR_STOPPED 3

#define MXS_MONITOR_DEFAULT_ID 1UL // unsigned long value

#define MAX_MONITOR_USER_LEN     512
#define MAX_MONITOR_PASSWORD_LEN 512

/**
 * Monitor state bit mask values
 */
typedef enum
{
    MONITOR_STATE_ALLOC     = 0x00,
    MONITOR_STATE_RUNNING   = 0x01,
    MONITOR_STATE_STOPPING  = 0x02,
    MONITOR_STATE_STOPPED   = 0x04,
    MONITOR_STATE_FREED     = 0x08
} monitor_state_t;

/*
 * Results of attempt at database connection for monitoring
 */
typedef enum
{
    MONITOR_CONN_OK,
    MONITOR_CONN_REFUSED,
    MONITOR_CONN_TIMEOUT
} mxs_connect_result_t;

/** Monitor events */
typedef enum
{
    UNDEFINED_EVENT   = 0,
    MASTER_DOWN_EVENT = (1 << 0),  /**< master_down */
    MASTER_UP_EVENT   = (1 << 1),  /**< master_up */
    SLAVE_DOWN_EVENT  = (1 << 2),  /**< slave_down */
    SLAVE_UP_EVENT    = (1 << 3),  /**< slave_up */
    SERVER_DOWN_EVENT = (1 << 4),  /**< server_down */
    SERVER_UP_EVENT   = (1 << 5),  /**< server_up */
    SYNCED_DOWN_EVENT = (1 << 6),  /**< synced_down */
    SYNCED_UP_EVENT   = (1 << 7),  /**< synced_up */
    DONOR_DOWN_EVENT  = (1 << 8),  /**< donor_down */
    DONOR_UP_EVENT    = (1 << 9),  /**< donor_up */
    NDB_DOWN_EVENT    = (1 << 10), /**< ndb_down */
    NDB_UP_EVENT      = (1 << 11), /**< ndb_up */
    LOST_MASTER_EVENT = (1 << 12), /**< lost_master */
    LOST_SLAVE_EVENT  = (1 << 13), /**< lost_slave */
    LOST_SYNCED_EVENT = (1 << 14), /**< lost_synced */
    LOST_DONOR_EVENT  = (1 << 15), /**< lost_donor */
    LOST_NDB_EVENT    = (1 << 16), /**< lost_ndb */
    NEW_MASTER_EVENT  = (1 << 17), /**< new_master */
    NEW_SLAVE_EVENT   = (1 << 18), /**< new_slave */
    NEW_SYNCED_EVENT  = (1 << 19), /**< new_synced */
    NEW_DONOR_EVENT   = (1 << 20), /**< new_donor */
    NEW_NDB_EVENT     = (1 << 21), /**< new_ndb */
} mxs_monitor_event_t;

/**
 * The linked list of servers that are being monitored by the monitor module.
 */
typedef struct monitor_servers
{
    SERVER *server;               /**< The server being monitored */
    MYSQL *con;                   /**< The MySQL connection */
    bool log_version_err;
    int mon_err_count;
    unsigned int mon_prev_status;
    unsigned int pending_status;  /**< Pending Status flag bitmap */
    struct monitor_servers *next; /**< The next server in the list */
} MXS_MONITOR_SERVERS;

/**
 * Representation of the running monitor.
 */
struct mxs_monitor
{
    char *name;                   /**< The name of the monitor module */
    char user[MAX_MONITOR_USER_LEN]; /*< Monitor username */
    char password[MAX_MONITOR_PASSWORD_LEN]; /*< Monitor password */
    SPINLOCK lock;
    MXS_CONFIG_PARAMETER* parameters; /*< configuration parameters */
    MXS_MONITOR_SERVERS* databases; /*< List of databases the monitor monitors */
    monitor_state_t state;        /**< The state of the monitor */
    int connect_timeout;          /**< Connect timeout in seconds for mysql_real_connect */
    int connect_attempts;      /**< How many times a connection is attempted */
    int read_timeout;             /**< Timeout in seconds to read from the server.
                                   * There are retries and the total effective timeout
                                   * value is three times the option value.
                                   */
    int write_timeout;            /**< Timeout in seconds for each attempt to write to the server.
                                   * There are retries and the total effective timeout value is
                                   * two times the option value.
                                   */
    MXS_MONITOR_OBJECT *module;   /**< The "monitor object" */
    char *module_name;            /**< Name of the monitor module */
    void *handle;                 /**< Handle returned from startMonitor */
    size_t interval;              /**< The monitor interval */
    bool created_online;          /**< Whether this monitor was created at runtime */
    volatile bool server_pending_changes;
    /**< Are there any pending changes to a server?
       * If yes, the next monitor loop starts early.  */
    struct mxs_monitor *next;     /**< Next monitor in the linked list */
};

static const MXS_ENUM_VALUE mxs_monitor_event_enum_values[] =
{
    {"master_down", MASTER_DOWN_EVENT},
    {"master_up", MASTER_UP_EVENT},
    {"slave_down", SLAVE_DOWN_EVENT},
    {"slave_up", SLAVE_UP_EVENT},
    {"server_down", SERVER_DOWN_EVENT},
    {"server_up", SERVER_UP_EVENT},
    {"synced_down", SYNCED_DOWN_EVENT},
    {"synced_up", SYNCED_UP_EVENT},
    {"donor_down", DONOR_DOWN_EVENT},
    {"donor_up", DONOR_UP_EVENT},
    {"ndb_down", NDB_DOWN_EVENT},
    {"ndb_up", NDB_UP_EVENT},
    {"lost_master", LOST_MASTER_EVENT},
    {"lost_slave", LOST_SLAVE_EVENT},
    {"lost_synced", LOST_SYNCED_EVENT},
    {"lost_donor", LOST_DONOR_EVENT},
    {"lost_ndb", LOST_NDB_EVENT},
    {"new_master", NEW_MASTER_EVENT},
    {"new_slave", NEW_SLAVE_EVENT},
    {"new_synced", NEW_SYNCED_EVENT},
    {"new_donor", NEW_DONOR_EVENT},
    {"new_ndb", NEW_NDB_EVENT},
    {NULL}
};

/** Default value for the `events` parameter */
static const char MXS_MONITOR_EVENT_DEFAULT_VALUE[] = "master_down,master_up,slave_down,"
                                                      "slave_up,server_down,server_up,synced_down,synced_up,donor_down,donor_up,"
                                                      "ndb_down,ndb_up,lost_master,lost_slave,lost_synced,lost_donor,lost_ndb,"
                                                      "new_master,new_slave,new_synced,new_donor,new_ndb";

/**
 * Monitor configuration parameters names
 */
extern const char CN_BACKEND_CONNECT_ATTEMPTS[];
extern const char CN_BACKEND_READ_TIMEOUT[];
extern const char CN_BACKEND_WRITE_TIMEOUT[];
extern const char CN_BACKEND_CONNECT_TIMEOUT[];
extern const char CN_MONITOR_INTERVAL[];
extern const char CN_SCRIPT[];
extern const char CN_EVENTS[];

bool check_monitor_permissions(MXS_MONITOR* monitor, const char* query);

void monitor_clear_pending_status(MXS_MONITOR_SERVERS *ptr, int bit);
void monitor_set_pending_status(MXS_MONITOR_SERVERS *ptr, int bit);
void servers_status_pending_to_current(MXS_MONITOR *monitor);
void servers_status_current_to_pending(MXS_MONITOR *monitor);

bool mon_status_changed(MXS_MONITOR_SERVERS* mon_srv);
bool mon_print_fail_status(MXS_MONITOR_SERVERS* mon_srv);

mxs_connect_result_t mon_ping_or_connect_to_db(MXS_MONITOR* mon, MXS_MONITOR_SERVERS *database);
void mon_log_connect_error(MXS_MONITOR_SERVERS* database, mxs_connect_result_t rval);

void lock_monitor_servers(MXS_MONITOR *monitor);
void release_monitor_servers(MXS_MONITOR *monitor);

/**
 * @brief Handle state change events
 *
 * This function should be called by all monitors at the end of each monitoring
 * cycle. This will log state changes and execute any scripts that should be executed.
 *
 * @param monitor Monitor object
 * @param script Script to execute or NULL for no script
 * @param events Enabled events
 */
void mon_process_state_changes(MXS_MONITOR *monitor, const char *script, uint64_t events);

/**
 * @brief Hangup connections to failed servers
 *
 * Injects hangup events for DCB that are connected to servers that are down.
 *
 * @param monitor Monitor object
 */
void mon_hangup_failed_servers(MXS_MONITOR *monitor);

/**
<<<<<<< HEAD
 * @brief Convert monitor to JSON
 *
 * @param monitor Monitor to convert
 * @param host    Hostname of this server
 *
 * @return JSON representation of the monitor
 */
json_t* monitor_to_json(const MXS_MONITOR* monitor, const char* host);

/**
 * @brief Convert all monitors to JSON
 *
 * @param host    Hostname of this server
 *
 * @return JSON array containing all monitors
 */
json_t* monitor_list_to_json(const char* host);

/**
 * @brief Get links to monitors that relate to a server
 *
 * @param server Server to inspect
 * @param host   Hostname of this server
 *
 * @return Array of monitor links
 */
json_t* monitor_relations_to_server(const SERVER* server, const char* host);
=======
 * @brief Report query errors
 *
 * @param db Database where the query failed
 */
void mon_report_query_error(MXS_MONITOR_SERVERS* db);
>>>>>>> f7b87444

MXS_END_DECLS<|MERGE_RESOLUTION|>--- conflicted
+++ resolved
@@ -287,7 +287,13 @@
 void mon_hangup_failed_servers(MXS_MONITOR *monitor);
 
 /**
-<<<<<<< HEAD
+ * @brief Report query errors
+ *
+ * @param db Database where the query failed
+ */
+void mon_report_query_error(MXS_MONITOR_SERVERS* db);
+
+/**
  * @brief Convert monitor to JSON
  *
  * @param monitor Monitor to convert
@@ -315,12 +321,5 @@
  * @return Array of monitor links
  */
 json_t* monitor_relations_to_server(const SERVER* server, const char* host);
-=======
- * @brief Report query errors
- *
- * @param db Database where the query failed
- */
-void mon_report_query_error(MXS_MONITOR_SERVERS* db);
->>>>>>> f7b87444
 
 MXS_END_DECLS