--- conflicted
+++ resolved
@@ -264,12 +264,9 @@
     time_t journal_max_age; /**< Maximum age of journal file */
     uint32_t script_timeout; /**< Timeout in seconds for the monitor scripts */
     uint8_t journal_hash[SHA_DIGEST_LENGTH]; /**< SHA1 hash of the latest written journal */
-<<<<<<< HEAD
     MxsDiskSpaceThreshold* disk_space_threshold; /**< Disk space thresholds */
     int64_t disk_space_check_interval; /**< How often should a disk space check be made at most. */
-=======
     uint64_t ticks; /**< Number of performed monitoring intervals */
->>>>>>> f2b2951c
     struct mxs_monitor *next;     /**< Next monitor in the linked list */
 };
 
