--- conflicted
+++ resolved
@@ -128,66 +128,30 @@
     bool pre_run() override;
     void post_run() override;
 
-<<<<<<< HEAD
-    static bool inc_ticks(Callable::Action action);
-=======
-    struct Task
+    struct SignalHandler final : public mxb::Pollable
     {
-    public:
-        Task(const char* zName, TASKFN func, void* pData, int frequency)
-            : name(zName)
-            , func(func)
-            , pData(pData)
-            , frequency(frequency)
-            , nextdue(time(0) + frequency)
-            , id(0)
-        {
-        }
-
-        std::string       name;
-        TASKFN            func;
-        void*             pData;
-        int               frequency;
-        time_t            nextdue;
-        mxb::Worker::DCId id;
+        uint32_t handle_poll_events(Worker* worker, uint32_t events, Context context) override;
+        int      poll_fd() const override;
     };
 
-    struct SignalHandler : public MXB_POLL_DATA
-    {
-        SignalHandler(MainWorker* main_worker);
-        static uint32_t epoll_handler(struct MXB_POLL_DATA* data, MXB_WORKER* worker, uint32_t events);
-    };
-
-    bool        call_task(Worker::Call::action_t action, Task* pTask);
-    static bool inc_ticks(Worker::Call::action_t action);
->>>>>>> bd763f63
+    static bool inc_ticks(Callable::Action action);
 
     bool balance_workers_dc();
     void order_balancing_dc();
 
-<<<<<<< HEAD
+    void read_signal_from_pipe();
+
     void check_dependencies_dc();
-=======
-    void read_signal_from_pipe();
->>>>>>> bd763f63
 
     // Waits until all RoutingWorkers have stopped and then stops the MainWorker
     bool wait_for_shutdown();
 
-<<<<<<< HEAD
     Worker::Callable      m_callable;
     IndexedStorage        m_storage;
     mxb::Worker::DCId     m_rebalancing_dc {0};
     mxb::TimePoint        m_last_rebalancing;
-    std::set<std::string> m_tunables; // Tunable parameters
-=======
-    std::map<std::string, Task> m_tasks_by_name;
-    IndexedStorage              m_storage;
-    mxb::Worker::DCId           m_rebalancing_dc {0};
-    mxb::Worker::DCId           m_tick_dc {0};
-    mxb::TimePoint              m_last_rebalancing;
-    int                         m_signal_pipe[2] {-1, -1};
-    SignalHandler               m_signal_handler;
->>>>>>> bd763f63
+    std::set<std::string> m_tunables;   // Tunable parameters
+    int                   m_signal_pipe[2] {-1, -1};
+    SignalHandler         m_signal_handler;
 };
 }