{
    "name": "mxs-query-editor",
<<<<<<< HEAD
    "version": "1.0.6",
=======
    "version": "1.0.7",
>>>>>>> 5f1ce2d7
    "description": "MaxScale query editor UI",
    "author": "MariaDB Corporation Ab",
    "license": "https://mariadb.com/bsl11/",
    "type": "commonjs",
    "main": "./dist/mxs-query-editor.js",
    "module": "./dist/mxs-query-editor.esm.js",
    "exports": {
        ".": {
            "require": "./mxs-query-editor.js",
            "default": "./mxs-query-editor.esm.js"
        },
        "./dist/*": "./dist/*"
    },
    "files": [
        "dist"
    ],
    "scripts": {
        "prepack": "cross-env NODE_ENV=production rollup --config ./rollup.config.js",
        "postpublish": "rimraf ./dist"
    },
    "devDependencies": {
        "@babel/core": "^7.14.6",
        "@babel/preset-env": "^7.14.7",
        "@rollup/plugin-alias": "^3.1.2",
        "@rollup/plugin-babel": "^5.3.0",
        "@rollup/plugin-commonjs": "^14.0.0",
        "@rollup/plugin-json": "^4.1.0",
        "@rollup/plugin-node-resolve": "^9.0.0",
        "@rollup/plugin-replace": "^2.4.2",
        "cross-env": "^7.0.2",
        "rimraf": "^3.0.2",
        "rollup": "^2.52.8",
        "rollup-plugin-copy": "^3.4.0",
        "rollup-plugin-dotenv": "^0.3.0",
        "rollup-plugin-monaco-editor": "^0.2.1",
        "rollup-plugin-scss": "^3.0.0",
        "rollup-plugin-terser": "^7.0.2",
        "rollup-plugin-vue": "^5.1.9",
        "rollup-plugin-vuetify": "^0.2.4"
    },
    "peerDependencies": {
        "@mdi/font": "7.0.x",
        "axios": "0.27.x",
        "browser-fs-access": "0.30.x",
        "chart.js": "2.9.x",
        "chartjs-plugin-trendline": "0.2.x",
        "deep-diff": "1.0.x",
        "immutability-helper": "3.1.x",
        "localforage": "1.10.x",
        "lodash": "4.17.x",
        "monaco-editor": "0.33.x",
        "monaco-editor-webpack-plugin": "7.0.x",
        "sql-formatter": "4.0.x",
        "stacktrace-parser": "0.1.x",
        "typy": "3.3.x",
        "uuid": "8.3.x",
        "vue": "2.x",
        "vue-chartjs": "3.5.x",
        "vue-i18n": "8.x",
        "vue-moment": "4.x",
        "vue-shortkey": "3.x",
        "vue-template-compiler": "2.x",
        "vuetify": "2.6.x",
        "vuex": "3.6.x",
        "vuex-persist": "3.1.x"
    }
}<|MERGE_RESOLUTION|>--- conflicted
+++ resolved
@@ -1,10 +1,6 @@
 {
     "name": "mxs-query-editor",
-<<<<<<< HEAD
-    "version": "1.0.6",
-=======
     "version": "1.0.7",
->>>>>>> 5f1ce2d7
     "description": "MaxScale query editor UI",
     "author": "MariaDB Corporation Ab",
     "license": "https://mariadb.com/bsl11/",
