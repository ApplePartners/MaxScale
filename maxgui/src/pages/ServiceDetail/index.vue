--- conflicted
+++ resolved
@@ -31,25 +31,12 @@
                                     :onEditSucceeded="fetchService"
                                 />
                             </v-col>
-<<<<<<< HEAD
                             <v-col cols="4">
                                 <v-row>
                                     <v-col cols="12">
-                                        <relationship-table
-                                            ref="servers-relationship-table"
-                                            relationshipType="servers"
-                                            addable
-                                            removable
-                                            :tableRows="serversTableRows"
-                                            :getRelationshipData="getRelationshipData"
-=======
-                            <v-col class="py-0 my-0" cols="4">
-                                <v-row class="my-0 pa-0 ma-0">
-                                    <v-col cols="12" class="pa-0 ma-0">
                                         <routing-target-table
                                             :routerId="current_service.id"
                                             :tableRows="routingTargetsTableRows"
->>>>>>> e8743615
                                             @on-relationship-update="dispatchRelationshipUpdate"
                                         />
                                     </v-col>
@@ -169,12 +156,9 @@
             current_service: state => state.service.current_service,
             service_connections_datasets: state => state.service.service_connections_datasets,
             sessions_by_service: state => state.session.sessions_by_service,
-<<<<<<< HEAD
             RESOURCE_FORM_TYPES: state => state.app_config.RESOURCE_FORM_TYPES,
-=======
             ROUTING_TARGET_RELATIONSHIP_TYPES: state =>
                 state.app_config.ROUTING_TARGET_RELATIONSHIP_TYPES,
->>>>>>> e8743615
         }),
         serviceId() {
             return this.$route.params.id
@@ -247,16 +231,10 @@
         async fetchAll() {
             await this.fetchService()
             await Promise.all([
-<<<<<<< HEAD
                 this.fetchSessionsFilterByService(this.serviceId),
-                this.processingRelationshipTable('servers'),
-                this.processingRelationshipTable('filters'),
-                this.processingRelationshipTable('listeners'),
-=======
                 this.processRoutingTargetsTable(),
                 this.processRelationshipTable('filters'),
                 this.processRelationshipTable('listeners'),
->>>>>>> e8743615
             ])
         },
         // reuse functions for fetch loop or after finish editing
@@ -268,24 +246,9 @@
             const timestamp = Date.now()
             await this.$refs.overviewHeader.updateChart(timestamp)
         },
-<<<<<<< HEAD
-        /**
-         * This function get relationship data based on relationship type i.e. servers, listeners.
-         * It loops through id array to send sequential requests to get relationship state
-         * @param {String} relationshipType type of resource. e.g. servers, listeners
-         */
-        async processingRelationshipTable(relationshipType) {
-            const {
-                relationships: {
-                    [`${relationshipType}`]: { data: relationshipData = [] } = {},
-                } = {},
-            } = this.current_service
-
-            let ids = relationshipData.length ? relationshipData.map(item => `${item.id}`) : []
-=======
+
         async genRelationshipRows(type) {
             const { relationships: { [`${type}`]: { data = [] } = {} } = {} } = this.current_service
->>>>>>> e8743615
             let arr = []
             for (const obj of data) {
                 const { attributes: { state = null } = {} } = await this.getRelationshipData(
