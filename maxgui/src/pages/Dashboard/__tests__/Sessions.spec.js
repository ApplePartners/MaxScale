/*
 * Copyright (c) 2020 MariaDB Corporation Ab
 *
 * Use of this software is governed by the Business Source License included
 * in the LICENSE.TXT file and at www.mariadb.com/bsl11.
 *
 * Change Date: 2026-10-04
 *
 * On the date above, in accordance with the Business Source License, use
 * of this software will be governed by version 2 or later of the General
 * Public License.
 */

import mount from '@tests/unit/setup'
import Sessions from '@rootSrc/pages/Dashboard/Sessions'

import { dummy_all_sessions, getUniqueResourceNamesStub } from '@tests/unit/utils'

const expectedTableHeaders = [
    { text: 'ID', value: 'id' },
    { text: 'Client', value: 'user' },
    { text: 'Connected', value: 'connected' },
    { text: 'IDLE (s)', value: 'idle' },
    { text: 'Memory', value: 'memory' },
    { text: 'Service', value: 'serviceIds' },
]

<<<<<<< HEAD
=======
const expectedTableRows = [
    {
        id: '1000002',
        user: 'maxskysql@::ffff:127.0.0.1',
        connected: '14:06:17 08.13.2020',
        idle: 55.5,
        serviceIds: ['RCR-Router'],
    },
]

>>>>>>> f52fa98b
describe('Dashboard Sessions tab', () => {
    let wrapper, axiosStub

    beforeEach(() => {
        wrapper = mount({
            shallow: false,
            component: Sessions,
            computed: {
                current_sessions: () => dummy_all_sessions,
            },
        })
        axiosStub = sinon.stub(wrapper.vm.$http, 'get').resolves(Promise.resolve({ data: {} }))
    })

    afterEach(() => {
        axiosStub.restore()
    })

    it(`Should process table rows accurately`, () => {
        expect(wrapper.vm.tableRows[0]).to.include.all.keys(
            'id',
            'user',
            'connected',
            'idle',
            'serviceIds',
            'memory'
        )
        expect(wrapper.vm.tableRows[0].memory).to.be.an('object')
        expect(wrapper.vm.tableRows[0].serviceIds).to.be.an('array')
    })

    it(`Should pass expected table headers to sessions-table`, () => {
<<<<<<< HEAD
        const sessionsTable = wrapper.findComponent({ name: 'sessions-table' })
        expect(sessionsTable.vm.$props.headers).to.be.deep.equals(expectedTableHeaders)
    })

    it(`Should navigate to service detail page when a service is clicked`, async () => {
        const sessionId = dummy_all_sessions[0].id
        const serviceId = dummy_all_sessions[0].relationships.services.data[0].id
        const dataTable = wrapper.findComponent({ name: 'sessions-table' })
        const aTag = findAnchorLinkInTable({
            wrapper: dataTable,
            rowId: sessionId,
            cellIndex: expectedTableHeaders.findIndex(item => item.value === 'serviceIds'),
        })
        await aTag.trigger('click')
        await wrapper.vm.$nextTick()
        expect(wrapper.vm.$route.path).to.be.equals(`/dashboard/services/${serviceId}`)
=======
        const dataTable = wrapper.findComponent({ name: 'sessions-table' })
        expect(wrapper.vm.tableHeaders).to.be.deep.equals(expectedTableHeaders)
        expect(dataTable.vm.$attrs.headers).to.be.deep.equals(expectedTableHeaders)
>>>>>>> f52fa98b
    })

    it(`Should get total number of unique service names accurately`, () => {
        const uniqueServiceNames = getUniqueResourceNamesStub(wrapper.vm.tableRows, 'serviceIds')
        expect(wrapper.vm.$data.servicesLength).to.be.equals(uniqueServiceNames.length)
    })
})<|MERGE_RESOLUTION|>--- conflicted
+++ resolved
@@ -25,19 +25,6 @@
     { text: 'Service', value: 'serviceIds' },
 ]
 
-<<<<<<< HEAD
-=======
-const expectedTableRows = [
-    {
-        id: '1000002',
-        user: 'maxskysql@::ffff:127.0.0.1',
-        connected: '14:06:17 08.13.2020',
-        idle: 55.5,
-        serviceIds: ['RCR-Router'],
-    },
-]
-
->>>>>>> f52fa98b
 describe('Dashboard Sessions tab', () => {
     let wrapper, axiosStub
 
@@ -70,28 +57,8 @@
     })
 
     it(`Should pass expected table headers to sessions-table`, () => {
-<<<<<<< HEAD
         const sessionsTable = wrapper.findComponent({ name: 'sessions-table' })
-        expect(sessionsTable.vm.$props.headers).to.be.deep.equals(expectedTableHeaders)
-    })
-
-    it(`Should navigate to service detail page when a service is clicked`, async () => {
-        const sessionId = dummy_all_sessions[0].id
-        const serviceId = dummy_all_sessions[0].relationships.services.data[0].id
-        const dataTable = wrapper.findComponent({ name: 'sessions-table' })
-        const aTag = findAnchorLinkInTable({
-            wrapper: dataTable,
-            rowId: sessionId,
-            cellIndex: expectedTableHeaders.findIndex(item => item.value === 'serviceIds'),
-        })
-        await aTag.trigger('click')
-        await wrapper.vm.$nextTick()
-        expect(wrapper.vm.$route.path).to.be.equals(`/dashboard/services/${serviceId}`)
-=======
-        const dataTable = wrapper.findComponent({ name: 'sessions-table' })
-        expect(wrapper.vm.tableHeaders).to.be.deep.equals(expectedTableHeaders)
-        expect(dataTable.vm.$attrs.headers).to.be.deep.equals(expectedTableHeaders)
->>>>>>> f52fa98b
+        expect(sessionsTable.vm.$attrs.headers).to.be.deep.equals(expectedTableHeaders)
     })
 
     it(`Should get total number of unique service names accurately`, () => {
