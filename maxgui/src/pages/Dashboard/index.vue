--- conflicted
+++ resolved
@@ -40,22 +40,9 @@
     },
     mixins: [refreshRate],
     async created() {
-<<<<<<< HEAD
         await this.fetchMaxScaleOverviewInfo()
         await this.fetchAll()
         // Generate datasets
-=======
-        await Promise.all([
-            this.fetchMaxScaleOverviewInfo(),
-            // below fetches will be looped in graphs component
-            this.fetchThreadStats(),
-            this.fetchAllServers(),
-            this.fetchAllMonitors(),
-            this.fetchSessions(),
-            this.fetchAllServices(),
-        ])
-
->>>>>>> f52fa98b
         await Promise.all([
             this.genSessionDataSets(),
             this.genServersConnectionsDataSets(),
@@ -87,7 +74,7 @@
                 this.fetchThreadStats(),
                 this.fetchAllServers(),
                 this.fetchAllMonitors(),
-                this.fetchAllSessions(),
+                this.fetchSessions(),
                 this.fetchAllServices(),
                 this.fetchAllListeners(),
                 this.fetchAllFilters(),
