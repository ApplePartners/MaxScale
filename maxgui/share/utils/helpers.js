/*
 * Copyright (c) 2020 MariaDB Corporation Ab
 *
 * Use of this software is governed by the Business Source License included
 * in the LICENSE.TXT file and at www.mariadb.com/bsl11.
 *
 * Change Date: 2026-10-04
 *
 * On the date above, in accordance with the Business Source License, use
 * of this software will be governed by version 2 or later of the General
 * Public License.
 */
import { logger } from '@share/plugins/logger'
export const uuidv1 = require('uuid').v1

export const immutableUpdate = require('immutability-helper')

export const lodash = {
    isEmpty: require('lodash/isEmpty'),
    cloneDeep: require('lodash/cloneDeep'),
    cloneDeepWith: require('lodash/cloneDeepWith'),
    isEqual: require('lodash/isEqual'),
    xorWith: require('lodash/xorWith'),
    uniqueId: require('lodash/uniqueId'),
    get: require('lodash/get'),
    set: require('lodash/set'),
    unionBy: require('lodash/unionBy'),
    pick: require('lodash/pick'),
    pickBy: require('lodash/pickBy'),
    uniqBy: require('lodash/uniqBy'),
    merge: require('lodash/merge'),
    mergeWith: require('lodash/mergeWith'),
    differenceWith: require('lodash/differenceWith'),
    countBy: require('lodash/countBy'),
    keyBy: require('lodash/keyBy'),
    values: require('lodash/values'),
    camelCase: require('lodash/camelCase'),
    escapeRegExp: require('lodash/escapeRegExp'),
}

export function delay(t, v) {
    return new Promise(function(resolve) {
        setTimeout(resolve.bind(null, v), t)
    })
}

export function dynamicColors(dataIndex) {
    const palette = [
        'rgba(171,199,74,1)',
        'rgba(245,157,52,1)',
        'rgba(47,153,163,1)',
        'rgba(150,221,207,1)',
        'rgba(125,208,18,1)',
        'rgba(14,100,136,1)',
        'rgba(66,79,98,1)',
        'rgba(0,53,69,1)',
        'rgba(45,156,219,1)',
    ]
    return palette[dataIndex % palette.length]
}

/**
 * This function replaces a char in payload.str at payload.index with payload.newChar
 * @param {String} payload.str - string to be processed
 * @param {Number} payload.index - index of char that will be replaced
 * @param {String} payload.newChar - new char
 * @returns new string
 */
export function strReplaceAt({ str, index, newChar }) {
    if (index > str.length - 1) return str
    return str.substr(0, index) + newChar + str.substr(index + 1)
}

/**
 * @param {Object|String} error - Error object or string that returns from try catch
 * @return {Array} An array of error string
 */
export function getErrorsArr(error) {
    if (typeof error === 'string') return [error]
    else {
        const errors = lodash.get(error, 'response.data.errors') || []
        // fetch-cmd-result has error messages inside meta object
        const metaErrs = lodash.get(error, 'response.data.meta.errors') || []
        if (errors.length) return errors.map(ele => `${ele.detail}`)
        if (metaErrs.length) return metaErrs.map(ele => `${ele.detail}`)
        return [error]
    }
}

/**
 * TODO: Move this helper to somewhere else where it has access to moment object.
 * Right now, the moment needs to be passed as arg
 * Handle format date value
 * @param {Object} param.moment - moment
 * @param {String} param.value - String date to be formatted
 * @param {String} param.formatType - format type (default is HH:mm:ss MM.DD.YYYY)
 * @return {String} new date format
 */
export function dateFormat({ moment, value, formatType = 'HH:mm:ss MM.DD.YYYY' }) {
    let date = new Date(value)
    const DATE_RFC2822 = 'ddd, DD MMM YYYY HH:mm:ss'
    let format
    switch (formatType) {
        case 'DATE_RFC2822':
            format = DATE_RFC2822
            break
        default:
            format = formatType
    }
    return moment(date).format(format)
}

export function capitalizeFirstLetter(string) {
    return string.charAt(0).toUpperCase() + string.slice(1)
}

/**
 * The function is used to convert plural resource name to singular and capitalize
 * first letter for UI usage
 * @param {String} str string to be processed
 * @return {String} return str that removed last char s and capitalized first char
 */
export function resourceTxtTransform(str) {
    let lowerCaseStr = str.toLowerCase()
    const suffix = 's'
    const chars = lowerCaseStr.split('')
    if (chars[chars.length - 1] === suffix) {
        lowerCaseStr = strReplaceAt({
            str: lowerCaseStr,
            index: chars.length - 1,
            newChar: '',
        })
    }
    return capitalizeFirstLetter(lowerCaseStr)
}
/**
 * Case insensitive check if substring is included in source string
 * @param {String} str source string
 * @param {String} subStr sub string to be searched
 * @return {Boolean} Return Boolean
 */
export function ciStrIncludes(str, subStr) {
    return str.toLowerCase().includes(subStr.toLowerCase())
}

/**
 * Vue.nextTick is not enough for rendering large DOM.
 * This function uses double RAF technique to wait for a browser repaint
 * @param {Function} callback callback function
 */
export function doubleRAF(callback) {
    requestAnimationFrame(() => {
        requestAnimationFrame(callback)
    })
}

/**
 * @param {String|Number} value value to be handled
 * @returns {String} Returns px unit string
 */
export function handleAddPxUnit(value) {
    if (typeof value === 'number') return `${value}px`
    return value
}

/**
 * This function is not working on macOs as the scrollbar is only showed when scrolling.
 * However, on Macos, scrollbar is placed above the content (overlay) instead of taking up space
 * of the content. So in macOs, this returns 0.
 * @returns {Number} scrollbar width
 */
export function getScrollbarWidth() {
    // Creating invisible container
    const outer = document.createElement('div')
    outer.style.visibility = 'hidden'
    outer.style.overflow = 'scroll' // forcing scrollbar to appear
    outer.style.msOverflowStyle = 'scrollbar' // needed for WinJS apps
    document.body.appendChild(outer)

    // Creating inner element and placing it in the container
    const inner = document.createElement('div')
    outer.appendChild(inner)

    // Calculating difference between container's full width and the child width
    const scrollbarWidth = outer.offsetWidth - inner.offsetWidth

    // Removing temporary elements from the DOM
    outer.parentNode.removeChild(outer)

    return scrollbarWidth
}

/**
 * @private
 * @param {String} text
 */
function fallbackCopyTextToClipboard(text) {
    let txtArea = document.createElement('textarea')
    txtArea.value = text
    txtArea.style = { ...txtArea.style, top: 0, left: 0, position: 'fixed' }
    document.body.appendChild(txtArea)
    txtArea.focus()
    txtArea.select()
    document.execCommand('copy')
    document.body.removeChild(txtArea)
}

/**
 * @param {String} text
 */
export function copyTextToClipboard(text) {
    if (navigator.clipboard) {
        navigator.clipboard.writeText(text)
    } else fallbackCopyTextToClipboard(text)
}

/**
 * @private
 * This copies inherit styles from srcNode to dstNode
 * @param {Object} payload.srcNode - html node to be copied
 * @param {Object} payload.dstNode - target html node to pasted
 */
function copyNodeStyle({ srcNode, dstNode }) {
    const computedStyle = window.getComputedStyle(srcNode)
    Array.from(computedStyle).forEach(key =>
        dstNode.style.setProperty(
            key,
            computedStyle.getPropertyValue(key),
            computedStyle.getPropertyPriority(key)
        )
    )
}
export function removeTargetDragEle(dragTargetId) {
    let elem = document.getElementById(dragTargetId)
    if (elem) elem.parentNode.removeChild(elem)
}
export function addDragTargetEle({ e, dragTarget, dragTargetId }) {
    let cloneNode = dragTarget.cloneNode(true)
    cloneNode.setAttribute('id', dragTargetId)
    cloneNode.textContent = dragTarget.textContent
    copyNodeStyle({ srcNode: dragTarget, dstNode: cloneNode })
    cloneNode.style.position = 'absolute'
    cloneNode.style.top = e.clientY + 'px'
    cloneNode.style.left = e.clientX + 'px'
    cloneNode.style.zIndex = 9999
    document.getElementById('app').appendChild(cloneNode)
}

/**
 * This allows user to enter only number
 * @param {Event} e - input evt
 */
export function preventNonNumericalVal(e) {
    if (!e.key.match(/^\d*$/g)) e.preventDefault()
}

/**
 * This is faster than lodash cloneDeep.
 * But it comes with pitfalls, so it's only suitable for json data
 * @param {Object} data - json data
 * @returns {Object}
 */
export function stringifyClone(data) {
    return JSON.parse(JSON.stringify(data))
}

<<<<<<< HEAD
/**
 * A try catch wrapper
 * @param {Promise} promise
 * @returns { Promise }
 */
export function asyncTryCatch(promise) {
    return promise
        .then(data => [null, data])
        .catch(err => {
            logger.error(err)
            return [err, undefined]
        })
=======
export function isMAC() {
    return Boolean(window.navigator.userAgent.indexOf('Mac') !== -1)
>>>>>>> 69d47524
}<|MERGE_RESOLUTION|>--- conflicted
+++ resolved
@@ -264,7 +264,6 @@
     return JSON.parse(JSON.stringify(data))
 }
 
-<<<<<<< HEAD
 /**
  * A try catch wrapper
  * @param {Promise} promise
@@ -277,8 +276,8 @@
             logger.error(err)
             return [err, undefined]
         })
-=======
+}
+
 export function isMAC() {
     return Boolean(window.navigator.userAgent.indexOf('Mac') !== -1)
->>>>>>> 69d47524
 }