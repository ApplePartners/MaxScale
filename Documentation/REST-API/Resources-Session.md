# Session Resource

A session is an abstraction of a client connection, any number of related backend
connections, a router module session and possibly filter module sessions. Each
session is created on a service and each service can have multiple sessions.

[TOC]

## Resource Operations

### Get a session

```
GET /v1/sessions/:id
```

Get a single session. _:id_ must be a valid session ID. The session ID is the
same that is exposed to the client as the connection ID.

This endpoint also supports the `rdns=true` parameter, which instructs MaxScale to
perform reverse DNS on the client IP address. As this requires communicating with
an external server, the operation may be expensive.

#### Response

`Status: 200 OK`

```javascript
{
    "data": {
        "attributes": {
            "client": {
                "cipher": ""
            },
<<<<<<< HEAD
            "connected": "Sun Jul 18 04:50:55 2021",
            "connections": [
                {
                    "cipher": "",
                    "connection_id": 250,
=======
            "connected": "Wed Mar 16 09:21:28 2022",
            "connections": [
                {
                    "cipher": "",
                    "connection_id": 9,
>>>>>>> 21d8be54
                    "server": "server1"
                },
                {
                    "cipher": "",
<<<<<<< HEAD
                    "connection_id": 152,
                    "server": "server2"
                }
            ],
            "idle": 2.3999999999999999,
=======
                    "connection_id": 9,
                    "server": "server2"
                }
            ],
            "default_database": "test",
            "idle": 0.10000000000000001,
>>>>>>> 21d8be54
            "log": [],
            "parameters": {
                "log_error": false,
                "log_info": false,
                "log_notice": false,
                "log_warning": false
            },
            "queries": [],
            "remote": "::ffff:127.0.0.1",
            "state": "Session started",
            "user": "maxuser"
        },
        "id": "1",
        "links": {
            "self": "http://localhost:8989/v1/sessions/1/"
        },
        "relationships": {
            "services": {
                "data": [
                    {
                        "id": "RW-Split-Router",
                        "type": "services"
                    }
                ],
                "links": {
                    "related": "http://localhost:8989/v1/services/",
                    "self": "http://localhost:8989/v1/sessions/1/relationships/services/"
                }
            }
        },
        "type": "sessions"
    },
    "links": {
        "self": "http://localhost:8989/v1/sessions/1/"
    }
}
```

### Get all sessions

```
GET /v1/sessions
```

Get all sessions.

#### Response

`Status: 200 OK`

```javascript
{
    "data": [
        {
            "attributes": {
                "client": {
                    "cipher": ""
                },
<<<<<<< HEAD
                "connected": "Sun Jul 18 04:50:55 2021",
                "connections": [
                    {
                        "cipher": "",
                        "connection_id": 250,
=======
                "connected": "Wed Mar 16 09:21:28 2022",
                "connections": [
                    {
                        "cipher": "",
                        "connection_id": 9,
>>>>>>> 21d8be54
                        "server": "server1"
                    },
                    {
                        "cipher": "",
<<<<<<< HEAD
                        "connection_id": 152,
                        "server": "server2"
                    }
                ],
                "idle": 2.5,
=======
                        "connection_id": 9,
                        "server": "server2"
                    }
                ],
                "default_database": "test",
                "idle": 0.10000000000000001,
>>>>>>> 21d8be54
                "log": [],
                "parameters": {
                    "log_error": false,
                    "log_info": false,
                    "log_notice": false,
                    "log_warning": false
                },
                "queries": [],
                "remote": "::ffff:127.0.0.1",
                "state": "Session started",
                "user": "maxuser"
            },
            "id": "1",
            "links": {
                "self": "http://localhost:8989/v1/sessions/1/"
            },
            "relationships": {
                "services": {
                    "data": [
                        {
                            "id": "RW-Split-Router",
                            "type": "services"
                        }
                    ],
                    "links": {
                        "related": "http://localhost:8989/v1/services/",
                        "self": "http://localhost:8989/v1/sessions/1/relationships/services/"
                    }
                }
            },
            "type": "sessions"
        }
    ],
    "links": {
        "self": "http://localhost:8989/v1/sessions/"
    }
}
```

### Update a Session

```
PATCH /v1/sessions/:id
```

The request body must be a JSON object which represents the new configuration of
the session. The `:id` must be a valid session ID that is active.

The `log_debug`, `log_info`, `log_notice`, `log_warning` and `log_error` boolean
parameters control whether the associated logging level is enabled:

```javascript
{
    "data": {
        "attributes": {
            "parameters": {
                "log_info": true
            }
        }
    }
}
```

The filters that a session uses can be updated by re-defining the filter
relationship of the session. This causes new filter sessions to be opened
immediately. The old filter session are closed and replaced with the new filter
session the next time the session is idle. The order in which the filters are
defined in the request body is the order in which the filters are installed,
similar to how the filter relationship for services behaves.

```javascript
{
    "data": {
        "attributes": {
            "relationships": {
                "filters": {
                    "data": [
                        { "id": "my-cache-filter" },
                        { "id": "my-log-filter" }
                    ]
                }
            }
        }
    }
}
```

#### Response

Session is modified:

`Status: 204 No Content`<|MERGE_RESOLUTION|>--- conflicted
+++ resolved
@@ -32,37 +32,20 @@
             "client": {
                 "cipher": ""
             },
-<<<<<<< HEAD
-            "connected": "Sun Jul 18 04:50:55 2021",
-            "connections": [
-                {
-                    "cipher": "",
-                    "connection_id": 250,
-=======
-            "connected": "Wed Mar 16 09:21:28 2022",
+            "connected": "Thu Mar 17 10:27:52 2022",
             "connections": [
                 {
                     "cipher": "",
                     "connection_id": 9,
->>>>>>> 21d8be54
                     "server": "server1"
                 },
                 {
                     "cipher": "",
-<<<<<<< HEAD
-                    "connection_id": 152,
-                    "server": "server2"
-                }
-            ],
-            "idle": 2.3999999999999999,
-=======
                     "connection_id": 9,
                     "server": "server2"
                 }
             ],
-            "default_database": "test",
-            "idle": 0.10000000000000001,
->>>>>>> 21d8be54
+            "idle": 0.0,
             "log": [],
             "parameters": {
                 "log_error": false,
@@ -121,37 +104,20 @@
                 "client": {
                     "cipher": ""
                 },
-<<<<<<< HEAD
-                "connected": "Sun Jul 18 04:50:55 2021",
-                "connections": [
-                    {
-                        "cipher": "",
-                        "connection_id": 250,
-=======
-                "connected": "Wed Mar 16 09:21:28 2022",
+                "connected": "Thu Mar 17 10:27:52 2022",
                 "connections": [
                     {
                         "cipher": "",
                         "connection_id": 9,
->>>>>>> 21d8be54
                         "server": "server1"
                     },
                     {
                         "cipher": "",
-<<<<<<< HEAD
-                        "connection_id": 152,
-                        "server": "server2"
-                    }
-                ],
-                "idle": 2.5,
-=======
                         "connection_id": 9,
                         "server": "server2"
                     }
                 ],
-                "default_database": "test",
-                "idle": 0.10000000000000001,
->>>>>>> 21d8be54
+                "idle": 0.0,
                 "log": [],
                 "parameters": {
                     "log_error": false,
