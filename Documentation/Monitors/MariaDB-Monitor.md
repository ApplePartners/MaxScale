--- conflicted
+++ resolved
@@ -1087,12 +1087,8 @@
 the source server performed writes during data transfer.
 9. On the target server, change ownership of datadir contents to the
 *mysql*-user and start MariaDB-server.
-<<<<<<< HEAD
-10. Have the target server start replicating from the primary.
-=======
 10. Read gtid from the data directory. Have the target server start replicating
-from the master.
->>>>>>> 65691bb4
+from the primary.
 
 The rebuild-operation is a monitor module command and is best launched with
 MaxCtrl. The command takes three arguments: the monitor name, target server name
