--- conflicted
+++ resolved
@@ -626,24 +626,6 @@
 {
     switch ((int)msg.id())
     {
-<<<<<<< HEAD
-=======
-    case MXB_WORKER_MSG_SHUTDOWN:
-        {
-            MXB_INFO("Worker %p received shutdown message.", this);
-            m_should_shutdown = true;
-        }
-        break;
-
-    case MXB_WORKER_MSG_CALL:
-        {
-            void (* f)(MXB_WORKER*, void*) = (void (*)(MXB_WORKER*, void*)) msg.arg1();
-
-            f(this, (void*)msg.arg2());
-        }
-        break;
-
->>>>>>> 19664d7e
     case MXB_WORKER_MSG_TASK:
         {
             Task* pTask = reinterpret_cast<Task*>(msg.arg1());
