--- conflicted
+++ resolved
@@ -799,6 +799,7 @@
 {
 
 int log_message(message_suppression_t status,
+                size_t msg_count,
                 int level,
                 int priority,
                 const char* zModname,
@@ -896,12 +897,20 @@
         " (subsequent similar messages suppressed for %lu milliseconds)";
     int nSuppression = 0;
     size_t suppress_ms = this_unit.throttling.suppress_ms;
+    static const char UNSUPPRESSION_FORMAT[] =
+        " (%lu similar messages were previously suppressed)";
 
     if (status == MESSAGE_SUPPRESSED)
     {
         nSuppression += sizeof(SUPPRESSION_FORMAT) - 1; // Remove trailing NULL
         nSuppression -= 3;                       // Remove the %lu
         nSuppression += UINTLEN(suppress_ms);
+    }
+    else if (status == MESSAGE_UNSUPPRESSED)
+    {
+        nSuppression += sizeof(UNSUPPRESSION_FORMAT) - 1;   // Remove trailing NULL
+        nSuppression -= 3;                                  // Remove the %lu
+        nSuppression += UINTLEN(msg_count);
     }
 
     // All set, now the final message can be constructed.
@@ -984,9 +993,13 @@
     memcpy(pMessage, message.data(), nMessage);
     pMessage[nMessage] = 0;
 
-    if (nSuppression)
+    if (status == MESSAGE_SUPPRESSED)
     {
         sprintf(pSuppression, SUPPRESSION_FORMAT, suppress_ms);
+    }
+    else if (status == MESSAGE_UNSUPPRESSED)
+    {
+        sprintf(pSuppression, UNSUPPRESSION_FORMAT, msg_count);
     }
 
     // Add a final newline.
@@ -1081,49 +1094,6 @@
         {
             va_list valist;
 
-<<<<<<< HEAD
-=======
-            char context[32];   // The documentation will guarantee a buffer of at least 32 bytes.
-            int context_len = 0;
-
-            if (this_unit.context_provider)
-            {
-                context_len = this_unit.context_provider(context, sizeof(context));
-
-                if (context_len != 0)
-                {
-                    context_len += 3;   // The added "() "
-                }
-            }
-
-            int modname_len = modname ? strlen(modname) + 3 : 0;    // +3 due to "[...] "
-
-            // If we know the actual object name, add that also
-            auto scope = mxb::LogScope::current_scope();
-            int scope_len = scope ? strlen(scope) + 4 : 0;      // +4 due to "(...); "
-
-            static const char SUPPRESSION[] =
-                " (subsequent similar messages suppressed for %lu milliseconds)";
-            int suppression_len = 0;
-            size_t suppress_ms = this_unit.throttling.suppress_ms;
-
-            static const char UNSUPPRESSION[] =
-                " (%lu similar messages were previously suppressed)";
-
-            if (status == MESSAGE_SUPPRESSED)
-            {
-                suppression_len += sizeof(SUPPRESSION) - 1; // Remove trailing NULL
-                suppression_len -= 3;                       // Remove the %lu
-                suppression_len += UINTLEN(suppress_ms);
-            }
-            else if (status == MESSAGE_UNSUPPRESSED)
-            {
-                suppression_len += sizeof(UNSUPPRESSION) - 1;   // Remove trailing NULL
-                suppression_len -= 3;                           // Remove the %lu
-                suppression_len += UINTLEN(msg_count);
-            }
-
->>>>>>> 1e29dc74
             /**
              * Find out the length of log string (to be formatted str).
              */
@@ -1147,39 +1117,7 @@
                 vsnprintf(message, nMessage + 1, format, valist);
                 va_end(valist);
 
-<<<<<<< HEAD
                 auto redirect = mxb::LogRedirect::current_redirect();
-=======
-                if (status == MESSAGE_SUPPRESSED)
-                {
-                    sprintf(suppression_text, SUPPRESSION, suppress_ms);
-                }
-                else if (status == MESSAGE_UNSUPPRESSED)
-                {
-                    sprintf(suppression_text, UNSUPPRESSION, msg_count);
-                }
-
-                std::string timestamp = this_unit.do_highprecision ? get_timestamp_hp() : get_timestamp();
-                std::string msg = timestamp;
-                msg += buffer;
-
-                // Remove any user-generated newlines.
-                // This is safe to do as we know the message is not full of newlines
-                while (msg.back() == '\n')
-                {
-                    msg.pop_back();
-                }
-
-                // Add a final newline into the message
-                msg.push_back('\n');
-
-                if (this_unit.session_trace && this_unit.in_memory_log)
-                {
-                    this_unit.in_memory_log(msg);
-                }
-
-                auto func = mxb::LogRedirect::current_redirect();
->>>>>>> 1e29dc74
 
                 // If there is redirection and the redirectee handles the message,
                 // the regular logging is bypassed.
@@ -1192,7 +1130,7 @@
 
                 if ((!redirected && should_level_be_logged(level)) || is_session_tracing())
                 {
-                    err = log_message(status, level,
+                    err = log_message(status, msg_count, level,
                                       priority, modname, function,
                                       std::string_view(message, nMessage));
                 }
